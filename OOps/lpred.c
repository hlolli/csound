--- conflicted
+++ resolved
@@ -24,15 +24,6 @@
 #include "fftlib.h"
 #include "lpred.h"
 
-<<<<<<< HEAD
-static inline MYFLT magc(MYCMPLX c) {
-  return SQRT(c.re*c.re +  c.im*c.im);
-}
-  
-static inline MYFLT phsc(MYCMPLX c) {
-  return ATAN2(c.im, c.re);
-}
-=======
   static inline MYFLT magc(MYCMPLX c) {
       return HYPOT(c.re, c.im);
   }
@@ -40,8 +31,6 @@
   static inline MYFLT phsc(MYCMPLX c) {
     return ATAN2(c.im, c.re);
   }
->>>>>>> 876c40c1
-
 
 /** autocorrelation
     r - output
@@ -465,7 +454,6 @@
   return c;
 }
 
-
 #define MAX_ITER 2000
 MYCMPLX *csoundCoef2Pole(CSOUND *csound, void *parm, MYFLT *c){
   LPCparam *p = (LPCparam *) parm;
@@ -483,20 +471,11 @@
   return pl;
 }
 
-<<<<<<< HEAD
 MYFLT *csoundPole2Coef(CSOUND *csound, void *parm, MYCMPLX *pl) { 
   LPCparam *p = (LPCparam *) parm;
   pl = invertfilter(p->M, pl);
   return zero2coef(p->M, pl, p->cf, p->tmpmem);
 } 
-=======
-MYFLT *csoundPole2Coef(CSOUND *csound, void *parm, MYCMPLX *pl) {
-   LPCparam *p = (LPCparam *) parm;
-   pl = invertfilter(p->M, pl);
-   return zero2coef(p->M, pl, p->cf, p->tmpmem);
- }
->>>>>>> 876c40c1
-
 
 MYFLT *csoundStabiliseAllpole(CSOUND *csound, void *parm, MYFLT *c, int mode){
   if (mode) {
@@ -1044,106 +1023,11 @@
   return OK;
 }
 
-<<<<<<< HEAD
-int cmpfunc (const void * a, const void * b) {
+static int cmpfunc (const void * a, const void * b) {
   MYFLT v1 = (phsc(*((MYCMPLX *) a)));
   MYFLT v2 = (phsc(*((MYCMPLX *) b)));
   return (int)((v1 - v2)*100000);
 }
-
-=======
-int32_t coef2parm(CSOUND *csound, CF2P *p) {
-  MYCMPLX *pl;
-  MYFLT *c = p->in->data, pm, pf;
-  MYFLT *pp = p->out->data, fac = csound->GetSr(csound)/(2*PI);
-  int i,j;
-  pl = csoundCoef2Pole(csound,p->setup,c);
-  for(i = j = 0; i < p->M; i++) {
-     pm = magc(pl[i]);
-     pf = phsc(pl[i])*fac;
-     /* output non-negative freqs only */
-     if(pf >= 0) {
-       pp[j++] = pf;
-       pp[j++] = -LOG(pm)*fac*2;
-       // just in case a pole is not conjugate-paired
-       // or purely real
-       if(j == p->M) break;
-     }
-  }
-  return OK;
-}
-
-/* CF/BW to coefficients */
-int32_t parm2coef(CSOUND *csound, CF2P *p) {
-  LPCparam *setup = (LPCparam *) p->setup;
-  MYCMPLX *pl = setup->pl;
-  MYFLT *c = p->in->data, pm, pf;
-  MYFLT *pp, fac = csound->GetSr(csound)/(2*PI);
-  int i,j;
-  for(i = j = 0; i < p->M; i+=2, j++) {
-     pm = EXP(-c[i]/(2*fac));
-     pf = c[i]/fac;
-     pl[j].re = pm*COS(pf);
-     pl[j].im = pm*SIN(pf);
-     if(pf != 0 || pf != PI) {
-       // complex conjugate
-        pl[++j].re = pm*COS(pf);
-        pl[j].im = -pm*SIN(pf);
-     }
-   }
-  pp = csoundPole2Coef(csound,setup,pl);
-  memcpy(p->out->data, pp, sizeof(MYFLT)*p->M);
-  return OK;
-}
-
-/* allpoleb  - take CF/BW from array */
-int32_t lpfil4_init(CSOUND *csound, LPCFIL3 *p) {
-  p->M = p->coefs->sizes[0];
-  uint32_t  Mbytes = p->M*sizeof(MYFLT);
-  if(p->del.auxp == NULL || Mbytes > p->del.size)
-    csound->AuxAlloc(csound, Mbytes, &p->del);
-  memset(p->del.auxp, 0, Mbytes);
-  p->setup = csound->LPsetup(csound,0,p->M);
-  p->rp = 0;
-  return OK;
-}
-
-
-int32_t lpfil4_perf(CSOUND *csound, LPCFIL3 *p) {
-  LPCparam *setup = (LPCparam *) p->setup;
-  MYCMPLX *pl = setup->pl;
-  MYFLT *c = (MYFLT *) p->coefs->data, *cfs;
-  MYFLT *yn = (MYFLT *) p->del.auxp;
-  MYFLT *out = p->out;
-  MYFLT *in = p->in;
-  MYFLT y, pm, pf, fac = csound->GetSr(csound)/(2*PI);;
-  int32_t i, j, M = p->M, m;
-  int32_t pp, rp = p->rp;
-  uint32_t offset = p->h.insdshead->ksmps_offset;
-  uint32_t early  = p->h.insdshead->ksmps_no_end;
-  uint32_t n, nsmps = CS_KSMPS;
-
-  if (UNLIKELY(offset)) {
-    memset(out, '\0', offset*sizeof(MYFLT));
-  }
-  if (UNLIKELY(early)) {
-    nsmps -= early;
-    memset(&out[nsmps], '\0', early*sizeof(MYFLT));
-  }
-
-  for(i = j = 0; i < p->M; i+=2, j++) {
-     pm = EXP(-c[i]/(2*fac));
-     pf = c[i]/fac;
-     pl[j].re = pm*COS(pf);
-     pl[j].im = pm*SIN(pf);
-     if(pf != 0 || pf != PI) {
-       // complex conjugate
-        pl[++j].re = pm*COS(pf);
-        pl[j].im = -pm*SIN(pf);
-     }
-   }
-  cfs = csoundPole2Coef(csound,setup,pl);
->>>>>>> 876c40c1
 
 int32_t coef2parm(CSOUND *csound, CF2P *p) {
   MYCMPLX *pl;
@@ -1179,7 +1063,6 @@
 
 /* resonator bank */
 int32_t resonbnk_init(CSOUND *csound, RESONB *p)
-<<<<<<< HEAD
 {   
   int32_t scale, siz;
   p->scale = scale = (int32_t) *p->iscl;
@@ -1220,34 +1103,10 @@
   }
   p->kcnt = 0;
   return OK;
-=======
-{
-    int32_t scale, siz;
-    p->scale = scale = (int32_t) *p->iscl;
-    p->ord = p->kparm->sizes[0];
-    siz = (p->ord+1)/2;
-    if (!*p->istor && (p->y1m.auxp == NULL ||
-                       (uint32_t)(siz*sizeof(double)) > p->y1m.size))
-      csound->AuxAlloc(csound, (int32_t)(siz*sizeof(double)), &p->y1m);
-    if (!*p->istor && (p->y2m.auxp == NULL ||
-                       (uint32_t)(siz*sizeof(double)) > p->y2m.size))
-      csound->AuxAlloc(csound, (int32_t)(siz*sizeof(double)), &p->y2m);
-
-    if (UNLIKELY(scale && scale != 1 && scale != 2)) {
-      return csound->InitError(csound, Str("illegal reson iscl value, %f"),
-                                       *p->iscl);
-    }
-    if (!(*p->istor)) {
-      memset(p->y1m.auxp, 0, siz*sizeof(double));
-      memset(p->y2m.auxp, 0, siz*sizeof(double));
-    }
-    return OK;
->>>>>>> 876c40c1
 }
 
 int32_t resonbnk(CSOUND *csound, RESONB *p)
 {
-<<<<<<< HEAD
   uint32_t    offset = p->h.insdshead->ksmps_offset;
   uint32_t    early  = p->h.insdshead->ksmps_no_end;
   uint32_t    n, nsmps = CS_KSMPS;
@@ -1280,38 +1139,12 @@
     ar[n] = 0.;
     if(kcnt == prd) kcnt = 0;
     interp = kcnt/prd;
-=======
-    uint32_t    offset = p->h.insdshead->ksmps_offset;
-    uint32_t    early  = p->h.insdshead->ksmps_no_end;
-    uint32_t    n, nsmps = CS_KSMPS;
-    int32_t     j, k, ord = p->ord, mod = *p->imod;
-    MYFLT       *ar,*asig;
-    double      c3p1, c3t4, omc3, c2sqr, cosf;
-    double      *yt1, *yt2, c1,c2,c3, x;
-    MYFLT bw, cf;
-
-    ar   = p->ar;
-    asig = p->asig;
-    yt1  = (double*) p->y1m.auxp;
-    yt2  = (double*) p->y2m.auxp;
-
-    if(mod == 0) // serial
-       memmove(ar,asig,sizeof(MYFLT)*nsmps);
-
-    if (UNLIKELY(offset)) memset(ar, '\0', offset*sizeof(MYFLT));
-    if (UNLIKELY(early)) {
-      nsmps -= early;
-      memset(&ar[nsmps], '\0', early*sizeof(MYFLT));
-    }
-
->>>>>>> 876c40c1
     for (k=j=0; k < ord; j++,k+=2) {
       if(mod) x = asig[n]; // parallel
       if(kcnt == 0) {
         c3o[j] = c3[j]; c2o[j] = c2[j];   
         cf = p->kparm->data[k];  
         bw = p->kparm->data[k+1];
-<<<<<<< HEAD
         if(cf > fmin && cf < fmax) {
           cosf = cos(cf * (double)(csound->tpidsr));
           c3[j] = exp(bw * (double)(csound->mtpdsr));
@@ -1326,15 +1159,6 @@
         omc3 = 1.0 - cc3;
         c2sqr = cc2*cc2;
         c3p1 = cc3 + 1.0;
-=======
-        cosf = cos(cf * (double)(csound->tpidsr));
-        c3 = exp(bw * (double)(csound->mtpdsr));
-        c3p1 = c3 + 1.0;
-        c3t4 = c3 * 4.0;
-        omc3 = 1.0 - c3;
-        c2 = c3t4 * cosf / c3p1;
-        c2sqr = c2 * c2;
->>>>>>> 876c40c1
         if (p->scale == 1)
           c1 = omc3 * sqrt(1.0 - (c2sqr / (4*cc3)));
         else if (p->scale == 2)
