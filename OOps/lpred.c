/*
  lpred.c:

  Copyright 2020 Victor Lazzarini

  streaming linear prediction

  This file is part of Csound.

  The Csound Library is free software; you can redistribute it
  and/or modify it under the terms of the GNU Lesser General Public
  License as published by the Free Software Foundation; either
  version 2.1 of the License, or (at your option) any later version.

  Csound is distributed in the hope that it will be useful,
  but WITHOUT ANY WARRANTY; without even the implied warranty of
  MERCHANTABILITY or FITNESS FOR A PARTICULAR PURPOSE.  See the
  GNU Lesser General Public License for more details.

  You should have received a copy of the GNU Lesser General Public
  License along with Csound; if not, write to the Free Software
  Foundation, Inc., 51 Franklin St, Fifth Floor, Boston, MA
  02110-1301 USA
*/

#include <stdlib.h>
#include <math.h>
#include "csoundCore.h"
#include "csound.h"
#include "fftlib.h"
#include "lpred.h"

/** autocorrelation
    r - output
    s - input
    size - input size
    returns r
*/
MYFLT *csoundAutoCorrelation(CSOUND *csound, MYFLT *r, MYFLT *s, int size){
  MYFLT sum;
  int n,m,o;
  for(n=0; n < size; n++) {
    sum = FL(0.0);
    for(m=n,o=0; m < size; m++,o++)
      sum += s[o]*s[m];
    r[n] = sum;
  }
  return r;
}

typedef struct LPCparam_ {
  MYFLT *r, *E, *b, *k, *pk, *am, cps,rms;
  int32_t N, M;
} LPCparam;


/** Set up linear prediction memory for
    autocorrelation size N and predictor order M
*/
void *csoundLPsetup(CSOUND *csound, int N, int M) {
  LPCparam *p = csound->Calloc(csound, sizeof(LPCparam));
  if (N < M+1) N = M+1;
  p->r = csound->Calloc(csound, sizeof(MYFLT)*N);
  p->E = csound->Calloc(csound, sizeof(MYFLT)*(M+1));
  p->k = csound->Calloc(csound, sizeof(MYFLT)*(M+1));
  p->b = csound->Calloc(csound, sizeof(MYFLT)*(M+1)*(M+1));
  p->pk = csound->Calloc(csound, sizeof(MYFLT)*N);
  p->am = csound->Calloc(csound, sizeof(MYFLT)*N);
  p->N = N;
  p->M = M;
  p->cps = 0;
  p->rms  = 0;
  return p;
}

/** Free linear prediction memory
 */
void csoundLPfree(CSOUND *csound, void *parm) {
  LPCparam *p = (LPCparam *) parm;
  csound->Free(csound, p->r);
  csound->Free(csound, p->b);
  csound->Free(csound, p->k);
  csound->Free(csound, p->E);
  csound->Free(csound, p);
}

/** Linear Prediction function
    output format: M+1 MYFLT array [E,c1,c2,...,cm]
    NB: c0 is always 1
*/
MYFLT *csoundLPread(CSOUND *csound, void *parm, MYFLT *x){

  LPCparam *p = (LPCparam *) parm;
  MYFLT *r = p->r;
  MYFLT *E = p->E;
  MYFLT *b = p->b;
  MYFLT *k = p->k;
  MYFLT s;
  int N = p->N;
  int M = p->M;
  int L = M+1;
  int m,i;

  r = csoundAutoCorrelation(csound,r,x,N);
  MYFLT ro = r[0];
  p->rms = SQRT(ro/N);
  if (ro > FL(0.0)) {
    /* if signal power > 0 , do linear prediction */
    for(i=0;i<L;i++) r[i] /= ro;
    E[0] = r[0];
    b[M*L] = 1.;
    for(m=1;m<L;m++) {
      s = 0.;
      b[(m-1)*L] = 1.;
      for(i=0;i<m;i++)
        s += b[(m-1)*L+i]*r[m-i];
      k[m] = -(s)/E[m-1];
      b[m*L+m] = k[m];
      for(i=1;i<m;i++)
        b[m*L+i] = b[(m-1)*L+i] + k[m]*b[(m-1)*L+(m-i)];
      E[m] = (1 - k[m]*k[m])*E[m-1];
    }
    /* replace first coeff with squared error E*/
    b[M*L] = E[M];
  }
  /* return E + coeffs */
  return &b[M*L];
}

/** LP coeffs to Cepstrum
    takes an array c of N size
    and an array b of M+1 size with M all-pole coefficients
    and squared error E in place of coefficient 0 [E,c1,...,cM]
    returns N cepstrum coefficients
*/
MYFLT *csoundLPCeps(CSOUND *csound, MYFLT *c, MYFLT *b,
                    int N, int M){
  int n,m;
  MYFLT s;
  c[0] = -LOG(b[0]);
  c[1] = b[1];
  for(n=2;n<N;n++){
    if(n > M)
      c[n] = 0;
    else {
      s = 0.;
      for(m=1;m<n;m++)
        s += (m/n)*c[m]*b[n-m];
      c[n] = b[n] - s;
    }
  }
  for(n=0;n<N;n++) c[n] *= -1;
  return c;
}

/** LP coeffs to Cepstrum
    takes an array c of N size
    and an array b of M+1 size
    returns M lp coefficients and squared error E in place of
    of coefficient 0 [E,c1,...,cM]
*/
MYFLT *csoundCepsLP(CSOUND *csound, MYFLT *b, MYFLT *c,
                    int M, int N){
  int n,m;
  MYFLT s;
  b[1] = -c[1];
  for(m=2;m<M+1;m++) {
    s = 0.;
    for(n=1;n<m;n++)
      s -= (m-n)*b[n]*c[m-n];
    b[m] = -c[m] + s/m;
  }
  b[0] = EXP(c[0]);
  return b;
}

/** Computes real cepstrum in place from a
    non-negative (Hermitian) spectrum

    buf: non-negative spectrum with [DC,Nyq] in the first two positions
    size: size of buf

    returns: real-valued (and even) cepstrum
    NB: this uses the power spectrum to compute cepstrum
*/
MYFLT *csoundRealCepstrum(CSOUND *csound, MYFLT *buf, int size){
  int i, lps;
  buf[1] = 0;
  for(i = 2; i < size; i+=2) {
    lps = LOG(buf[i]*buf[i] + buf[i+1]*buf[i+1]);
    buf[i] = lps;
    buf[i+1] = 0;
  }
  csoundInverseRealFFT(csound, buf, size);
  return buf;
}

/** Computes non-negative power spectrum in place from a
    real-valued (and even) cepstrum

    buf: real-valued cepstrum
    size: size of buf

    returns: non-negative power spectrum in even-index
    array positions
*/
MYFLT *csoundInverseRealCepstrum(CSOUND *csound, MYFLT *buf, int size){
  int i, ps;
  csoundRealFFT(csound, buf, size);
  for(i = 2; i < size; i+=2) {
    ps = EXP(buf[i]);
    buf[i] = ps;
    buf[i+1] = FL(0.0);
  }
  buf[1] = 0;
  return buf;
}


static void pkpick(LPCparam *p){
  int n = 0, i, t1 = 0, t2 = 0;
  MYFLT *r = p->r, *pk = p->pk;
  for(int i = 1; i < p->N; i++) {
    if (r[i] > r[i-1]) t1 = 1;
    else t1 = 0;
    if (r[i] >= r[i+1]) t2 = 1;
    else t2 = 0;
    if (t1 && t2) {
      pk[n] = i;
      n += 1;
    }
  }
  for(i=n; i < p->N; i++) pk[i] = FL(-1.0);
}



static void pkinterp(LPCparam *p){
  int i, pn, N = p->N;
  MYFLT tmp,y1,y2,a,b;
  MYFLT *r = p->r, *pk = p->pk, *am = p->am;
  for(i=0; i < N; i++) {
    pn = (int) pk[i];
    if(pn > 0) {
      if(pn != 0) tmp = r[pn-1];
      else tmp = r[pn+1];
      y1 = r[pn] - tmp;
      if(pn < N-1)
        y2 = r[pn+1] - tmp;
      else
        y2 = r[pn] - tmp;
      a = (y2-2*y1)/2;
      b = 1-y1/a;
      pk[i] = pn-1+b/2;
      am[i] = tmp-a*b*b/4;
    }
    else break;
  }
}

/* autocorrelation CPS
 */
MYFLT csoundLPcps(CSOUND *csound, void *parm){
  LPCparam *p = (LPCparam *) parm;
  int i;
  MYFLT mx = FL(0.0), pmx, sr = csound->GetSr(csound);
  MYFLT *pk = p->pk, *am = p->am;
  pkpick(p);
  pkinterp(p);
  pmx = p->pk[0];
  for(i=0;i<p->N;i++){
    if(pk[i] < 0) break;
    if(am[i] > mx) {
      mx = am[i];
      pmx = pk[i];
    }
  }
  return (p->cps = sr/pmx);
}

MYFLT csoundLPrms(CSOUND *csound, void *parm){
  LPCparam *p = (LPCparam *) parm;
  return p->rms;
}

MYFLT *csoundLPcoefs(CSOUND *csound, void *parm) {
   LPCparam *p = (LPCparam *) parm;
   return &(p->b[p->M*(p->M+1)]);
}

/* opcodes */
/* lpcfilter - take lpred input from table */
int32_t lpfil_init(CSOUND *csound, LPCFIL *p) {

  FUNC *ft = csound->FTnp2Find(csound, p->ifn);

  if (ft != NULL) {
    MYFLT *c;
    int N = *p->isiz < ft->flen ? *p->isiz : ft->flen;
    uint32_t Nbytes = N*sizeof(MYFLT);
    uint32_t Mbytes = *p->iord*sizeof(MYFLT);
    p->M = *p->iord;
    p->N = N;

    p->setup = csound->LPsetup(csound,N,p->M);
    if(*p->iwin != 0) {
      FUNC *ftw = csound->FTnp2Find(csound, p->iwin);
      MYFLT *buf, incr, k;
      int i;
      p->wlen = ftw->flen;
      p->win = ftw->ftable;
      if(p->buf.auxp == NULL || Nbytes > p->buf.size)
        csound->AuxAlloc(csound, Nbytes, &p->buf);
      buf = (MYFLT*) p->buf.auxp;
      incr = p->wlen/N;
      for(i=0, k=0; i < N; i++, k+=incr)
        buf[i] = ft->ftable[i]*p->win[(int)k];
      c = csound->LPread(csound,p->setup,buf);
    }
    else {
      p->win = NULL;
      c = csound->LPread(csound,p->setup,ft->ftable);
    }

    if(p->coefs.auxp == NULL || Mbytes > p->coefs.size)
      csound->AuxAlloc(csound, Mbytes, &p->coefs);
    memcpy(p->coefs.auxp, &c[1], Mbytes);

    if(p->del.auxp == NULL || Mbytes > p->del.size)
      csound->AuxAlloc(csound, Mbytes, &p->del);
    memset(p->del.auxp, 0, Mbytes);

    p->rp = 0;
    p->ft = ft;
    p->g = csoundLPrms(csound,p->setup)*SQRT(c[0]);
    return OK;
  }
  csound->InitError(csound, Str("function table %d not found\n"), (int) *p->ifn);
  return NOTOK;
}


int32_t lpfil_perf(CSOUND *csound, LPCFIL *p) {
  MYFLT *cfs = (MYFLT *) p->coefs.auxp;
  MYFLT *yn = (MYFLT *) p->del.auxp;
  MYFLT *out = p->out;
  MYFLT *in = p->in;
  MYFLT y, g = p->g;
  int32_t M = p->M, m;
  int32_t pp, rp = p->rp;
  uint32_t offset = p->h.insdshead->ksmps_offset;
  uint32_t early  = p->h.insdshead->ksmps_no_end;
  uint32_t n, nsmps = CS_KSMPS;

  if (UNLIKELY(offset)) {
    memset(out, '\0', offset*sizeof(MYFLT));
  }
  if (UNLIKELY(early)) {
    nsmps -= early;
    memset(&out[nsmps], '\0', early*sizeof(MYFLT));
  }

  if(*p->kflag) {
    MYFLT *c;
    int32_t off = *p->koff;
    int32_t len = p->ft->flen;
    if (off + p->N > len)
      off = len - p->N;
    if(p->win) {
      MYFLT *buf, incr, k;
      int i, N = p->N;
      buf = (MYFLT*) p->buf.auxp;
      incr = p->wlen/N;
      for(i=0, k=0; i < N; i++, k+=incr)
        buf[i] = p->ft->ftable[i+off]*p->win[(int)k];
      c = csound->LPread(csound,p->setup,buf);
    } else
      c = csound->LPread(csound,p->setup,
                         p->ft->ftable+off);
    memcpy(p->coefs.auxp, &c[1], M*sizeof(MYFLT));
    g = p->g = csoundLPrms(csound,p->setup)*SQRT(c[0]);
  }

  for(n=offset; n < nsmps; n++) {
    pp = rp;
    y =  in[n]*g; /* need to scale input */
    for(m = 0; m < M; m++) {
      // filter convolution
      y -= cfs[M - m - 1]*yn[pp];
      pp = pp != M - 1 ? pp + 1: 0;
    }
    out[n] = yn[rp] = y;
    rp = rp != M - 1 ? rp + 1: 0;
  }
  p->rp = rp;
  return OK;
}


/* lpcfilter - take lpred input from sig */
int32_t lpfil2_init(CSOUND *csound, LPCFIL2 *p) {
  uint32_t Nbytes = *p->isiz*sizeof(MYFLT);
  uint32_t Mbytes = *p->iord*sizeof(MYFLT);
  p->M = *p->iord;
  p->N = *p->isiz;

  if(*p->iwin != 0) {
    FUNC *ftw = csound->FTnp2Find(csound, p->iwin);
    p->wlen = ftw->flen;
    p->win = ftw->ftable;
  } else p->win = NULL;

  p->setup = csound->LPsetup(csound,p->N,p->M);

  if(p->cbuf.auxp == NULL || Nbytes > p->cbuf.size)
    csound->AuxAlloc(csound, Nbytes, &p->cbuf);
  if(p->buf.auxp == NULL || Nbytes > p->buf.size)
    csound->AuxAlloc(csound, Nbytes, &p->buf);

  if(p->coefs.auxp == NULL || Mbytes > p->coefs.size)
    csound->AuxAlloc(csound, Mbytes, &p->coefs);
  if(p->del.auxp == NULL || Mbytes > p->del.size)
    csound->AuxAlloc(csound, Mbytes, &p->del);
  memset(p->del.auxp, 0, Mbytes);
  p->cp = 1;
  p->rp = p->bp = 0;
  return OK;
}

int32_t lpfil2_perf(CSOUND *csound, LPCFIL2 *p) {
  MYFLT *cfs = (MYFLT *) p->coefs.auxp;
  MYFLT *buf = (MYFLT *) p->buf.auxp;
  MYFLT *cbuf = (MYFLT *) p->cbuf.auxp;
  MYFLT *yn = (MYFLT *) p->del.auxp;
  MYFLT *out = p->out;
  MYFLT *in = p->in;
  MYFLT *sig = p->sig;
  MYFLT y, g = p->g;
  int32_t M = p->M, m, flag = (int32_t) *p->flag;
  int32_t N = p->N;
  int32_t pp, rp = p->rp, bp = p->bp, cp = p->cp;
  uint32_t offset = p->h.insdshead->ksmps_offset;
  uint32_t early  = p->h.insdshead->ksmps_no_end;
  uint32_t n, nsmps = CS_KSMPS;

  if (UNLIKELY(offset)) {
    memset(out, '\0', offset*sizeof(MYFLT));
  }
  if (UNLIKELY(early)) {
    nsmps -= early;
    memset(&out[nsmps], '\0', early*sizeof(MYFLT));
  }

  for(n=offset; n < nsmps; n++) {
    cbuf[bp] = sig[n];
    bp = bp != N - 1 ? bp + 1 : 0;
    if(--cp == 0 && flag) {
      MYFLT *c, k, incr = p->wlen/N;
      int32_t j,i;
      for (j=bp,i=0, k=0; i < N; j++,i++,k+=incr) {
        buf[i] = p->win == NULL ? cbuf[j%N] : p->win[(int)k]*cbuf[j%N];
      }
      c = csound->LPread(csound,p->setup,buf);
      memcpy(p->coefs.auxp, &c[1], M*sizeof(MYFLT));
      g = p->g = csoundLPrms(csound,p->setup)*SQRT(c[0]);
      cp = (int32_t) (*p->prd > M ? *p->prd : M);
    }
    pp = rp;
    y =  in[n]*g; /* need to scale input */
    for(m = 0; m < M; m++) {
      // filter convolution
      y -= cfs[M - m - 1]*yn[pp];
      pp = pp != M - 1 ? pp + 1: 0;
    }
    out[n] = yn[rp] = y;
    rp = rp != M - 1 ? rp + 1: 0;
  }
  p->rp = rp;
  p->bp = bp;
  p->cp = cp;
  return OK;
}

/* linear prediction analysis
 */
#include "arrays.h"

/* function table input */
int32_t lpred_alloc(CSOUND *csound, LPREDA *p) {
  FUNC *ft = csound->FTnp2Find(csound, p->ifn);
  if (ft != NULL) {
    int N = *p->isiz < ft->flen ? *p->isiz : ft->flen;
    uint32_t Nbytes = N*sizeof(MYFLT);
    if(*p->iwin){
     FUNC *win = csound->FTnp2Find(csound, p->iwin);
     p->win = win->ftable;
     p->wlen = win->flen;
    } else p->win = NULL;
    p->M = *p->iord;
    p->N = N;
    p->setup = csound->LPsetup(csound,N,p->M);
    if(p->buf.auxp == NULL || Nbytes > p->buf.size)
        csound->AuxAlloc(csound, Nbytes, &p->buf);
<<<<<<< HEAD
=======
    if(p->coefs.auxp == NULL || Mbytes > p->coefs.size)
      csound->AuxAlloc(csound, Mbytes, &p->coefs);
>>>>>>> d5e9193c
    tabinit(csound,p->out,p->M);
    p->ft = ft;
    return OK;
  }
  else
    csound->InitError(csound, Str("function table %d not found\n"), (int) *p->ifn);
  return NOTOK;
}

int32_t lpred_run(CSOUND *csound, LPREDA *p) {
  MYFLT *c;
  if (*p->flag) {
    int N = p->N;
    MYFLT k, incr = p->wlen/N, *ft = p->ft->ftable;
    MYFLT *buf = (MYFLT *) p->buf.auxp;
    int32_t off = *p->off;
    int32_t len = p->ft->flen;
    int32_t i;
    if (off + p->N > len)
      off = len - p->N;
    p->M = *p->iord;
    p->N = N;
    for (i=0, k=0; i < N; i++,k+=incr) {
        buf[i] = p->win == NULL ? ft[i+off] : p->win[(int)k]*ft[i+off];
    }
<<<<<<< HEAD
    csound->LPread(csound,p->setup, buf);
=======
    c = csound->LPread(csound,p->setup, buf);
    memcpy(p->out->data, &c[1], sizeof(MYFLT)*M);
    *p->err = SQRT(c[0]);
    *p->rms = csoundLPrms(csound,p->setup);
    *p->cps = csoundLPcps(csound,p->setup);
>>>>>>> d5e9193c
  }
   c = csoundLPcoefs(csound,p->setup);
   memcpy(p->out->data, &c[1], sizeof(MYFLT)*p->M);
   *p->err = SQRT(c[0]);
   *p->rms = csoundLPrms(csound,p->setup);
   *p->cps = csoundLPcps(csound,p->setup);
  return OK;
}

/* i-time version */
int32_t lpred_i(CSOUND *csound, LPREDA *p) {
  if(lpred_alloc(csound,p) == OK)
    return lpred_run(csound,p);
  else return NOTOK;
}

/* audio signal input */
int32_t lpred_alloc2(CSOUND *csound, LPREDA2 *p) {
    int N = *p->isiz;
    uint32_t Nbytes = N*sizeof(MYFLT);
    if(*p->iwin){
     FUNC *win = csound->FTnp2Find(csound, p->iwin);
     p->win = win->ftable;
     p->wlen = win->flen;
    } else p->win = NULL;
    p->M = *p->iord;
    p->N = N;
    p->setup = csound->LPsetup(csound,N,p->M);
    if(p->buf.auxp == NULL || Nbytes > p->buf.size)
        csound->AuxAlloc(csound, Nbytes, &p->buf);
    if(p->cbuf.auxp == NULL || Nbytes > p->cbuf.size) 
      csound->AuxAlloc(csound, Nbytes, &p->cbuf);
    tabinit(csound,p->out,p->M);
    p->cp = 1;
    p->bp = 0;
    return OK;
}

int32_t lpred_run2(CSOUND *csound, LPREDA2 *p) {
  MYFLT *buf = (MYFLT *) p->buf.auxp;
  MYFLT *cbuf = (MYFLT *) p->cbuf.auxp;
  MYFLT *in = p->in;
  int32_t M = p->M, flag = (int32_t) *p->flag;
  int32_t N = p->N;
  int32_t bp = p->bp, cp = p->cp;
  uint32_t offset = p->h.insdshead->ksmps_offset;
  uint32_t early  = p->h.insdshead->ksmps_no_end;
  uint32_t n, nsmps = CS_KSMPS;
  MYFLT *c;

  if (UNLIKELY(early)) 
    nsmps -= early;

  for(n=offset; n < nsmps; n++) {
    cbuf[bp] = in[n];
    bp = bp != N - 1 ? bp + 1 : 0;
    if(--cp == 0 && flag) {
      MYFLT k, incr = p->wlen/N;
      int32_t j,i;
      for (j=bp,i=0, k=0; i < N; j++,i++,k+=incr) {
        buf[i] = p->win == NULL ? cbuf[j%N] : p->win[(int)k]*cbuf[j%N];
      }
      csound->LPread(csound,p->setup,buf);
      cp = (int32_t) (*p->prd > M ? *p->prd : M);
    }
  }
  c = csoundLPcoefs(csound,p->setup);
  memcpy(p->out->data, &c[1], sizeof(MYFLT)*M);
  *p->err = SQRT(c[0]);
  *p->rms = csoundLPrms(csound,p->setup);
  *p->cps = csoundLPcps(csound,p->setup);
  p->bp = bp;
  p->cp = cp;
  return OK;
}

/* lpcfilter - take lpred input from array */
int32_t lpfil3_init(CSOUND *csound, LPCFIL3 *p) {
  p->M = p->coefs->sizes[0];
  uint32_t  Mbytes = p->M*sizeof(MYFLT);
  if(p->del.auxp == NULL || Mbytes > p->del.size)
    csound->AuxAlloc(csound, Mbytes, &p->del);
  memset(p->del.auxp, 0, Mbytes);
  p->rp = 0;
  return OK;
}


int32_t lpfil3_perf(CSOUND *csound, LPCFIL3 *p) {
  MYFLT *cfs = (MYFLT *) p->coefs->data;
  MYFLT *yn = (MYFLT *) p->del.auxp;
  MYFLT *out = p->out;
  MYFLT *in = p->in;
  MYFLT y;
  int32_t M = p->M, m;
  int32_t pp, rp = p->rp;
  uint32_t offset = p->h.insdshead->ksmps_offset;
  uint32_t early  = p->h.insdshead->ksmps_no_end;
  uint32_t n, nsmps = CS_KSMPS;

  if (UNLIKELY(offset)) {
    memset(out, '\0', offset*sizeof(MYFLT));
  }
  if (UNLIKELY(early)) {
    nsmps -= early;
    memset(&out[nsmps], '\0', early*sizeof(MYFLT));
  }

  for(n=offset; n < nsmps; n++) {
    pp = rp;
    y =  in[n];
    for(m = 0; m < M; m++) {
      // filter convolution
      y -= cfs[M - m - 1]*yn[pp];
      pp = pp != M - 1 ? pp + 1: 0;
    }
    out[n] = yn[rp] = y;
    rp = rp != M - 1 ? rp + 1: 0;
  }
  p->rp = rp;
  return OK;
}<|MERGE_RESOLUTION|>--- conflicted
+++ resolved
@@ -501,11 +501,6 @@
     p->setup = csound->LPsetup(csound,N,p->M);
     if(p->buf.auxp == NULL || Nbytes > p->buf.size)
         csound->AuxAlloc(csound, Nbytes, &p->buf);
-<<<<<<< HEAD
-=======
-    if(p->coefs.auxp == NULL || Mbytes > p->coefs.size)
-      csound->AuxAlloc(csound, Mbytes, &p->coefs);
->>>>>>> d5e9193c
     tabinit(csound,p->out,p->M);
     p->ft = ft;
     return OK;
@@ -531,15 +526,7 @@
     for (i=0, k=0; i < N; i++,k+=incr) {
         buf[i] = p->win == NULL ? ft[i+off] : p->win[(int)k]*ft[i+off];
     }
-<<<<<<< HEAD
     csound->LPread(csound,p->setup, buf);
-=======
-    c = csound->LPread(csound,p->setup, buf);
-    memcpy(p->out->data, &c[1], sizeof(MYFLT)*M);
-    *p->err = SQRT(c[0]);
-    *p->rms = csoundLPrms(csound,p->setup);
-    *p->cps = csoundLPcps(csound,p->setup);
->>>>>>> d5e9193c
   }
    c = csoundLPcoefs(csound,p->setup);
    memcpy(p->out->data, &c[1], sizeof(MYFLT)*p->M);
