--- conflicted
+++ resolved
@@ -466,22 +466,13 @@
 {
     uint32_t offset = p->h.insdshead->ksmps_offset;
     uint32_t early  = p->h.insdshead->ksmps_no_end;
-<<<<<<< HEAD
     int nsmps = CS_KSMPS;
     int chn, i, nn;
     double  d, frac_d, x, c, v, pidwarp_d;
     MYFLT   frac, a0, a1, a2, a3, onedwarp, winFact;
     int32   ndx;
     int     wsized2, warp;
-=======
-    uint32_t nsmps = CS_KSMPS, i;
-    int32    nn;
-    int      chn;
-    double   d, frac_d, x, c, v, pidwarp_d;
-    MYFLT    frac, a0, a1, a2, a3, onedwarp, winFact;
-    int32    ndx;
-    int      wsized2, warp;
->>>>>>> e988eafd
+
 
     if (UNLIKELY(p->fdch.fd == NULL) ) goto file_error;
     if(!p->initDone && !p->iSkipInit){
