--- conflicted
+++ resolved
@@ -52,7 +52,6 @@
 
 //static CS_NOINLINE int chan_realloc(CSOUND *csound,
 //                                    MYFLT **p, int *oldSize, int newSize)
-<<<<<<< HEAD
 //{
 //    volatile jmp_buf  saved_exitjmp;
 //    MYFLT             *newp;
@@ -83,51 +82,6 @@
 //    PVSDATEXT           *newp, *pp;
 //    int chans = newSize - *oldSize, i;
 //    PVSDAT   *fin = (PVSDAT *)init;
-=======
-//{
-//    volatile jmp_buf  saved_exitjmp;
-//    MYFLT             *newp;
-//    int               i;
->>>>>>> 7b3e3e3d
-
-//    memcpy((void*) &saved_exitjmp, (void*)&csound->exitjmp, sizeof(jmp_buf));
-//    if (setjmp(csound->exitjmp) != 0) {
-//      memcpy((void*)&csound->exitjmp, (void*)&saved_exitjmp, sizeof(jmp_buf));
-//      return CSOUND_MEMORY;
-//    }
-<<<<<<< HEAD
-//    newp = (PVSDATEXT *)mrealloc(csound, *p,  sizeof(PVSDATEXT) * newSize);
-//    for (i=*oldSize; i < chans; i++) {
-//      pp             = &newp[i];
-//      pp->frame      = (float *)mmalloc(csound, (fin->N+2)*sizeof(float));
-//      pp->N          = fin->N;
-//      pp->overlap    = fin->overlap;
-//      pp->winsize    = fin->winsize;
-//      pp->wintype    = fin->wintype;
-//      pp->format     = fin->format;
-//      pp->framecount = fin->framecount;
-//    }
-=======
-//    newp = (MYFLT*)mrealloc(csound, (void*)(*p), sizeof(MYFLT) * newSize);
-//    memcpy((void*)&csound->exitjmp, (void*)&saved_exitjmp, sizeof(jmp_buf));
-//    i = (*oldSize);
-//    memset(&newp[i], '\0', (&newp[newSize-1]-&newp[i]));
-//    /* do { */
-//    /*   newp[i] = FL(0.0); */
-//    /* } while (++i < newSize); */
-//    (*p) = newp;
-//    (*oldSize) = newSize;
-//    return CSOUND_SUCCESS;
-//}
-
-//static CS_NOINLINE int chan_realloc_f(CSOUND *csound,
-//                                      void **p, int *oldSize,
-//                                      int newSize, void *init)
-//{
-//    volatile jmp_buf  saved_exitjmp;
-//    PVSDATEXT           *newp, *pp;
-//    int chans = newSize - *oldSize, i;
-//    PVSDAT   *fin = (PVSDAT *)init;
 
 //    memcpy((void*) &saved_exitjmp, (void*)&csound->exitjmp, sizeof(jmp_buf));
 //    if (setjmp(csound->exitjmp) != 0) {
@@ -145,7 +99,6 @@
 //      pp->format     = fin->format;
 //      pp->framecount = fin->framecount;
 //    }
->>>>>>> 7b3e3e3d
 //    memcpy((void*)&csound->exitjmp, (void*)&saved_exitjmp, sizeof(jmp_buf));
 //    (*p) = newp;
 //    (*oldSize) = newSize-1;
@@ -419,7 +372,8 @@
       if (UNLIKELY(csound->RegisterResetCallback(csound, NULL,
                                                  delete_channel_db) != 0))
           return CSOUND_MEMORY;
-      csound->chn_db = (void*) csound->Calloc(csound, CS_MAX_CHANNELS *  sizeof(CHNENTRY*));
+      csound->chn_db =
+        (void*) csound->Calloc(csound, CS_MAX_CHANNELS *  sizeof(CHNENTRY*));
       if (UNLIKELY(csound->chn_db == NULL))
         return CSOUND_MEMORY;
     }
@@ -545,7 +499,8 @@
     pp->hints = hints;
     if (hints.attributes) {
         pp->hints.attributes
-                = (char *) csound->Malloc(csound, strlen(hints.attributes) * sizeof(char));
+          = (char *) csound->Malloc(csound,
+                                    strlen(hints.attributes) * sizeof(char));
         strcpy(pp->hints.attributes, hints.attributes);
     }
     return CSOUND_SUCCESS;
@@ -636,7 +591,8 @@
     csoundSpinLock(p->lock);
     if (UNLIKELY(offset)) memset(p->arg, '\0', offset);
     memcpy(&p->arg[offset], p->fp, sizeof(MYFLT)*(CS_KSMPS-offset-early));
-    if (UNLIKELY(early)) memset(&p->arg[CS_KSMPS-early], '\0', sizeof(MYFLT)*early);
+    if (UNLIKELY(early))
+      memset(&p->arg[CS_KSMPS-early], '\0', sizeof(MYFLT)*early);
     csoundSpinUnLock(p->lock);
     return OK;
 }
@@ -750,7 +706,8 @@
     if (UNLIKELY(offset)) memset(p->fp, '\0', sizeof(MYFLT)*offset);
     memcpy(&p->fp[offset], &p->arg[offset],
            sizeof(MYFLT)*(CS_KSMPS-offset-early));
-    if (UNLIKELY(early)) memset(&p->fp[early], '\0', sizeof(MYFLT)*(CS_KSMPS-early));
+    if (UNLIKELY(early))
+      memset(&p->fp[early], '\0', sizeof(MYFLT)*(CS_KSMPS-early));
     csoundSpinUnLock(p->lock);
     return OK;
 }
