package com.csounds.Csound6;

import java.io.BufferedReader;
import java.io.BufferedWriter;
import java.io.File;
import java.io.FileInputStream;
import java.io.FileNotFoundException;
import java.io.FileOutputStream;
import java.io.FileReader;
import java.io.FileWriter;
import java.io.FilenameFilter;
import java.io.IOException;
import java.io.InputStream;
import java.io.InputStreamReader;
import java.io.OutputStream;
import java.lang.reflect.Method;
import java.net.URL;
import java.util.ArrayList;

import android.annotation.TargetApi;
import android.app.Activity;
import android.app.AlertDialog;
import android.app.AlertDialog.Builder;
import android.app.Dialog;
import android.content.Context;
import android.content.DialogInterface;
import android.content.Intent;
import android.content.SharedPreferences;
import android.content.pm.PackageInfo;
import android.content.pm.PackageManager.NameNotFoundException;
import android.content.res.AssetManager;
import android.content.res.Configuration;
import android.media.AudioManager;
import android.net.Uri;
import android.os.Build;
import android.os.Bundle;
import android.os.Environment;
import android.os.Handler;
import android.preference.PreferenceManager;
import android.util.Log;
import android.view.ContextThemeWrapper;
import android.view.Menu;
import android.view.MenuInflater;
import android.view.MenuItem;
import android.view.View;
import android.view.View.OnClickListener;
import android.view.ViewGroup;
import android.webkit.JavascriptInterface;
import android.webkit.WebSettings;
import android.webkit.WebView;
import android.webkit.WebViewClient;
import android.widget.ArrayAdapter;
import android.widget.Button;
import android.widget.EditText;
import android.widget.LinearLayout;
import android.widget.ListAdapter;
import android.widget.ScrollView;
import android.widget.SeekBar;
import android.widget.TextView;
import android.widget.Toast;
import android.widget.ToggleButton;

import com.csounds.CsoundObj;
import com.csounds.CsoundObjListener;
import com.csounds.bindings.motion.CsoundMotion;
import com.csounds.bindings.ui.CsoundUI;

import csnd6.Csound;

@TargetApi(Build.VERSION_CODES.JELLY_BEAN_MR1)
@SuppressWarnings("unused")
public class CsoundAppActivity extends Activity implements CsoundObjListener,
        CsoundObj.MessagePoster, SharedPreferences.OnSharedPreferenceChangeListener {
    Uri templateUri = null;
    Button newButton = null;
    Button openButton = null;
    Button saveAsButton = null;
    Button editButton = null;
    ToggleButton startStopButton = null;
    MenuItem helpItem = null;
    MenuItem aboutItem = null;
    JSCsoundObj csound = null;
    CsoundUI csoundUI = null;
    File csound_file = null;
    Button pad = null;
    WebView htmlView = null;
    LinearLayout channelsLayout = null;
    ArrayList<SeekBar> sliders = new ArrayList<SeekBar>();
    ArrayList<Button> buttons = new ArrayList<Button>();
    ArrayList<String> str = new ArrayList<String>();
    private Boolean firstLvl = true;
    private Item[] fileList = null;
    private File path = new File(Environment.getExternalStorageDirectory() + "");
    private String chosenFile;
    private static final int BROWSE_DIALOG = 0xFFFFFFFF;
    private static final int ERROR_DIALOG = 0xFFFFFFF0;
    ListAdapter adapter = null;
    protected Handler handler = new Handler();
    private TextView messageTextView = null;
    private ScrollView messageScrollView = null;
    String errorMessage = null;
    String csdTemplate = null;
    String html5Page = null;
    URL baseUrl = null;
    PackageInfo packageInfo = null;
    // Csound environment variables managed on Android.
    static String OPCODE6DIR = null;
    static String SFDIR = null;
    static String SSDIR = null;
    static String SADIR = null;
    static String INCDIR = null;
    WebView webview = null;
    private String screenLayout = "1";

    static {
        int result = 0;
        try {
            java.lang.System.loadLibrary("sndfile");
        } catch (Throwable e) {
            java.lang.System.err
                    .println("Csound6: sndfile native code library failed to load.\n");
            java.lang.System.err.println(e.toString());
        }
        try {
            java.lang.System.loadLibrary("csoundandroid");
        } catch (Throwable e) {
            java.lang.System.err
                    .println("Csound6: csoundandroid native code library failed to load.\n"
                            + e);
            java.lang.System.err.println(e.toString());
            // java.lang.System.exit(1);
        }
        try {
            result = csnd6.csnd
                    .csoundInitialize(csnd6.csnd.CSOUNDINIT_NO_ATEXIT);
        } catch (Throwable e) {
            java.lang.System.err.println("Csound6: csoundInitialize failed.\n"
                    + e);
            java.lang.System.err.println(e.toString());
            // java.lang.System.exit(1);
        }
    }

    public void csoundObjStarted(CsoundObj csoundObj) {
    }

    public void csoundObjCompleted(CsoundObj csoundObj) {
        runOnUiThread(new Runnable() {
            public void run() {
                startStopButton.setChecked(false);
                postMessage("Csound has finished.\n");
            }
        });
    }

    @Override
    public void onConfigurationChanged(Configuration newConfig) {
        super.onConfigurationChanged(newConfig);
    }

    protected void writeTemplateFile() {
        File root = Environment.getExternalStorageDirectory();
        try {
            if (root.canWrite()) {
                FileWriter filewriter = new FileWriter(csound_file);
                BufferedWriter out = new BufferedWriter(filewriter);
                out.write(csdTemplate);
                out.close();
            }
        } catch (IOException e) {
            Log.e("Csound6", "Could not write file " + e.getMessage());
        }
    }

    private static void copyFile(InputStream in, OutputStream out) throws IOException {
        byte[] buffer = new byte[1024];
        int read;
        while ((read = in.read(buffer)) != -1) {
            out.write(buffer, 0, read);
        }
    }

    // Copy the file indicated by fromAssetPath to
    // the public external storage music directory.
    // The asset directory becomes a subdirectory of the music directory.
    private File copyAsset(String fromAssetPath) {
        AssetManager assetManager = getAssets();
        InputStream in = null;
        OutputStream out = null;
        File outputFile = null;
        try {
            File externalStoragePublicDirectory = Environment.getExternalStoragePublicDirectory(Environment.DIRECTORY_MUSIC);
            outputFile = new File(externalStoragePublicDirectory.toString() + "/" + fromAssetPath);
            String filename = outputFile.getName();
            File directory = outputFile.getParentFile();
            directory.mkdirs();
            outputFile.createNewFile();
            in = assetManager.open(fromAssetPath);
            out = new FileOutputStream(outputFile);
            copyFile(in, out);
            in.close();
            in = null;
            out.flush();
            out.close();
            out = null;
            return outputFile;
        } catch (Exception e) {
            e.printStackTrace();
            return null;
        }
    }

    public void setEnv(String variable, String value) {
        try {
            Class<?> libcore = Class.forName("libcore.io.Libcore");
            if (libcore == null) {
                Log.w("Csound6", "Cannot find libcore.os.Libcore;");
                //                return;
            } else {
                final Object os = Class.forName("libcore.io.Libcore").getField("os").get(null);
                Method method = os.getClass().getMethod("setenv", String.class, String.class, boolean.class);
                method.invoke(os, variable, value, true);
            }
        } catch ( Exception e) {
            Log.w("Csound6", Log.getStackTraceString(e));
            Log.w("Csound6", e.getMessage());
        }
    }

    private void copyRawwaves() {
        try {
            String[] files = getAssets().list("rawwaves");
            for (int i = 0; i < files.length; i++) {
                String file = files[i];
                copyAsset("rawwaves/" + file.toString());
            }
            File externalStoragePublicDirectory = Environment.getExternalStoragePublicDirectory(Environment.DIRECTORY_MUSIC);
            String rawwavePath = externalStoragePublicDirectory.toString() + "/rawwaves/";
            setEnv("RAWWAVE_PATH", rawwavePath);
        } catch (Exception e) {
            e.printStackTrace();
        }
    }

    @Override
    public boolean onCreateOptionsMenu(Menu menu) {
        MenuInflater inflater = getMenuInflater();
        inflater.inflate(R.menu.menu, menu);
        return true;
    }

    @Override
    public boolean onOptionsItemSelected(MenuItem item) {
        File outFile = null;
        switch (item.getItemId()) {
            case R.id.itemGuide:
                if (webview == null) {
                    webview = new WebView(this);
                    setContentView(webview);
                    webview.loadUrl("file:///android_asset/Csound6_User_Guide.html");
                } else {
                    setContentView(webview);
                }
                return true;
            case R.id.itemHelp:
                goToUrl("http://csound.github.io/docs/manual/indexframes.html");
                return true;
            case R.id.itemAbout:
                goToUrl("http://csound.github.io/");
                return true;
            case R.id.itemPrivacy:
                goToUrl("http://csound.github.io/csound_for_android_privacy.html");
                return true;
            case R.id.itemSettings:
                Intent intent = new Intent(this, SettingsActivity.class);
                startActivity(intent);
                return true;
            case R.id.itemTrapped: {
                outFile = copyAsset("Csound6AndroidExamples/Boulanger/trapped.csd");
                if (outFile != null){
                    OnFileChosen(outFile);
                }
            }
            return true;
            case R.id.itemDroneIV: {
                outFile = copyAsset("Csound6AndroidExamples/Gogins/Drone-IV.csd");
                if (outFile != null){
                    OnFileChosen(outFile);
                }
            }
            return true;
            case R.id.itemLuaScoregen: {
                outFile = copyAsset("Csound6AndroidExamples/Gogins/lua_scoregen.csd");
                if (outFile != null){
                    OnFileChosen(outFile);
                }
            }
            return true;
            case R.id.itemChimePad: {
                outFile = copyAsset("Csound6AndroidExamples/Hunkins/ChimePad/0.wav");
                if (outFile == null){
                    return true;
                }
                outFile = copyAsset("Csound6AndroidExamples/Hunkins/ChimePad/1.wav");
                if (outFile == null){
                    return true;
                }
                outFile = copyAsset("Csound6AndroidExamples/Hunkins/ChimePad/2.wav");
                if (outFile == null){
                    return true;
                }
                outFile = copyAsset("Csound6AndroidExamples/Hunkins/ChimePad/3.wav");
                if (outFile == null){
                    return true;
                }
                outFile = copyAsset("Csound6AndroidExamples/Hunkins/ChimePad/4.wav");
                if (outFile == null){
                    return true;
                }
                outFile = copyAsset("Csound6AndroidExamples/Hunkins/ChimePad/5.wav");
                if (outFile == null){
                    return true;
                }
                outFile = copyAsset("Csound6AndroidExamples/Hunkins/ChimePad/10.wav");
                if (outFile == null){
                    return true;
                }
                outFile = copyAsset("Csound6AndroidExamples/Hunkins/ChimePad/11.wav");
                if (outFile == null){
                    return true;
                }
                outFile = copyAsset("Csound6AndroidExamples/Hunkins/ChimePad/12.wav");
                if (outFile == null){
                    return true;
                }
                outFile = copyAsset("Csound6AndroidExamples/Hunkins/ChimePad/13.wav");
                if (outFile == null){
                    return true;
                }
                outFile = copyAsset("Csound6AndroidExamples/Hunkins/ChimePad/14.wav");
                if (outFile == null){
                    return true;
                }
                outFile = copyAsset("Csound6AndroidExamples/Hunkins/ChimePad/15.wav");
                if (outFile == null){
                    return true;
                }
                outFile = copyAsset("Csound6AndroidExamples/Hunkins/ChimePad/ChimePadReadMe.txt");
                if (outFile == null){
                    return true;
                }
                outFile = copyAsset("Csound6AndroidExamples/Hunkins/ChimePad/ChimePad.csd");
                if (outFile != null){
                    OnFileChosen(outFile);
                }
            }
            return true;
            case R.id.itemPartikkel: {
                outFile = copyAsset("Csound6AndroidExamples/Khosravi/partikkel.csd");
                if (outFile != null){
                    OnFileChosen(outFile);
                }
            }
            return true;
            case R.id.itemXanadu: {
                outFile = copyAsset("Csound6AndroidExamples/Kung/xanadu.csd");
                if (outFile != null){
                    OnFileChosen(outFile);
                }
                return true;
            }
            case R.id.itemLindenmayerCanvas: {
                outFile = copyAsset("Csound6AndroidExamples/Gogins/js/Silencio.js");
                if (outFile == null){
                    return true;
                }
                outFile = copyAsset("Csound6AndroidExamples/Gogins/js/ChordSpace.js");
                if (outFile == null){
                    return true;
                }
                outFile = copyAsset("Csound6AndroidExamples/Gogins/js/tinycolor.js");
                if (outFile == null){
                    return true;
                }
                outFile = copyAsset("Csound6AndroidExamples/Gogins/js/canvas_wrapper.js");
                if (outFile == null){
                    return true;
                }
                outFile = copyAsset("Csound6AndroidExamples/Gogins/js/numeric.js");
                if (outFile == null){
                    return true;
                }
                outFile = copyAsset("Csound6AndroidExamples/Gogins/js/sprintf.js");
                if (outFile == null){
                    return true;
                }
                outFile = copyAsset("Csound6AndroidExamples/Gogins/js/canvas_wrapper.js");
                if (outFile == null){
                    return true;
                }
                outFile = copyAsset("Csound6AndroidExamples/Gogins/LindenmayerCanvas.csd");
                if (outFile != null){
                    OnFileChosen(outFile);
                }
                return true;
            }
            case R.id.itemKoanI: {
                outFile = copyAsset("Csound6AndroidExamples/McCurdy/i.csd");
                if (outFile != null){
                    OnFileChosen(outFile);
                }
                return true;
            }
/*
            case R.id.itemPoustinia: {
                outFile = copyAsset("Csound6AndroidExamples/Gogins/js/Silencio.js");
                if (outFile == null){
                    return true;
                }
                outFile = copyAsset("Csound6AndroidExamples/Gogins/js/ChordSpace.js");
                if (outFile == null){
                    return true;
                }
                outFile = copyAsset("Csound6AndroidExamples/Gogins/js/tinycolor.js");
                if (outFile == null){
                    return true;
                }
                outFile = copyAsset("Csound6AndroidExamples/Gogins/js/canvas_wrapper.js");
                if (outFile == null){
                    return true;
                }
                outFile = copyAsset("Csound6AndroidExamples/Gogins/js/numeric.js");
                if (outFile == null){
                    return true;
                }
                outFile = copyAsset("Csound6AndroidExamples/Gogins/js/sprintf.js");
                if (outFile == null){
                    return true;
                }
                outFile = copyAsset("Csound6AndroidExamples/Gogins/js/canvas_wrapper.js");
                if (outFile == null){
                    return true;
                }
                outFile = copyAsset("Csound6AndroidExamples/Gogins/js/dat.gui.js");
                if (outFile == null){
                    return true;
                }
                outFile = copyAsset("Csound6AndroidExamples/Gogins/Poustinia.csound_file");
                if (outFile != null){
                    OnFileChosen(outFile);
                }
                return true;
            }
*/
            default:
                return super.onOptionsItemSelected(item);
        }
    }

    @JavascriptInterface
    public void postMessage(String message_) {
        postMessageClear_(message_, false);
    }

    @JavascriptInterface
    public void postMessageClear(String message_) {
        postMessageClear_(message_, true);
    }

    private synchronized void postMessageClear_(String message_,
                                                boolean doClear_) {
        final String message = message_;
        final boolean doClear = doClear_;
        CsoundAppActivity.this.runOnUiThread(new Runnable() {
            @Override
            public void run() {
                if (doClear == true) {
                    messageTextView.setText("");
                }
                if (message == null) {
                    return;
                }
                messageTextView.append(message);
                messageScrollView.fullScroll(ScrollView.FOCUS_DOWN);
                Log.i("Csound6", message);
            }
        });
    }

    private void goToUrl(String url) {
        Uri uriUrl = Uri.parse(url);
        Intent launchBrowser = new Intent(Intent.ACTION_VIEW, uriUrl);
        startActivity(launchBrowser);
    }

    private void displayLog() {
        try {
            Process process = Runtime.getRuntime().exec(
                    "logcat -dt 16 CsoundObj:D AndroidCsound:D *:S");
            BufferedReader bufferedReader = new BufferedReader(
                    new InputStreamReader(process.getInputStream()));
            String line;
            postMessage("Csound system log:\n");
            while ((line = bufferedReader.readLine()) != null) {
                postMessage(line + "\n");
            }
        } catch (IOException e) {
        }
    }

    public void setTitle(String title) {
        String fullTitle = "Csound6";
        if (title != null) {
            fullTitle = fullTitle + ": " + title;
        }
        super.setTitle(fullTitle);
    }

    /**
     * Opens the CSD and searches for a <CsHtml5> element.
     */
    @TargetApi(Build.VERSION_CODES.JELLY_BEAN)
    protected void parseWebLayout() {
        try {
            FileReader in = new FileReader(csound_file);
            StringBuilder contents = new StringBuilder();
            char[] buffer = new char[4096];
            int read = 0;
            do {
                contents.append(buffer, 0, read);
                read = in.read(buffer);
            } while (read >= 0);
            in.close();
            String csdText = contents.toString();
            int start = csdText.indexOf("<html");
            int end = csdText.indexOf("</html>") + 7;
            if (!(start == -1 || end == -1)) {
                html5Page = csdText.substring(start, end);
                if (html5Page.length() > 1) {
                    htmlView.setLayerType(View.LAYER_TYPE_NONE, null);
                    WebSettings settings = htmlView.getSettings();
                    // Page itself must specify utf-8 in meta tag?
                    settings.setDefaultTextEncodingName("utf-8");
                    settings.setDomStorageEnabled(true);
                    settings.setDatabaseEnabled(true);
                    settings.setBuiltInZoomControls(true);
                    settings.setDisplayZoomControls(false);
                    if (Build.VERSION.SDK_INT >= Build.VERSION_CODES.JELLY_BEAN) {
                        settings.setAllowFileAccessFromFileURLs(true);
                        settings.setAllowUniversalAccessFromFileURLs(true);
                    }
                    if (Build.VERSION.SDK_INT >= Build.VERSION_CODES.JELLY_BEAN_MR1) {
                        settings.setJavaScriptEnabled(true);
                    }
                    File basePath = csound_file.getParentFile();
                    baseUrl = basePath.toURI().toURL();
                    htmlView.loadDataWithBaseURL(baseUrl.toString(),
                            html5Page, "text/html", "utf-8", null);
                }
            } else {
                htmlView.onPause();
                htmlView.pauseTimers();
            }
            View mainLayout = findViewById(R.id.mainLayout);
            mainLayout.invalidate();
        } catch (FileNotFoundException e) {
            e.printStackTrace();
        } catch (IOException e) {
            e.printStackTrace();
        }
    }

    private void setScreenLayout(SharedPreferences sharedPreferences) {
        screenLayout = sharedPreferences.getString("screenLayout", "1");
        if (screenLayout.equals("1")) {
            channelsLayout.setVisibility(channelsLayout.GONE);
            htmlView.setVisibility(htmlView.GONE);
            messageScrollView.setVisibility(messageScrollView.VISIBLE);
        } else if (screenLayout.equals("2")) {
            channelsLayout.setVisibility(channelsLayout.GONE);
            htmlView.setVisibility(htmlView.VISIBLE);
            messageScrollView.setVisibility(messageScrollView.GONE);
        } else if (screenLayout.equals("3")) {
            channelsLayout.setVisibility(channelsLayout.GONE);
            htmlView.setVisibility(htmlView.VISIBLE);
            messageScrollView.setVisibility(messageScrollView.VISIBLE);
        } else if (screenLayout.equals("4")) {
            channelsLayout.setVisibility(channelsLayout.VISIBLE);
            htmlView.setVisibility(htmlView.GONE);
            messageScrollView.setVisibility(messageScrollView.GONE);
        } else if (screenLayout.equals("5")) {
            channelsLayout.setVisibility(channelsLayout.VISIBLE);
            htmlView.setVisibility(htmlView.GONE);
            messageScrollView.setVisibility(messageScrollView.VISIBLE);
        }
        View mainLayout = findViewById(R.id.mainLayout);
        mainLayout.invalidate();
    }

    public void onSharedPreferenceChanged(SharedPreferences sharedPreferences, String key) {
        if (key.equals(SettingsActivity.KEY_LIST_PREFERENCE)) {
            setScreenLayout(sharedPreferences);
        }
<<<<<<< HEAD
=======
        if (key.equals("use_oboe")) {
            use_oboe = sharedPreferences.getBoolean("use_oboe", use_oboe);
        }
>>>>>>> eba3eda6
    }

    private void OnFileChosen(File file) {
        Log.d("FILE CHOSEN", file.getAbsolutePath());
        csound_file = file;
        setTitle(csound_file.getName());
        parseWebLayout();
    }

    @Override
    protected void onDestroy() {
        super.onDestroy();
        try {
            csound.stop();
        } catch (Exception e) {
            Log.e("error", "could not stop csound");
        }
    }

    /**
     * Quit performing on leaving the user interface of the app.
     */
    public synchronized void onBackPressed() {
        if (webview != null) {
            setContentView(R.layout.main);
            webview = null;
        } else {
            finish();
        }
    }

    /**
     * Called when the activity is first created.
     */
    @Override
    public void onCreate(Bundle savedInstanceState) {
        super.onCreate(savedInstanceState);
        // We ask for the data directory in case Android changes on
        // us without warning.
        try {
            packageInfo = getPackageManager().getPackageInfo(getPackageName(),
                    0);
        } catch (NameNotFoundException e) {
            e.printStackTrace();
        }
        final AudioManager audioManager = (AudioManager) getSystemService(AUDIO_SERVICE);
        audioManager.setRingerMode(AudioManager.RINGER_MODE_SILENT);
        PreferenceManager.setDefaultValues(this, R.xml.settings, false);
        OPCODE6DIR = getBaseContext().getApplicationInfo().nativeLibraryDir;
        SharedPreferences sharedPreferences = PreferenceManager
                .getDefaultSharedPreferences(this);
        sharedPreferences.registerOnSharedPreferenceChangeListener(this);
        OPCODE6DIR = sharedPreferences.getString("OPCODE6DIR", OPCODE6DIR);
        SSDIR = packageInfo.applicationInfo.dataDir + "/samples";
        SSDIR = sharedPreferences.getString("SSDIR", SSDIR);
        SFDIR = sharedPreferences.getString("SFDIR", SFDIR);
        SADIR = sharedPreferences.getString("SADIR", SADIR);
        INCDIR = sharedPreferences.getString("INCDIR", INCDIR);
<<<<<<< HEAD
=======
        use_oboe = sharedPreferences.getBoolean("use_oboe",use_oboe);
>>>>>>> eba3eda6
        // Pre-load plugin opcodes, not only to ensure that Csound
        // can load them, but for easier debugging if they fail to load.
        File file = new File(OPCODE6DIR);
        File[] files = file.listFiles();
        for (int i = 0; i < files.length; i++) {
            String pluginPath = files[i].getAbsoluteFile().toString();
            try {
                System.load(pluginPath);
            } catch (Throwable e) {
                postMessage(e.toString() + "\n");
            }
        }
        copyRawwaves();
        csdTemplate = "<CsoundSynthesizer>\n" + "<CsLicense>\n"
                + "</CsLicense>\n" + "<CsOptions>\n" + "</CsOptions>\n"
                + "<CsInstruments>\n" + "</CsInstruments>\n" + "<CsScore>\n"
                + "</CsScore>\n" + "</CsoundSynthesizer>\n";
        setContentView(R.layout.main);
        newButton = (Button) findViewById(R.id.newButton);
        newButton.setOnClickListener(new OnClickListener() {
            public void onClick(View v) {
                AlertDialog.Builder alert = new AlertDialog.Builder(
                        CsoundAppActivity.this);
                alert.setTitle("New CSD...");
                alert.setMessage("Filename:");
                final EditText input = new EditText(CsoundAppActivity.this);
                alert.setView(input);
                alert.setPositiveButton("Ok",
                        new DialogInterface.OnClickListener() {
                            public void onClick(DialogInterface dialog,
                                                int whichButton) {
                                String value = input.getText().toString();
                                File root = Environment
                                        .getExternalStorageDirectory();
                                csound_file = new File(root, value);
                                writeTemplateFile();
                                Intent intent = new Intent(Intent.ACTION_VIEW);
                                Uri uri = Uri.parse("file://"
                                        + csound_file.getAbsolutePath());
                                intent.setDataAndType(uri, "text/plain");
                                startActivity(intent);
                            }
                        });
                alert.setNegativeButton("Cancel",
                        new DialogInterface.OnClickListener() {
                            public void onClick(DialogInterface dialog,
                                                int whichButton) {
                            }
                        });
                alert.show();
            }
        });
        openButton = (Button) findViewById(R.id.openButton);
        openButton.setOnClickListener(new OnClickListener() {
            public void onClick(View v) {
                //loadFileList();
                //showDialog(BROWSE_DIALOG);
                //Create FileOpenDialog and register a callback
                SimpleFileDialog fileOpenDialog = new SimpleFileDialog(
                        new ContextThemeWrapper(CsoundAppActivity.this, R.style.csoundAlertDialogStyle),
                        "FileOpen..",
                        new SimpleFileDialog.SimpleFileDialogListener() {
                            @Override
                            public void onChosenDir(String chosenDir) {
                                CsoundAppActivity.this.OnFileChosen(new File(chosenDir));
                            }
                        }
                );
                if (csound_file != null) {
                    fileOpenDialog.default_file_name = csound_file.getAbsolutePath();
                } else {
                    fileOpenDialog.default_file_name = Environment.getExternalStorageDirectory().getAbsolutePath();
                }
                fileOpenDialog.chooseFile_or_Dir(fileOpenDialog.default_file_name);
            }
        });
        saveAsButton = (Button) findViewById(R.id.saveAsButton);
        saveAsButton.setOnClickListener(new OnClickListener() {
            public void onClick(View v) {
                //loadFileList();
                //showDialog(BROWSE_DIALOG);
                //Create FileOpenDialog and register a callback
                SimpleFileDialog fileOpenDialog = new SimpleFileDialog(
                        new ContextThemeWrapper(CsoundAppActivity.this, R.style.csoundAlertDialogStyle),
                        "FileSave..",
                        new SimpleFileDialog.SimpleFileDialogListener() {
                            @Override
                            public void onChosenDir(String chosenDir) {
                                int index = chosenDir.indexOf("//");
                                if (index >= 0) {
                                    chosenDir = chosenDir.substring(index + 1);
                                }
                                File newFile = new File(chosenDir);
                                if (csound_file.equals(newFile)) {
                                    Context context = getApplicationContext();
                                    CharSequence text = "'Save as' aborted; the new file is the same as the old file!";
                                    int duration = Toast.LENGTH_SHORT;
                                    Toast toast = Toast.makeText(context, text, duration);
                                    toast.show();
                                } else {
                                    try {
                                        FileInputStream in = new FileInputStream(csound_file);
                                        FileOutputStream out = new FileOutputStream(newFile);
                                        copyFile(in, out);
                                        in.close();
                                        in = null;
                                        out.flush();
                                        out.close();
                                        out = null;
                                        CsoundAppActivity.this.OnFileChosen(newFile);
                                    } catch (Exception e) {
                                        e.printStackTrace();
                                    }
                                }
                            }
                        }
                );
                if (csound_file != null) {
                    fileOpenDialog.default_file_name = csound_file.getParent();
                } else {
                    fileOpenDialog.default_file_name = Environment.getExternalStorageDirectory().getAbsolutePath();
                }
                fileOpenDialog.chooseFile_or_Dir(fileOpenDialog.default_file_name);
            }
        });
        editButton = (Button) findViewById(R.id.editButton);
        editButton.setOnClickListener(new OnClickListener() {
            public void onClick(View v) {
                if (csound_file != null) {
                    Intent intent = new Intent(Intent.ACTION_VIEW);
                    Uri uri = Uri.parse("file://" + csound_file.getAbsolutePath());
                    intent.setDataAndType(uri, "text/plain");
                    startActivity(intent);
                }
            }
        });
        channelsLayout = (LinearLayout) findViewById(R.id.channelsLayout);
        htmlView = (WebView) findViewById(R.id.htmlView);
        htmlView.setWebViewClient(new WebViewClient() {
            public void onReceivedError(WebView view, int errorCode,
                                        String description, String failingUrl) {
                Toast.makeText(CsoundAppActivity.this,
                        "WebView error! " + description, Toast.LENGTH_SHORT)
                        .show();
            }
        });
        messageTextView = (TextView) findViewById(R.id.messageTextView);
        messageScrollView = (ScrollView) findViewById(R.id.csoundMessages);
        //htmlView.setVisibility(View.GONE);
        sliders.add((SeekBar) findViewById(R.id.seekBar1));
        sliders.add((SeekBar) findViewById(R.id.seekBar2));
        sliders.add((SeekBar) findViewById(R.id.seekBar3));
        sliders.add((SeekBar) findViewById(R.id.seekBar4));
        sliders.add((SeekBar) findViewById(R.id.seekBar5));
        buttons.add((Button) findViewById(R.id.button1));
        buttons.add((Button) findViewById(R.id.button2));
        buttons.add((Button) findViewById(R.id.button3));
        buttons.add((Button) findViewById(R.id.button4));
        buttons.add((Button) findViewById(R.id.button5));
        pad = (Button) findViewById(R.id.pad);
        startStopButton = (ToggleButton) findViewById(R.id.runButton);
        startStopButton.setOnClickListener(new OnClickListener() {
            public synchronized void onClick(View v) {
                if (csound_file == null) {
                    startStopButton.toggle();
                    return;
                }
                if (startStopButton.isChecked()) {
                    File file = new File(OPCODE6DIR);
                    File[] files = file.listFiles();
                    CsoundAppActivity.this
                            .postMessage("Loading Csound plugins:\n");
                    for (int i = 0; i < files.length; i++) {
                        String pluginPath = files[i].getAbsoluteFile()
                                .toString();
                        try {
                            CsoundAppActivity.this.postMessage(pluginPath
                                    + "\n");
                            System.load(pluginPath);
                        } catch (Throwable e) {
                            CsoundAppActivity.this.postMessage(e.toString()
                                    + "\n");
                        }
                    }
                    // This must be set before the Csound object is created.
                    csnd6.csndJNI.csoundSetGlobalEnv("OPCODE6DIR", OPCODE6DIR);
                    csnd6.csndJNI.csoundSetGlobalEnv("SFDIR", SFDIR);
                    csnd6.csndJNI.csoundSetGlobalEnv("SSDIR", SSDIR);
                    csnd6.csndJNI.csoundSetGlobalEnv("SADIR", SADIR);
                    csnd6.csndJNI.csoundSetGlobalEnv("INCDIR", INCDIR);
<<<<<<< HEAD
                    csound = new JSCsoundObj();
                    csoundUI = new CsoundUI(csound);
                    csound.messagePoster = CsoundAppActivity.this;
                    csound.setMessageLoggingEnabled(true);
                    htmlView.addJavascriptInterface(csound, "csound");
                    htmlView.addJavascriptInterface(CsoundAppActivity.this,
                            "csoundApp");
=======
                    if (use_oboe == true) {
                        csound_obj = null;
                        csound_oboe = new csnd6.CsoundOboe();
                        oboe_callback_wrapper = new CsoundCallbackWrapper(csound_oboe.GetCsound()) {
                            @Override
                            public void MessageCallback(int attr, String msg) {
                                Log.d("CsoundOboe:", msg);
                                postMessage(msg);
                            }
                        };
                        oboe_callback_wrapper.SetMessageCallback();
                        htmlView.addJavascriptInterface(csound_oboe, "csound");
                        htmlView.addJavascriptInterface(CsoundAppActivity.this, "csoundApp");
                    } else {
                        csound_oboe = null;
                        csound_obj = new JSCsoundObj();
                        csoundUI = new CsoundUI(csound_obj);
                        csound_obj.messagePoster = CsoundAppActivity.this;
                        csound_obj.setMessageLoggingEnabled(true);
                        htmlView.addJavascriptInterface(csound_obj, "csound");
                        htmlView.addJavascriptInterface(CsoundAppActivity.this,
                                "csoundApp");
                    }
>>>>>>> eba3eda6
                    // Csound will not be in scope of any JavaScript on the page
                    // until the page is reloaded. Also, we want to show any edits
                    // to the page.
                    parseWebLayout();
                    postMessageClear("Csound is starting...\n");
                    String framesPerBuffer = audioManager
                            .getProperty(AudioManager.PROPERTY_OUTPUT_FRAMES_PER_BUFFER);
                    postMessage("Android sample frames per audio buffer: "
                            + framesPerBuffer + "\n");
                    String framesPerSecond = audioManager
                            .getProperty(AudioManager.PROPERTY_OUTPUT_SAMPLE_RATE);
                    postMessage("Android sample frames per second: "
                            + framesPerSecond + "\n");
                    // Make sure this stuff really got packaged.
                    String samples[] = null;
                    try {
                        samples = getAssets().list("samples");
                    } catch (IOException e) {
                        e.printStackTrace();
                    }
                    // We hook up the builtin widgets only if they are
                    // actually being used, otherwise they prevent names from
                    // begin used for HTML channels.
                    if (screenLayout.equals("4") || screenLayout.equals("5")) {
                        String channelName;
                        for (int i = 0; i < 5; i++) {
                            channelName = "slider" + (i + 1);
                            csoundUI.addSlider(sliders.get(i), channelName, 0., 1.);
                            channelName = "butt" + (i + 1);
                            csoundUI.addButton(buttons.get(i), channelName, 1);
                        }
                        csoundUI.addButton(pad, "trackpad", 1);
                    }
                    CsoundMotion motion = new CsoundMotion(csound);
                    motion.enableAccelerometer(CsoundAppActivity.this);
                    csound.addListener(CsoundAppActivity.this);
                    // If the Csound file is a CSD, start Csound;
                    // otherwise, do not start Csound, assume the
                    // file is HTML with JavaScript that will call
                    // csound.perform() as in csound.node().
                    if (csound_file.toString().toLowerCase().endsWith(".csd")) {
                        csound.startCsound(csound_file);
                    }
                    // Make sure these are still set after starting.
                    String getOPCODE6DIR = csnd6.csndJNI.csoundGetEnv(0,
                            "OPCODE6DIR");
                    csound.getCsound().Message(
                            "OPCODE6DIR has been set to: " + getOPCODE6DIR
                                    + "\n");
                    csound.getCsound()
                            .Message(
                                    "SSDIR has been set to: "
                                            + csound.getCsound()
                                            .GetEnv("SSDIR") + "\n");
                } else {
                    csound.stop();
                    postMessage("Csound has been stopped.\n");
                }
            }
        });
        setScreenLayout(sharedPreferences);
    }

    @Override
    protected void onActivityResult(int requestCode, int resultCode,
                                    Intent intent) {
        try {
            if (requestCode == R.id.newButton && intent != null) {
                csound_file = new File(intent.getData().getPath());
                setTitle(csound_file.getName());
            }
        } catch (Exception e) {
            Log.e("error", e.toString());
        }
    }

    private void loadFileList() {
        try {
            path.mkdirs();
        } catch (SecurityException e) {
            Log.e("error", "unable to write on the sd card ");
        }

        if (path.exists()) {
            FilenameFilter filter = new FilenameFilter() {
                public boolean accept(File dir, String filename) {
                    File sel = new File(dir, filename);
                    return (sel.isFile() || sel.isDirectory())
                            && !sel.isHidden();
                }
            };
            String[] fList = path.list(filter);
            fileList = new Item[fList.length];
            for (int i = 0; i < fList.length; i++) {
                fileList[i] = new Item(fList[i], R.drawable.file_icon);
                File sel = new File(path, fList[i]);
                if (sel.isDirectory()) {
                    fileList[i].icon = R.drawable.directory_icon;
                }
            }
            if (!firstLvl) {
                Item temp[] = new Item[fileList.length + 1];
                for (int i = 0; i < fileList.length; i++) {
                    temp[i + 1] = fileList[i];
                }
                temp[0] = new Item("Up", R.drawable.directory_up);
                fileList = temp;
            }
        }
        adapter = new ArrayAdapter<Item>(this,
                android.R.layout.select_dialog_item, android.R.id.text1,
                fileList) {
            @Override
            public View getView(int position, View convertView, ViewGroup parent) {
                View view = super.getView(position, convertView, parent);
                TextView textView = (TextView) view
                        .findViewById(android.R.id.text1);
                textView.setCompoundDrawablesWithIntrinsicBounds(
                        fileList[position].icon, 0, 0, 0);
                int dp5 = (int) (5 * getResources().getDisplayMetrics().density + 0.5f);
                textView.setCompoundDrawablePadding(dp5);
                return view;
            }
        };
    }

    private class Item {
        public String file;
        public int icon;

        public Item(String file, Integer icon) {
            this.file = file;
            this.icon = icon;
        }

        @Override
        public String toString() {
            return file;
        }
    }

    @Override
    protected Dialog onCreateDialog(int id) {
        Dialog dialog = null;
        AlertDialog.Builder builder = new Builder(this);
        if (fileList == null) {
            dialog = builder.create();
            return dialog;
        }
        switch (id) {
            case BROWSE_DIALOG:
                builder.setTitle("Choose your file");
                builder.setAdapter(adapter, new DialogInterface.OnClickListener() {
                    @SuppressWarnings("deprecation")
                    public void onClick(DialogInterface dialog, int which) {
                        chosenFile = fileList[which].file;
                        File sel = new File(path + "/" + chosenFile);
                        if (sel.isDirectory()) {
                            firstLvl = false;
                            str.add(chosenFile);
                            fileList = null;
                            path = new File(sel + "");
                            loadFileList();
                            removeDialog(BROWSE_DIALOG);
                            showDialog(BROWSE_DIALOG);
                        } else if (chosenFile.equalsIgnoreCase("up")
                                && !sel.exists()) {
                            String s = str.remove(str.size() - 1);
                            path = new File(path.toString().substring(0,
                                    path.toString().lastIndexOf(s)));
                            fileList = null;
                            if (str.isEmpty()) {
                                firstLvl = true;
                            }
                            loadFileList();
                            removeDialog(BROWSE_DIALOG);
                            showDialog(BROWSE_DIALOG);
                        } else
                            OnFileChosen(sel);
                    }
                });
                break;
            case ERROR_DIALOG:
                builder.setTitle(errorMessage);
                break;
        }
        dialog = builder.show();
        return dialog;
    }

    @JavascriptInterface
    public void setControlChannel(String channelName, double value) {
        if (csound != null) {
            Csound csound_ = csound.getCsound();
            if (csound_ != null) {
                // This call is thread-safe.
                csound_.SetChannel(channelName, value);
            }
        }
    }

    @JavascriptInterface
    public double getControlChannel(String channelName) {
        double value = 0;
        if (csound != null) {
            Csound csound_ = csound.getCsound();
            if (csound_ != null) {
                // This call is thread-safe.
                value = csound_.GetChannel(channelName);
            }
        }
        return value;
    }
}<|MERGE_RESOLUTION|>--- conflicted
+++ resolved
@@ -601,12 +601,6 @@
         if (key.equals(SettingsActivity.KEY_LIST_PREFERENCE)) {
             setScreenLayout(sharedPreferences);
         }
-<<<<<<< HEAD
-=======
-        if (key.equals("use_oboe")) {
-            use_oboe = sharedPreferences.getBoolean("use_oboe", use_oboe);
-        }
->>>>>>> eba3eda6
     }
 
     private void OnFileChosen(File file) {
@@ -665,10 +659,6 @@
         SFDIR = sharedPreferences.getString("SFDIR", SFDIR);
         SADIR = sharedPreferences.getString("SADIR", SADIR);
         INCDIR = sharedPreferences.getString("INCDIR", INCDIR);
-<<<<<<< HEAD
-=======
-        use_oboe = sharedPreferences.getBoolean("use_oboe",use_oboe);
->>>>>>> eba3eda6
         // Pre-load plugin opcodes, not only to ensure that Csound
         // can load them, but for easier debugging if they fail to load.
         File file = new File(OPCODE6DIR);
@@ -859,7 +849,6 @@
                     csnd6.csndJNI.csoundSetGlobalEnv("SSDIR", SSDIR);
                     csnd6.csndJNI.csoundSetGlobalEnv("SADIR", SADIR);
                     csnd6.csndJNI.csoundSetGlobalEnv("INCDIR", INCDIR);
-<<<<<<< HEAD
                     csound = new JSCsoundObj();
                     csoundUI = new CsoundUI(csound);
                     csound.messagePoster = CsoundAppActivity.this;
@@ -867,31 +856,6 @@
                     htmlView.addJavascriptInterface(csound, "csound");
                     htmlView.addJavascriptInterface(CsoundAppActivity.this,
                             "csoundApp");
-=======
-                    if (use_oboe == true) {
-                        csound_obj = null;
-                        csound_oboe = new csnd6.CsoundOboe();
-                        oboe_callback_wrapper = new CsoundCallbackWrapper(csound_oboe.GetCsound()) {
-                            @Override
-                            public void MessageCallback(int attr, String msg) {
-                                Log.d("CsoundOboe:", msg);
-                                postMessage(msg);
-                            }
-                        };
-                        oboe_callback_wrapper.SetMessageCallback();
-                        htmlView.addJavascriptInterface(csound_oboe, "csound");
-                        htmlView.addJavascriptInterface(CsoundAppActivity.this, "csoundApp");
-                    } else {
-                        csound_oboe = null;
-                        csound_obj = new JSCsoundObj();
-                        csoundUI = new CsoundUI(csound_obj);
-                        csound_obj.messagePoster = CsoundAppActivity.this;
-                        csound_obj.setMessageLoggingEnabled(true);
-                        htmlView.addJavascriptInterface(csound_obj, "csound");
-                        htmlView.addJavascriptInterface(CsoundAppActivity.this,
-                                "csoundApp");
-                    }
->>>>>>> eba3eda6
                     // Csound will not be in scope of any JavaScript on the page
                     // until the page is reloaded. Also, we want to show any edits
                     // to the page.
