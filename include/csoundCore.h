/*
    csoundCore.h:

    Copyright (C) 1991-2006 Barry Vercoe, John ffitch, Istvan Varga

    This file is part of Csound.

    The Csound Library is free software; you can redistribute it
    and/or modify it under the terms of the GNU Lesser General Public
    License as published by the Free Software Foundation; either
    version 2.1 of the License, or (at your option) any later version.

    Csound is distributed in the hope that it will be useful,
    but WITHOUT ANY WARRANTY; without even the implied warranty of
    MERCHANTABILITY or FITNESS FOR A PARTICULAR PURPOSE.  See the
    GNU Lesser General Public License for more details.

    You should have received a copy of the GNU Lesser General Public
    License along with Csound; if not, write to the Free Software
    Foundation, Inc., 59 Temple Place, Suite 330, Boston, MA
    02111-1307 USA
*/

#if !defined(__BUILDING_LIBCSOUND) && !defined(CSOUND_CSDL_H)
#  error "Csound plugins and host applications should not include csoundCore.h"
#endif

#ifndef CSOUNDCORE_H
#define CSOUNDCORE_H

#include "sysdep.h"
#ifndef EMSCRIPTEN
#include <pthread.h>
#endif
#include "cs_par_structs.h"
#include <stdarg.h>
#include <setjmp.h>
#include "csound_type_system.h"
#include "csound.h"
#include "cscore.h"
#include "csound_data_structures.h"
#include "csound_standard_types.h"
#include "pools.h"

#ifndef CSOUND_CSDL_H
/* VL not sure if we need to check for SSE */
#ifdef __SSE__
#ifndef _MM_DENORMALS_ZERO_ON
#include <xmmintrin.h>
#define _MM_DENORMALS_ZERO_MASK   0x0040
#define _MM_DENORMALS_ZERO_ON     0x0040
#define _MM_DENORMALS_ZERO_OFF    0x0000
#define _MM_SET_DENORMALS_ZERO_MODE(mode)                                   \
            _mm_setcsr((_mm_getcsr() & ~_MM_DENORMALS_ZERO_MASK) | (mode))
#define _MM_GET_DENORMALS_ZERO_MODE()                                       \
            (_mm_getcsr() & _MM_DENORMALS_ZERO_MASK)
#endif
#else
#define _MM_DENORMALS_ZERO_MASK   0
#define _MM_DENORMALS_ZERO_ON     0
#define _MM_DENORMALS_ZERO_OFF    0
#define _MM_SET_DENORMALS_ZERO_MODE(mode)  
#endif
#endif

#ifdef __cplusplus
extern "C" {
#endif /*  __cplusplus */

#ifdef __MACH__
#include <xlocale.h>
#endif

#if (defined(__MACH__) || defined(ANDROID) || defined(NACL))
#define BARRIER_SERIAL_THREAD (-1)
typedef struct {
  pthread_mutex_t mut;
  pthread_cond_t cond;
  unsigned int count, max, iteration;
} barrier_t;

#ifndef PTHREAD_BARRIER_SERIAL_THREAD
#define pthread_barrier_t barrier_t
#endif /* PTHREAD_BARRIER_SERIAL_THREAd */
#endif /* __MACH__ */

#define OK        (0)
#define NOTOK     (-1)

#define CSFILE_FD_R     1
#define CSFILE_FD_W     2
#define CSFILE_STD      3
#define CSFILE_SND_R    4
#define CSFILE_SND_W    5

#define MAXINSNO  (200)
#define PMAX      (1998)
#define VARGMAX   (1999)

#define ORTXT       h.optext->t
#define INCOUNT     ORTXT.inlist->count
#define OUTCOUNT    ORTXT.outlist->count   /* Not used */
//#define INOCOUNT    ORTXT.inoffs->count
//#define OUTOCOUNT   ORTXT.outoffs->count
#define INOCOUNT    ORTXT.inArgCount
#define OUTOCOUNT   ORTXT.outArgCount
#define IS_ASIG_ARG(x) (csoundGetTypeForArg(x) == &CS_VAR_TYPE_A)
#define IS_STR_ARG(x) (csoundGetTypeForArg(x) == &CS_VAR_TYPE_S)

#define CURTIME (((double)csound->icurTime)/((double)csound->esr))
#define CURTIME_inc (((double)csound->ksmps)/((double)csound->esr))

#ifdef  B64BIT
#define MAXLEN     0x40000000
#define FMAXLEN    ((MYFLT)(MAXLEN))
#define PHMASK     0x3fffffff
#else
#define MAXLEN     0x1000000L
#define FMAXLEN    ((MYFLT)(MAXLEN))
#define PHMASK     0x0FFFFFFL
#endif

#define MAX_STRING_CHANNEL_DATASIZE 16384

#define PFRAC(x)   ((MYFLT)((x) & ftp->lomask) * ftp->lodiv)
#define MAXPOS     0x7FFFFFFFL

#define BYTREVS(n) ((n>>8  & 0xFF) | (n<<8 & 0xFF00))
#define BYTREVL(n) ((n>>24 & 0xFF) | (n>>8 & 0xFF00L) | \
                    (n<<8 & 0xFF0000L) | (n<<24 & 0xFF000000L))

#define OCTRES     8192
#define CPSOCTL(n) ((MYFLT)(1<<((int)(n)>>13))*csound->cpsocfrc[(int)(n)&8191])

#define LOBITS     10
#define LOFACT     1024
  /* LOSCAL is 1/LOFACT as MYFLT */
#define LOSCAL     FL(0.0009765625)

#define LOMASK     1023

#ifdef USE_DOUBLE
  extern int64_t MYNAN;
  //#define SSTRCOD    (nan("0"))
#define SSTRCOD    (double)NAN
#else
  extern int32 MYNAN;
#define SSTRCOD    (float)NAN
  //#define SSTRCOD    (nanf("0"))
#endif
#define ISSTRCOD(X) isnan(X)

#define SSTRSIZ    200
#define ALLCHNLS   0x7fff
#define DFLT_SR    FL(44100.0)
#define DFLT_KR    FL(4410.0)
#define DFLT_KSMPS 10
#define DFLT_NCHNLS 1
#define MAXCHNLS   256

#define MAXNAME   (256)

#define DFLT_DBFS (FL(32768.0))

#define MAXOCTS         8
#define MAXCHAN         16      /* 16 MIDI channels; only one port for now */

#define ONEPT           1.02197486              /* A440 tuning factor */
#define LOG10D20        0.11512925              /* for db to ampfac   */
#define DV32768         FL(0.000030517578125)

#ifndef PI
#define PI      (3.141592653589793238462643383279502884197)
#endif /* pi */
#define TWOPI   (6.283185307179586476925286766559005768394)
#define PI_F    ((MYFLT) PI)
#define TWOPI_F ((MYFLT) TWOPI)
#define INF     (2147483647.0)

#define AMPLMSG 01
#define RNGEMSG 02
#define WARNMSG 04
#define RAWMSG  0x40
#define TIMEMSG 0x80
#define IGN(X)  (void) X

#define ARG_CONSTANT 0
#define ARG_STRING 1
#define ARG_PFIELD 2
#define ARG_GLOBAL 3
#define ARG_LOCAL 4
#define ARG_LABEL 5

#define ASYNC_GLOBAL 1
#define ASYNC_LOCAL  2

  typedef struct CORFIL {
    char    *body;
    unsigned int     len;
    unsigned int     p;
  } CORFIL;

  typedef struct {
    int     odebug;
    int     sfread, sfwrite, sfheader, filetyp;
    int     inbufsamps, outbufsamps;
    int     informat, outformat;
    int     sfsampsize;
    int     displays, graphsoff, postscript, msglevel;
    int     Beatmode, cmdTempo, oMaxLag;
    int     usingcscore, Linein;
    int     RTevents, Midiin, FMidiin, RMidiin;
    int     ringbell, termifend;
    int     rewrt_hdr, heartbeat, gen01defer;
    //    int     expr_opt;       /* IV - Jan 27 2005: for --expression-opt */
    float   sr_override, kr_override;
    int     nchnls_override, nchnls_i_override;
    char    *infilename, *outfilename;
    CORFIL  *playscore;
    char    *Linename, *Midiname, *FMidiname;
    char    *Midioutname;   /* jjk 09252000 - MIDI output device, -Q option */
    char    *FMidioutname;
    int     midiKey, midiKeyCps, midiKeyOct, midiKeyPch;
    int     midiVelocity, midiVelocityAmp;
    int     noDefaultPaths;  /* syy - Oct 25, 2006: for disabling relative paths
                                from files */
    int     numThreads;
    int     syntaxCheckOnly;
    int     useCsdLineCounts;
    int     sampleAccurate;  /* switch for score events sample accuracy */
    int     realtime; /* realtime priority mode  */
    MYFLT   e0dbfs_override;
    int     daemon;
    double  quality;        /* for ogg encoding */
  } OPARMS;

  typedef struct arglst {
    int     count;
    char    *arg[1];
  } ARGLST;

  typedef struct arg {
    int type;
    void* argPtr;
    int index;
    char* structPath;
    struct arg* next;
  } ARG;
//  typedef struct argoffs {
//    int     count;
//    int     indx[1];
//  } ARGOFFS;

    typedef struct oentry {
        char    *opname;
        uint16  dsblksiz;
        uint16  flags;
        uint8_t thread;
        char    *outypes;
        char    *intypes;
        int     (*iopadr)(CSOUND *, void *p);
        int     (*kopadr)(CSOUND *, void *p);
        int     (*aopadr)(CSOUND *, void *p);
        void    *useropinfo;    /* user opcode parameters */
    } OENTRY;

    // holds matching oentries from opcodeList
    // has space for 16 matches and next pointer in case more are found
    // (unlikely though)
    typedef struct oentries {
        OENTRY* entries[16];
//        int opnum[16];
        int count;
        char *opname;
        int prvnum;
        struct oentries* next;
    } OENTRIES;

  /**
   * Storage for parsed orchestra code, for each opcode in an INSTRTXT.
   */
  typedef struct text {
<<<<<<< HEAD
    int     linenum;        /* Line num in orch file (currently buggy!)  */
    OENTRY* oentry;
    char    *opcod;         /* Pointer to opcode name in global pool */
    ARGLST  *inlist;        /* Input args (pointer to item in name list) */
    ARGLST  *outlist;
    ARG     *inArgs;        /* Input args (index into list of values) */
    unsigned int inArgCount;
    ARG     *outArgs;
    unsigned int outArgCount;
//    char    intype;         /* Type of first input argument (g,k,a,w etc) */
    char    pftype;         /* Type of output argument (k,a etc) */
=======
    int             linenum;        /* Line num in orch file (currently buggy!)  */
    OENTRY          *oentry;
    char            *opcod;         /* Pointer to opcode name in global pool */
    ARGLST          *inlist;        /* Input args (pointer to item in name list) */
    ARGLST          *outlist;
    ARG             *inArgs;        /* Input args (index into list of values) */
    unsigned int    inArgCount;
    ARG             *outArgs;
    unsigned        int outArgCount;
    char            intype;         /* Type of first input argument (g,k,a,w etc) */
    char            pftype;         /* Type of output argument (k,a etc) */
>>>>>>> 56bd3753
  } TEXT;


  /**
   * This struct is filled out by otran() at orch parse time.
   * It is used as a template for instrument events.
   */
  typedef struct instr {
    struct op * nxtop;              /* Linked list of instr opcodes */
    TEXT    t;                      /* Text of instrument (same in nxtop) */
    int     pmax, vmax, pextrab;    /* Arg count, size of data for all
                                       opcodes in instr */
    int     mdepends;               /* Opcode type (i/k/a) */
    CS_VAR_POOL* varPool;

    //    int     optxtcount;
    int16   muted;
//    int32   localen;
    int32   opdstot;                /* Total size of opds structs in instr */
//    int32   *inslist;               /* Only used in parsing (?) */
    MYFLT   *psetdata;              /* Used for pset opcode */
    struct insds * instance;        /* Chain of allocated instances of
                                       this instrument */
    struct insds * lst_instance;    /* last allocated instance */
    struct insds * act_instance;    /* Chain of free (inactive) instances */
                                    /* (pointer to next one is INSDS.nxtact) */
    struct instr * nxtinstxt;       /* Next instrument in orch (num order) */
    int     active;                 /* To count activations for control */
    int     pending_release;        /* To count instruments in release phase */
    int     maxalloc;
    MYFLT   cpuload;                /* % load this instrumemnt makes */
    struct opcodinfo *opcode_info;  /* UDO info (when instrs are UDOs) */
    char    *insname;               /* instrument name */
    int     instcnt;                /* Count number of instances ever */
    int     isNew;                  /* is this a new definition */
    int     nocheckpcnt;            /* Control checks on pcnt */
  } INSTRTXT;

  typedef struct namedInstr {
    int32        instno;
    char        *name;
    INSTRTXT    *ip;
    struct namedInstr   *next;
  } INSTRNAME;

  /**
   * A chain of TEXT structs. Note that this is identical with the first two
   * members of struct INSTRTEXT, and is so typecast at various points in code.
   */
  typedef struct op {
    struct op *nxtop;
    TEXT    t;
  } OPTXT;

  typedef struct fdch {
    struct fdch *nxtchp;
    /** handle returned by csound->FileOpen() */
    void    *fd;
  } FDCH;

  typedef struct auxch {
    struct auxch *nxtchp;
    size_t  size;
    void    *auxp, *endp;
  } AUXCH;

  typedef struct {
    int      dimensions;
    int*     sizes;             /* size of each dimensions */
    int      arrayMemberSize;
    CS_TYPE* arrayType;
    MYFLT*   data;
//    AUXCH   aux;
  } ARRAYDAT;

   typedef struct {
      int     size;             /* 0...size-1 */
      MYFLT   *data;
      AUXCH   aux;
   } TABDAT;

  typedef struct {
    char *data;
    int size;
  } STRINGDAT;

  typedef struct monblk {
    int16   pch;
    struct monblk *prv;
  } MONPCH;

  typedef struct {
    int     notnum[4];
  } DPEXCL;

  typedef struct {
    DPEXCL  dpexcl[8];
    /** for keys 25-99 */
    int     exclset[75];
  } DPARM;

  typedef struct dklst {
    struct dklst *nxtlst;
    int32    pgmno;
    /** cnt + keynos */
    MYFLT   keylst[1];
  } DKLST;

  typedef struct mchnblk {
    /** most recently received program change */
    int16   pgmno;
    /** instrument number assigned to this channel */
    int16   insno;
    int16   RegParNo;
    int16   mono;
    MONPCH  *monobas;
    MONPCH  *monocur;
    /** list of active notes (NULL: not active) */
    struct insds *kinsptr[128];
    /** polyphonic pressure indexed by note number */
    MYFLT   polyaft[128];
    /** ... with GS vib_rate, stored in c128-c135 */
    MYFLT   ctl_val[136];
    /** program change to instr number (<=0: ignore) */
    int16   pgm2ins[128];
    /** channel pressure (0-127) */
    MYFLT   aftouch;
    /** pitch bend (-1 to 1) */
    MYFLT   pchbend;
    /** pitch bend sensitivity in semitones */
    MYFLT   pbensens;
    /** number of held (sustaining) notes */
    int16   ksuscnt;
    /** current state of sustain pedal (0: off) */
    int16   sustaining;
    int     dpmsb;
    int     dplsb;
    int     datenabl;
    /** chain of dpgm keylists */
    DKLST   *klists;
    /** drumset params         */
    DPARM   *dparms;
  } MCHNBLK;

  /**
   * This struct holds the data for one score event.
   */
  typedef struct event {
    /** String argument(s) (NULL if none) */
    int     scnt;
    char    *strarg;
    /* instance pointer */
    void  *pinstance;  /* TODO - Remove this field in Csound 7, not being used */
    /** Event type */
    char    opcod;
    /** Number of p-fields */
    int16   pcnt;
    /** Event start time */
    MYFLT   p2orig;
    /** Length */
    MYFLT   p3orig;
    /** All p-fields for this event (SSTRCOD: string argument) */
    MYFLT   p[PMAX + 1];
    union {                   /* To ensure size is same as earlier */
      MYFLT   *extra;
      MYFLT   p[2];
    } c;
  } EVTBLK;
  /**
   * This struct holds the info for a concrete instrument event
   * instance in performance.
   */
  typedef struct insds {
    /* Chain of init-time opcodes */
    struct opds * nxti;
    /* Chain of performance-time opcodes */
    struct opds * nxtp;
    /* Next allocated instance */
    struct insds * nxtinstance;
    /* Previous allocated instance */
    struct insds * prvinstance;
    /* Next in list of active instruments */
    struct insds * nxtact;
    /* Previous in list of active instruments */
    struct insds * prvact;
    /* Next instrument to terminate */
    struct insds * nxtoff;
    /* Chain of files used by opcodes in this instr */
    FDCH    *fdchp;
    /* Extra memory used by opcodes in this instr */
    AUXCH   *auxchp;
    /* Extra release time requested with xtratim opcode */
    int     xtratim;
    /* MIDI note info block if event started from MIDI */
    MCHNBLK *m_chnbp;
    /* ptr to next overlapping MIDI voice */
    struct insds * nxtolap;
    /* Instrument number */
    int16   insno;
    /* Instrument def address */
    INSTRTXT *instr;
    /* non-zero for sustaining MIDI note */
    int16   m_sust;
    /* MIDI pitch, for simple access */
    unsigned char m_pitch;
    /* ...ditto velocity */
    unsigned char m_veloc;
    /* Flag to indicate we are releasing, test with release opcode */
    char    relesing;
    /* Set if instr instance is active (perfing) */
    char    actflg;
    /* Time to turn off event, in score beats */
    double  offbet;
    /* Time to turn off event, in seconds (negative on indef/tie) */
    double  offtim;
    /* Python namespace for just this instance. */
    void    *pylocal;
    /* pointer to Csound engine and API for externals */
    CSOUND  *csound;
    int     kcounter;
    unsigned int     ksmps;     /* Instrument copy of ksmps */
    MYFLT   ekr;                /* and of rates */
    MYFLT   onedksmps, onedkr, kicvt;
    struct opds  *pds;          /* Used for jumping */
    MYFLT   scratchpad[4];      /* Persistent data */

    /* user defined opcode I/O buffers */
    void    *opcod_iobufs;
    void    *opcod_deact, *subins_deact;
    /* opcodes to be run at note deactivation */
    void    *nxtd;
    uint32_t ksmps_offset; /* ksmps offset for sample accuracy */
    uint32_t no_end;      /* samps left at the end for sample accuracy
                             (calculated) */
    uint32_t ksmps_no_end; /* samps left at the end for sample accuracy
                              (used by opcodes) */
    MYFLT  *spin;         /* offset into csound->spin */
    MYFLT  *spout;        /* offset into csound->spout, or local spout, if needed */
    int    init_done;
    int    tieflag;
    int    reinitflag;
    MYFLT  retval;
    MYFLT  *lclbas;  /* base for variable memory pool */
    char   *strarg;       /* string argument */
    /* Copy of required p-field values for quick access */
    CS_VAR_MEM  p0;
    CS_VAR_MEM  p1;
    CS_VAR_MEM  p2;
    CS_VAR_MEM  p3;
  } INSDS;

#define CS_KSMPS     (p->h.insdshead->ksmps)
#define CS_KCNT      (p->h.insdshead->kcounter)
#define CS_EKR       (p->h.insdshead->ekr)
#define CS_ONEDKSMPS (p->h.insdshead->onedksmps)
#define CS_ONEDKR    (p->h.insdshead->onedkr)
#define CS_KICVT     (p->h.insdshead->kicvt)
#define CS_ESR       (csound->esr)
#define CS_PDS       (p->h.insdshead->pds)
#define CS_SPIN      (p->h.insdshead->spin)
#define CS_SPOUT      (p->h.insdshead->spout)

  typedef int (*SUBR)(CSOUND *, void *);

  /**
   * This struct holds the info for one opcode in a concrete
   * instrument instance in performance.
   */
  typedef struct opds {
    /** Next opcode in init-time chain */
    struct opds * nxti;
    /** Next opcode in perf-time chain */
    struct opds * nxtp;
    /** Initialization (i-time) function pointer */
    SUBR    iopadr;
    /** Perf-time (k- or a-rate) function pointer */
    SUBR    opadr;
    /** Orch file template part for this opcode */
    OPTXT   *optext;
    /** Owner instrument instance data structure */
    INSDS   *insdshead;
  } OPDS;

  typedef struct lblblk {
    OPDS    h;
    OPDS    *prvi;
    OPDS    *prvp;
  } LBLBLK;

  typedef struct {
    MYFLT   *begp, *curp, *endp, feedback[6];
    int32    scount;
  } OCTDAT;

  typedef struct {
    int32    npts, nocts, nsamps;
    MYFLT   lofrq, hifrq, looct, srate;
    OCTDAT  octdata[MAXOCTS];
    AUXCH   auxch;
  } DOWNDAT;

  typedef struct {
    int32    ktimstamp, ktimprd;
    int32    npts, nfreqs, dbout;
    DOWNDAT *downsrcp;
    AUXCH   auxch;
  } SPECDAT;



  typedef struct {
    MYFLT   gen01;
    MYFLT   ifilno;
    MYFLT   iskptim;
    MYFLT   iformat;
    MYFLT   channel;
    MYFLT   sample_rate;
    char    strarg[SSTRSIZ];
  } GEN01ARGS;

  typedef struct {
    /** table length, not including the guard point */
    uint32_t flen;
    /** length mask ( = flen - 1) for power of two table size, 0 otherwise */
    int32    lenmask;
    /** log2(MAXLEN / flen) for power of two table size, 0 otherwise */
    int32    lobits;
    /** 2^lobits - 1 */
    int32    lomask;
    /** 1 / 2^lobits */
    MYFLT   lodiv;
    /** LOFACT * (table_sr / orch_sr), cpscvt = cvtbas / base_freq */
    MYFLT   cvtbas, cpscvt;
    /** sustain loop mode (0: none, 1: forward, 2: forward and backward) */
    int16   loopmode1;
    /** release loop mode (0: none, 1: forward, 2: forward and backward) */
    int16   loopmode2;
    /** sustain loop start and end in sample frames */
    int32    begin1, end1;
    /** release loop start and end in sample frames */
    int32    begin2, end2;
    /** sound file length in sample frames (flenfrms = soundend - 1) */
    int32    soundend, flenfrms;
    /** number of channels */
    int32    nchanls;
    /** table number */
    int32    fno;
    /** args  */
    MYFLT args[PMAX - 4];
    /** arg count */
    int argcnt;
    /** GEN01 parameters */
    GEN01ARGS gen01args;
    /** table data (flen + 1 MYFLT values) */
    MYFLT   *ftable;
  } FUNC;

  typedef struct {
    CSOUND  *csound;
    int32   flen;
    int     fno, guardreq;
    EVTBLK  e;
  } FGDATA;

  typedef struct {
    char    *name;
    int     (*fn)(FGDATA *, FUNC *);
  } NGFENS;

  typedef int (*GEN)(FGDATA *, FUNC *);

  typedef struct MEMFIL {
    char    filename[256];      /* Made larger RWD */
    char    *beginp;
    char    *endp;
    int32    length;
    struct MEMFIL *next;
  } MEMFIL;

  typedef struct {
    int16   type;
    int16   chan;
    int16   dat1;
    int16   dat2;
  } MEVENT;

  typedef struct SNDMEMFILE_ {
    /** file ID (short name)          */
    char            *name;
    struct SNDMEMFILE_ *nxt;
    /** full path filename            */
    char            *fullName;
    /** file length in sample frames  */
    size_t          nFrames;
    /** sample rate in Hz             */
    double          sampleRate;
    /** number of channels            */
    int             nChannels;
    /** AE_SHORT, AE_FLOAT, etc.      */
    int             sampleFormat;
    /** TYP_WAV, TYP_AIFF, etc.       */
    int             fileType;
    /**
     * loop mode:
     *   0: no loop information
     *   1: off
     *   2: forward
     *   3: backward
     *   4: bidirectional
     */
    int             loopMode;
    /** playback start offset frames  */
    double          startOffs;
    /** loop start (sample frames)    */
    double          loopStart;
    /** loop end (sample frames)      */
    double          loopEnd;
    /** base frequency (in Hz)        */
    double          baseFreq;
    /** amplitude scale factor        */
    double          scaleFac;
    /** interleaved sample data       */
    float           data[1];
  } SNDMEMFILE;

  typedef struct pvx_memfile_ {
    char        *filename;
    struct pvx_memfile_ *nxt;
    float       *data;
    uint32 nframes;
    int         format;
    int         fftsize;
    int         overlap;
    int         winsize;
    int         wintype;
    int         chans;
    MYFLT       srate;
  } PVOCEX_MEMFILE;

#ifdef __BUILDING_LIBCSOUND

#define INSTR   1
#define ENDIN   2
#define OPCODE  3
#define ENDOP   4
#define LABEL   5
#define SETBEG  6
#define PSET    6
#define USEROPCODE    7
#define SETEND  8

#define TOKMAX  50L     /* Should be 50 but bust */

/* max number of input/output args for user defined opcodes */
#define OPCODENUMOUTS_LOW   16
#define OPCODENUMOUTS_HIGH  64
#define OPCODENUMOUTS_MAX   256

#define MBUFSIZ         (4096)
#define MIDIINBUFMAX    (1024)
#define MIDIINBUFMSK    (MIDIINBUFMAX-1)



  typedef union {
    uint32 dwData;
    unsigned char bData[4];
  } MIDIMESSAGE;

  /* MIDI globals */

  typedef struct midiglobals {
    MEVENT  *Midevtblk;
    int     sexp;
    int     MIDIoutDONE;
    int     MIDIINbufIndex;
    MIDIMESSAGE MIDIINbuffer2[MIDIINBUFMAX];
    int     (*MidiInOpenCallback)(CSOUND *, void **, const char *);
    int     (*MidiReadCallback)(CSOUND *, void *, unsigned char *, int);
    int     (*MidiInCloseCallback)(CSOUND *, void *);
    int     (*MidiOutOpenCallback)(CSOUND *, void **, const char *);
    int     (*MidiWriteCallback)(CSOUND *, void *, const unsigned char *, int);
    int     (*MidiOutCloseCallback)(CSOUND *, void *);
    const char *(*MidiErrorStringCallback)(int);
    void    *midiInUserData;
    void    *midiOutUserData;
    void    *midiFileData;
    void    *midiOutFileData;
    int     rawControllerMode;
    char    muteTrackList[256];
    unsigned char mbuf[MBUFSIZ];
    unsigned char *bufp, *endatp;
    int16   datreq, datcnt;
  } MGLOBAL;

  typedef struct eventnode {
    struct eventnode  *nxt;
    uint32     start_kcnt;
    EVTBLK            evt;
  } EVTNODE;

  typedef struct {
    OPDS    h;
    MYFLT   *ktempo, *istartempo;
    MYFLT   prvtempo;
  } TEMPO;

  /* typedef struct token { */
  /*   char    *str; */
  /*   int16   prec; */
  /* } TOKEN; */

  typedef struct names {
    char    *mac;
    struct names *next;
  } NAMES;

  typedef struct threadInfo {
    struct threadInfo *next;
    void * threadId;
  } THREADINFO;

#include "sort.h"
#include "text.h"
#include "prototyp.h"
#include "cwindow.h"
#include "envvar.h"
#include "remote.h"

#define CS_STATE_PRE    (1)
#define CS_STATE_COMP   (2)
#define CS_STATE_UTIL   (4)
#define CS_STATE_CLN    (8)
#define CS_STATE_JMP    (16)

/* These are used to set/clear bits in csound->tempStatus.
   If the bit is set, it indicates that the given file is
   a temporary. */
  extern const uint32_t csOrcMask;
  extern const uint32_t csScoInMask;
  extern const uint32_t csScoSortMask;
  extern const uint32_t csMidiScoMask;
  extern const uint32_t csPlayScoMask;

/* kperf function protoypes. Used by the debugger to switch between debug
 * and nodebug kperf functions */
  int kperf_nodebug(CSOUND *csound);
  int kperf_debug(CSOUND *csound);

#endif  /* __BUILDING_LIBCSOUND */

#define MARGS   (3)
typedef struct S_MACRO {          /* To store active macros */
    char        *name;          /* Use is by name */
    int         acnt;           /* Count of arguments */
    CORFIL      *body;          /* The text of the macro */
    struct S_MACRO *next;         /* Chain of active macros */
    int         margs;          /* ammount of space for args */
    char        *arg[MARGS];    /* With these arguments */
} S_MACRO;

typedef struct in_stack_s {     /* Stack of active inputs */
    int16       is_marked_repeat;     /* 1 if this input created by 'n' stmnt */
    int16       args;                 /* Argument count for macro */
    CORFIL      *cf;                  /* In core file */
    void        *fd;                  /* for closing stream */
    S_MACRO       *mac;
    int         line;
} IN_STACK;

typedef struct marked_sections {
    char        *name;
    int32       posit;
    int         line;
    char        *file;
} MARKED_SECTIONS;

typedef struct namelst {
  char           *name;
  struct namelst *next;
} NAMELST;

typedef struct NAME__ {
    char          *namep;
    struct NAME__  *nxt;
    int           type, count;
} NAME;

  /* Holds UDO information, when an instrument is
     defined as a UDO
  */
  typedef struct opcodinfo {
    int32    instno;
    char    *name, *intypes, *outtypes;
    int16   inchns, outchns;
    CS_VAR_POOL* out_arg_pool;
    CS_VAR_POOL* in_arg_pool;
    INSTRTXT *ip;
    struct opcodinfo *prv;
  } OPCODINFO;

  /**
   * This struct will hold the current engine state after compilation
   */
  typedef struct engine_state {
    CS_VAR_POOL    *varPool;  /* global variable pool */
    MYFLT_POOL*   constantsPool;
    CS_HASH_TABLE*  stringPool;
    int            maxopcno;
    INSTRTXT      **instrtxtp; /* instrument list      */
    INSTRTXT      instxtanchor;
    CS_HASH_TABLE *instrumentNames; /* instrument names */
    int           maxinsno;
  } ENGINE_STATE;


  /**
   * plugin module info
   */
  typedef struct {
    char module[12];
    char type[12];
  } MODULE_INFO;

  /**
   * Contains all function pointers, data, and data pointers required
   * to run one instance of Csound.
   *
   * \b PUBLIC functions in CSOUND_
   * These are used by plugins to access the
   * Csound library functionality without the requirement
   * of compile-time linkage to the csound library
   * New functions only need to be added here if
   * they are required by plugins.
   */
  struct CSOUND_ {

    /** @name Attributes */
    /**@{ */
    MYFLT (*GetSr)(CSOUND *);
    MYFLT (*GetKr)(CSOUND *);
    uint32_t (*GetKsmps)(CSOUND *);
     /** Get number of output channels */
    uint32_t (*GetNchnls)(CSOUND *);
    /** Get number of input channels */
    uint32_t (*GetNchnls_i)(CSOUND *);
    MYFLT (*Get0dBFS) (CSOUND *);
    /** Get number of control blocks elapsed */
    long (*GetKcounter)(CSOUND *);
    int64_t (*GetCurrentTimeSamples)(CSOUND *);
    long (*GetInputBufferSize)(CSOUND *);
    long (*GetOutputBufferSize)(CSOUND *);
    MYFLT *(*GetInputBuffer)(CSOUND *);
    MYFLT *(*GetOutputBuffer)(CSOUND *);
    /** Set internal debug mode */
    void (*SetDebug)(CSOUND *, int d);
    int (*GetDebug)(CSOUND *);
    int (*GetSizeOfMYFLT)(void);
    void (*GetOParms)(CSOUND *, OPARMS *);
    /** Get environment variable */
    const char *(*GetEnv)(CSOUND *, const char *name);
    /**@}*/
    /** @name Message printout */
    /**@{ */
    CS_PRINTF2 void (*Message)(CSOUND *, const char *fmt, ...);
    CS_PRINTF3 void (*MessageS)(CSOUND *, int attr, const char *fmt, ...);
    void (*MessageV)(CSOUND *, int attr, const char *format, va_list args);
    int (*GetMessageLevel)(CSOUND *);
    void (*SetMessageLevel)(CSOUND *, int messageLevel);
    void (*SetMessageCallback)(CSOUND *,
                void (*csoundMessageCallback)(CSOUND *,
                                              int attr, const char *format,
                                              va_list valist));
    /**@}*/
    /** @name Event and MIDI functionality for opcodes */
    /**@{ */
    int (*SetReleaseLength)(void *p, int n);
    MYFLT (*SetReleaseLengthSeconds)(void *p, MYFLT n);
    int (*GetMidiChannelNumber)(void *p);
    MCHNBLK *(*GetMidiChannel)(void *p);
    int (*GetMidiNoteNumber)(void *p);
    int (*GetMidiVelocity)(void *p);
    int (*GetReleaseFlag)(void *p);
    double (*GetOffTime)(void *p);
    MYFLT *(*GetPFields)(void *p);
    int (*GetInstrumentNumber)(void *p);
    int (*GetZakBounds)(CSOUND *, MYFLT **);
    int (*GetTieFlag)(CSOUND *);
    int (*GetReinitFlag)(CSOUND *);
    /** Current maximum number of strings, accessible through the strset
        and strget opcodes */
    int (*GetStrsmax)(CSOUND *);
    char *(*GetStrsets)(CSOUND *, long);
    /* Fast power of two function from a precomputed table */
    MYFLT (*Pow2)(CSOUND *, MYFLT a);
    /* Fast power function for positive integers */
    MYFLT (*intpow)(MYFLT, int32);
    /* Returns a string name for the file type */
    char *(*type2string)(int type);
    /**@}*/
    /** @name Arguments to opcodes */
    /**@{ */
    CS_TYPE *(*GetTypeForArg)(void *p);
    int (*GetInputArgCnt)(void *p);
    char *(*GetInputArgName)(void *p, int n);
    int (*GetOutputArgCnt)(void *p);
    char *(*GetOutputArgName)(void *p, int n);
    char *(*GetString)(CSOUND *, MYFLT);
    int32 (*strarg2insno)(CSOUND *, void *p, int is_string);
    char *(*strarg2name)(CSOUND *, char *, void *, const char *, int);

    /**@}*/
    /** @name Memory allocation */
    /**@{ */
    void (*AuxAlloc)(CSOUND *, size_t nbytes, AUXCH *auxchp);
    void *(*Malloc)(CSOUND *, size_t nbytes);
    void *(*Calloc)(CSOUND *, size_t nbytes);
    void *(*ReAlloc)(CSOUND *, void *oldp, size_t nbytes);
    char *(*Strdup)(CSOUND *, char*);
    void (*Free)(CSOUND *, void *ptr);

    /**@}*/
    /** @name Function tables */
    /**@{ */
    int (*hfgens)(CSOUND *, FUNC **, const EVTBLK *, int);
    int (*FTAlloc)(CSOUND *, int tableNum, int len);
    int (*FTDelete)(CSOUND *, int tableNum);
    /** Find tables with power of two size. If table exists but is
        not a power of 2, NULL is returned. */
    FUNC *(*FTFind)(CSOUND *, MYFLT *argp);
    /** Find any table, except deferred load tables. */
    FUNC *(*FTFindP)(CSOUND *, MYFLT *argp);
    /** Find any table. */
    FUNC *(*FTnp2Find)(CSOUND *, MYFLT *argp);
    int (*GetTable)(CSOUND *, MYFLT **tablePtr, int tableNum);
    int (*TableLength)(CSOUND *, int table);
    MYFLT (*TableGet)(CSOUND *, int table, int index);
    void (*TableSet)(CSOUND *, int table, int index, MYFLT value);
    void *(*GetNamedGens)(CSOUND *);

    /**@}*/
    /** @name Global and config variable manipulation */
    /**@{ */
    int (*CreateGlobalVariable)(CSOUND *, const char *name, size_t nbytes);
    void *(*QueryGlobalVariable)(CSOUND *, const char *name);
    void *(*QueryGlobalVariableNoCheck)(CSOUND *, const char *name);
    int (*DestroyGlobalVariable)(CSOUND *, const char *name);
    int (*CreateConfigurationVariable)(CSOUND *, const char *name,
                                       void *p, int type, int flags,
                                       void *min, void *max,
                                       const char *shortDesc,
                                       const char *longDesc);
    int (*SetConfigurationVariable)(CSOUND *, const char *name, void *value);
    int (*ParseConfigurationVariable)(CSOUND *,
                                      const char *name, const char *value);
    csCfgVariable_t *(*QueryConfigurationVariable)(CSOUND *, const char *name);
    csCfgVariable_t **(*ListConfigurationVariables)(CSOUND *);
    int (*DeleteConfigurationVariable)(CSOUND *, const char *name);
    const char *(*CfgErrorCodeToString)(int errcode);

    /**@}*/
    /** @name FFT support */
    /**@{ */
    MYFLT (*GetInverseComplexFFTScale)(CSOUND *, int FFTsize);
    MYFLT (*GetInverseRealFFTScale)(CSOUND *, int FFTsize);
    void (*ComplexFFT)(CSOUND *, MYFLT *buf, int FFTsize);
    void (*InverseComplexFFT)(CSOUND *, MYFLT *buf, int FFTsize);
    void (*RealFFT)(CSOUND *, MYFLT *buf, int FFTsize);
    void (*InverseRealFFT)(CSOUND *, MYFLT *buf, int FFTsize);
    void (*RealFFTMult)(CSOUND *, MYFLT *outbuf, MYFLT *buf1, MYFLT *buf2,
                                  int FFTsize, MYFLT scaleFac);
    void (*RealFFTnp2)(CSOUND *, MYFLT *buf, int FFTsize);
    void (*InverseRealFFTnp2)(CSOUND *, MYFLT *buf, int FFTsize);

    /**@}*/
    /** @name PVOC-EX system */
    /**@{ */
    int (*PVOC_CreateFile)(CSOUND *, const char *,
                           uint32, uint32, uint32,
                           uint32, int32, int, int,
                           float, float *, uint32);
    int (*PVOC_OpenFile)(CSOUND *, const char *, void  *, void *);
    int (*PVOC_CloseFile)(CSOUND *, int);
    int (*PVOC_PutFrames)(CSOUND *, int, const float *, int32);
    int (*PVOC_GetFrames)(CSOUND *, int, float *, uint32);
    int (*PVOC_FrameCount)(CSOUND *, int);
    int (*PVOC_fseek)(CSOUND *, int, int);
    const char *(*PVOC_ErrorString)(CSOUND *);
    int (*PVOCEX_LoadFile)(CSOUND *, const char *, PVOCEX_MEMFILE *);

    /**@}*/
    /** @name Error messages */
    /**@{ */
    CS_NORETURN CS_PRINTF2 void (*Die)(CSOUND *, const char *msg, ...);
    CS_PRINTF2 int (*InitError)(CSOUND *, const char *msg, ...);
    CS_PRINTF3 int (*PerfError)(CSOUND *, INSDS *ip,  const char *msg, ...);
    CS_PRINTF2 void (*Warning)(CSOUND *, const char *msg, ...);
    CS_PRINTF2 void (*DebugMsg)(CSOUND *, const char *msg, ...);
    CS_NORETURN void (*LongJmp)(CSOUND *, int);
    CS_PRINTF2 void (*ErrorMsg)(CSOUND *, const char *fmt, ...);
    void (*ErrMsgV)(CSOUND *, const char *hdr, const char *fmt, va_list);

    /**@}*/
    /** @name Random numbers */
    /**@{ */
    uint32_t (*GetRandomSeedFromTime)(void);
    void (*SeedRandMT)(CsoundRandMTState *p,
                       const uint32_t *initKey, uint32_t keyLength);
    uint32_t (*RandMT)(CsoundRandMTState *p);
    int (*Rand31)(int *seedVal);
    int (*GetRandSeed)(CSOUND *, int which);

    /**@}*/
    /** @name Threads and locks */
    /**@{ */
    void *(*CreateThread)(uintptr_t (*threadRoutine)(void *), void *userdata);
    uintptr_t (*JoinThread)(void *thread);
    void *(*CreateThreadLock)(void);
    void (*DestroyThreadLock)(void *lock);
    int (*WaitThreadLock)(void *lock, size_t milliseconds);
    void (*NotifyThreadLock)(void *lock);
    void (*WaitThreadLockNoTimeout)(void *lock);
    void *(*Create_Mutex)(int isRecursive);
    int (*LockMutexNoWait)(void *mutex_);
    void (*LockMutex)(void *mutex_);
    void (*UnlockMutex)(void *mutex_);
    void (*DestroyMutex)(void *mutex_);
    void *(*CreateBarrier)(unsigned int max);
    int (*DestroyBarrier)(void *);
    int (*WaitBarrier)(void *);
    void *(*GetCurrentThreadID)(void);
    void (*Sleep)(size_t milliseconds);
    void (*InitTimerStruct)(RTCLOCK *);
    double (*GetRealTime)(RTCLOCK *);
    double (*GetCPUTime)(RTCLOCK *);

    /**@}*/
    /** @name Circular lock-free buffer */
    /**@{ */
    void *(*CreateCircularBuffer)(CSOUND *, int, int);
    int (*ReadCircularBuffer)(CSOUND *, void *, void *, int);
    int (*WriteCircularBuffer)(CSOUND *, void *, const void *, int);
    void (*FlushCircularBuffer)(CSOUND *, void *);
    void (*DestroyCircularBuffer)(CSOUND *, void *);

    /**@}*/
    /** @name File access */
    /**@{ */
    char *(*FindInputFile)(CSOUND *, const char *filename, const char *envList);
    char *(*FindOutputFile)(CSOUND *,
                            const char *filename, const char *envList);
    void *(*SAsndgetset)(CSOUND *,
                         char *, void *, MYFLT *, MYFLT *, MYFLT *, int);
    void *(*sndgetset)(CSOUND *, void *);
    int (*getsndin)(CSOUND *, void *, MYFLT *, int, void *);
    void (*rewriteheader)(void *ofd);
    SNDMEMFILE *(*LoadSoundFile)(CSOUND *, const char *, void *);
    void (*FDRecord)(CSOUND *, FDCH *fdchp);
    void (*FDClose)(CSOUND *, FDCH *fdchp);
    void *(*CreateFileHandle)(CSOUND *, void *, int, const char *);
    char *(*GetFileName)(void *);
    int (*FileClose)(CSOUND *, void *);
    void *(*FileOpen2)(CSOUND *, void *, int, const char *, void *,
                      const char *, int, int);
    int (*type2csfiletype)(int type, int encoding);
    void (*NotifyFileOpened)(CSOUND*, const char*, int, int, int);
    int (*sftype2csfiletype)(int type);
    MEMFIL *(*ldmemfile2withCB)(CSOUND *, const char *, int,
                                int (*callback)(CSOUND *, MEMFIL *));
    void *(*FileOpenAsync)(CSOUND *, void *, int, const char *, void *,
                           const char *, int, int, int);
    unsigned int (*ReadAsync)(CSOUND *, void *, MYFLT *, int);
    unsigned int (*WriteAsync)(CSOUND *, void *, MYFLT *, int);
    int  (*FSeekAsync)(CSOUND *, void *, int, int);
    char *(*getstrformat)(int format);
    int (*sfsampsize)(int format);

    /**@}*/
    /** @name RT audio IO and callbacks */
    /**@{ */
    void (*SetPlayopenCallback)(CSOUND *,
                int (*playopen__)(CSOUND *, const csRtAudioParams *parm));
    void (*SetRtplayCallback)(CSOUND *,
                void (*rtplay__)(CSOUND *, const MYFLT *outBuf, int nbytes));
    void (*SetRecopenCallback)(CSOUND *,
                int (*recopen__)(CSOUND *, const csRtAudioParams *parm));
    void (*SetRtrecordCallback)(CSOUND *,
                int (*rtrecord__)(CSOUND *, MYFLT *inBuf, int nbytes));
    void (*SetRtcloseCallback)(CSOUND *, void (*rtclose__)(CSOUND *));
    void (*SetAudioDeviceListCallback)(CSOUND *csound,
          int (*audiodevlist__)(CSOUND *, CS_AUDIODEVICE *list, int isOutput));
    void **(*GetRtRecordUserData)(CSOUND *);
    void **(*GetRtPlayUserData)(CSOUND *);
    int (*GetDitherMode)(CSOUND *);
    /**@}*/
    /** @name RT MIDI and callbacks */
    /**@{ */
    void (*SetExternalMidiInOpenCallback)(CSOUND *,
                int (*func)(CSOUND *, void **, const char *));
    void (*SetExternalMidiReadCallback)(CSOUND *,
                int (*func)(CSOUND *, void *, unsigned char *, int));
    void (*SetExternalMidiInCloseCallback)(CSOUND *,
                int (*func)(CSOUND *, void *));
    void (*SetExternalMidiOutOpenCallback)(CSOUND *,
                int (*func)(CSOUND *, void **, const char *));
    void (*SetExternalMidiWriteCallback)(CSOUND *,
                int (*func)(CSOUND *, void *, const unsigned char *, int));
    void (*SetExternalMidiOutCloseCallback)(CSOUND *,
                int (*func)(CSOUND *, void *));
    void (*SetExternalMidiErrorStringCallback)(CSOUND *,
                const char *(*func)(int));
    void (*SetMIDIDeviceListCallback)(CSOUND *csound,
          int (*audiodevlist__)(CSOUND *, CS_MIDIDEVICE *list, int isOutput));
    void (*module_list_add)(CSOUND *, char *, char *);
    /**@}*/
    /** @name Displays & graphs */
    /**@{ */
    void (*dispset)(CSOUND *, WINDAT *, MYFLT *, int32, char *, int, char *);
    void (*display)(CSOUND *, WINDAT *);
    int (*dispexit)(CSOUND *);
    void (*dispinit)(CSOUND *);
    int (*SetIsGraphable)(CSOUND *, int isGraphable);
    void (*SetMakeGraphCallback)(CSOUND *,
                void (*makeGraphCallback)(CSOUND *, WINDAT *p,
                                                    const char *name));
    void (*SetDrawGraphCallback)(CSOUND *,
                void (*drawGraphCallback)(CSOUND *, WINDAT *p));
    void (*SetKillGraphCallback)(CSOUND *,
                void (*killGraphCallback)(CSOUND *, WINDAT *p));
    void (*SetExitGraphCallback)(CSOUND *, int (*exitGraphCallback)(CSOUND *));
    /**@}*/
    /** @name Generic callbacks */
    /**@{ */
    void (*SetYieldCallback)(CSOUND *, int (*yieldCallback)(CSOUND *));
    int (*Set_KeyCallback)(CSOUND *, int (*func)(void *, void *, unsigned int),
                        void *userData, unsigned int typeMask);
    void (*Remove_KeyCallback)(CSOUND *,
                            int (*func)(void *, void *, unsigned int));
    int (*RegisterSenseEventCallback)(CSOUND *, void (*func)(CSOUND *, void *),
                                                void *userData);
    int (*RegisterDeinitCallback)(CSOUND *, void *p,
                                            int (*func)(CSOUND *, void *));
    int (*RegisterResetCallback)(CSOUND *, void *userData,
                                           int (*func)(CSOUND *, void *));
    void (*SetInternalYieldCallback)(CSOUND *,
                       int (*yieldCallback)(CSOUND *));
    /**@}*/
    /** @name Opcodes and instruments */
    /**@{ */
    int (*AppendOpcode)(CSOUND *, const char *opname, int dsblksiz, int flags,
                        int thread, const char *outypes, const char *intypes,
                        int (*iopadr)(CSOUND *, void *),
                        int (*kopadr)(CSOUND *, void *),
                        int (*aopadr)(CSOUND *, void *));
    int (*AppendOpcodes)(CSOUND *, const OENTRY *opcodeList, int n);
    char *(*GetOpcodeName)(void *p);
    INSTRTXT **(*GetInstrumentList)(CSOUND *);
    /**@}*/
    /** @name Events and performance */
    /**@{ */
    int (*CheckEvents)(CSOUND *);
    int (*insert_score_event)(CSOUND *, EVTBLK *, double);
    int (*insert_score_event_at_sample)(CSOUND *, EVTBLK *, int64_t);
    int (*PerformKsmps)(CSOUND *);
    /**@}*/
    /** @name Utilities */
    /**@{ */
    int (*AddUtility)(CSOUND *, const char *name,
                      int (*UtilFunc)(CSOUND *, int, char **));
    int (*RunUtility)(CSOUND *, const char *name, int argc, char **argv);
    char **(*ListUtilities)(CSOUND *);
    int (*SetUtilityDescription)(CSOUND *, const char *utilName,
                                           const char *utilDesc);
    const char *(*GetUtilityDescription)(CSOUND *, const char *utilName);
    void (*SetUtilSr)(CSOUND *, MYFLT);
    void (*SetUtilNchnls)(CSOUND *, int);
    /**@}*/
    /** @name Miscellaneous */
    /**@{ */
    long (*RunCommand)(const char * const *argv, int noWait);
    int (*OpenLibrary)(void **library, const char *libraryPath);
    int (*CloseLibrary)(void *library);
    void *(*GetLibrarySymbol)(void *library, const char *procedureName);
#ifndef __MACH__
    char *(*LocalizeString)(const char *) __attribute__ ((format_arg (1)));
#else
    char *(*LocalizeString)(const char *);
#endif
    char *(*strtok_r)(char*, char*, char**);
    double (*strtod)(char*, char**);
    int (*sprintf)(char *str, const char *format, ...);
    int (*sscanf)(char *str, const char *format, ...);
    MYFLT (*system_sr)(CSOUND *, MYFLT );
    /**@}*/
    /** @name Score Event s*/
    /**@{ */
    MYFLT (*GetScoreOffsetSeconds)(CSOUND *);
    void (*SetScoreOffsetSeconds)(CSOUND *, MYFLT offset);
    void (*RewindScore)(CSOUND *);
    void (*InputMessage)(CSOUND *, const char *message__);
       /**@}*/
    /** @name Placeholders
        To allow the API to grow while maintining backward binary compatibility. */
    /**@{ */
    SUBR dummyfn_2[43];
    /**@}*/
#ifdef __BUILDING_LIBCSOUND
    /* ------- private data (not to be used by hosts or externals) ------- */
    /** @name Private Data
      Private Data in the CSOUND struct to be used internally by the Csound
      library and should be hidden from plugins.
      If a new variable member is needed by the library, add it below, as a
      private data member. If access is required solely by plugins (and not
      internally by the library), use the CreateGlobalVariable() etc. interface,
      instead of adding to CSOUND.

      If you find that a plugin needs to access existing private data,
      first check above for an existing interface; if none is available,
      add one. Please avoid giving full access, or allowing plugins to
      change the values of private members, by using one of the two methods
      below:

      1) To get the data member value:
      \code
         returnType (*GetVar)(CSOUND *)
      \endcode
      2) in case of pointers, data should be copied out to a supplied memory
         slot, rather than the pointer being obtained:
      \code
         void (*GetData)(CSOUND *, dataType *)

         dataType var;
         csound->GetData(csound, &var);
      \endcode
    */
    /**@{ */
    SUBR          first_callback_;
    channelCallback_t InputChannelCallback_;
    channelCallback_t OutputChannelCallback_;
    void          (*csoundMessageCallback_)(CSOUND *, int attr,
                                            const char *format, va_list args);
    int           (*csoundConfigureCallback_)(CSOUND *);
    void          (*csoundMakeGraphCallback_)(CSOUND *, WINDAT *windat,
                                                        const char *name);
    void          (*csoundDrawGraphCallback_)(CSOUND *, WINDAT *windat);
    void          (*csoundKillGraphCallback_)(CSOUND *, WINDAT *windat);
    int           (*csoundExitGraphCallback_)(CSOUND *);
    int           (*csoundYieldCallback_)(CSOUND *);
    void          (*cscoreCallback_)(CSOUND *);
    void          (*FileOpenCallback_)(CSOUND*, const char*, int, int, int);
    SUBR          last_callback_;
    /* these are not saved on RESET */
    int           (*playopen_callback)(CSOUND *, const csRtAudioParams *parm);
    void          (*rtplay_callback)(CSOUND *, const MYFLT *outBuf, int nbytes);
    int           (*recopen_callback)(CSOUND *, const csRtAudioParams *parm);
    int           (*rtrecord_callback)(CSOUND *, MYFLT *inBuf, int nbytes);
    void          (*rtclose_callback)(CSOUND *);
    int           (*audio_dev_list_callback)(CSOUND *, CS_AUDIODEVICE *, int);
    int           (*midi_dev_list_callback)(CSOUND *, CS_MIDIDEVICE *, int);
    int           (*doCsoundCallback)(CSOUND *, void *, unsigned int);
    int           (*csoundInternalYieldCallback_)(CSOUND *);
    /* end of callbacks */
    void          (*spinrecv)(CSOUND *);
    void          (*spoutran)(CSOUND *);
    int           (*audrecv)(CSOUND *, MYFLT *, int);
    void          (*audtran)(CSOUND *, const MYFLT *, int);
    void          *hostdata;
    char          *orchname, *scorename;
    CORFIL        *orchstr, *scorestr;
    OPDS          *ids;             /* used by init loops */
    ENGINE_STATE  engineState;      /* current Engine State merged after
                                       compilation */
    INSTRTXT      *instr0;          /* instr0     */
    INSTRTXT      **dead_instr_pool;
    int           dead_instr_no;
    TYPE_POOL*    typePool;
    unsigned int  ksmps;
    uint32_t      nchnls;
    int           inchnls;
    int           spoutactive;
    long          kcounter, global_kcounter;
    MYFLT         esr;
    MYFLT         ekr;
    /** current time in seconds, inc. per kprd */
    int64_t       icurTime;   /* Current time in samples */
    double        curTime_inc;
    /** start time of current section    */
    double        timeOffs, beatOffs;
    /** current time in beats, inc per kprd */
    double        curBeat, curBeat_inc;
    /** beat time = 60 / tempo           */
    int64_t       ibeatTime;   /* Beat time in samples */
    EVTBLK        *currevent;
    INSDS         *curip;
    MYFLT         cpu_power_busy;
    char          *xfilename;
    int           peakchunks;
    int           keep_tmp;
    CS_HASH_TABLE *opcodes;
    int32         nrecs;
    FILE*         Linepipe;
    int           Linefd;
    void          *csoundCallbacks_;
    FILE*         scfp;
    CORFIL        *scstr;
    FILE*         oscfp;
    MYFLT         maxamp[MAXCHNLS];
    MYFLT         smaxamp[MAXCHNLS];
    MYFLT         omaxamp[MAXCHNLS];
    uint32        maxpos[MAXCHNLS], smaxpos[MAXCHNLS], omaxpos[MAXCHNLS];
    FILE*         scorein;
    FILE*         scoreout;
    int           *argoffspace;
    INSDS         *frstoff;
    MYFLT         *zkstart;
    long          zklast;
    MYFLT         *zastart;
    long          zalast;
    /** reserved for std opcode library  */
    void          *stdOp_Env;
    int           holdrand;
    int           randSeed1;
    int           randSeed2;
    CsoundRandMTState *csRandState;
    RTCLOCK       *csRtClock;
    int           strsmax;
    char          **strsets;
    MYFLT         *spin;
    MYFLT         *spout;
    int           nspin;
    int           nspout;
    MYFLT         *auxspin;
    OPARMS        *oparms;
    /** reserve space for up to 4 MIDI devices */
    MCHNBLK       *m_chnbp[64];
    int           dither_output;
    MYFLT         onedsr, sicvt;
    MYFLT         tpidsr, pidsr, mpidsr, mtpdsr;
    MYFLT         onedksmps;
    MYFLT         onedkr;
    MYFLT         kicvt;
    int           reinitflag;
    int           tieflag;
    MYFLT         e0dbfs, dbfs_to_float;
    void          *rtRecord_userdata;
    void          *rtPlay_userdata;
    jmp_buf       exitjmp;
    SRTBLK        *frstbp;
    int           sectcnt;
    int           inerrcnt, synterrcnt, perferrcnt;
    INSDS         actanchor;
    int32         rngcnt[MAXCHNLS];
    int16         rngflg, multichan;
    void          *evtFuncChain;
    EVTNODE       *OrcTrigEvts;             /* List of events to be started */
    EVTNODE       *freeEvtNodes;
    int           csoundIsScorePending_;
    int64_t       advanceCnt;
    int           initonly;
    int           evt_poll_cnt;
    int           evt_poll_maxcnt;
    int           Mforcdecs, Mxtroffs, MTrkend;
    OPCODINFO     *opcodeInfo;
    FUNC**        flist;
    int           maxfnum;
    GEN           *gensub;
    int           genmax;
    CS_HASH_TABLE *namedGlobals;
    CS_HASH_TABLE *cfgVariableDB;
    double        prvbt, curbt, nxtbt;
    double        curp2, nxtim;
    int64_t       cyclesRemaining;
    EVTBLK        evt;
    void          *memalloc_db;
    MGLOBAL       *midiGlobals;
    CS_HASH_TABLE *envVarDB;
    MEMFIL        *memfiles;
    PVOCEX_MEMFILE *pvx_memfiles;
    int           FFT_max_size;
    void          *FFT_table_1;
    void          *FFT_table_2;
    /* statics from twarp.c should be TSEG* */
    void          *tseg, *tpsave, *tplim;
    /* Statics from express.c */
    MYFLT         *gbloffbas;       /* was static in oload.c */
    pthread_t    file_io_thread;
    int          file_io_start;
    void         *file_io_threadlock;
    int          realtime_audio_flag;
    pthread_t    init_pass_thread;
    int          init_pass_loop;
    void         *init_pass_threadlock;
    void         *API_lock;
    #if defined(HAVE_PTHREAD_SPIN_LOCK)
    pthread_spinlock_t spoutlock, spinlock;
#else
    int           spoutlock, spinlock;
#endif /* defined(HAVE_PTHREAD_SPIN_LOCK) */
#if defined(HAVE_PTHREAD_SPIN_LOCK)
    pthread_spinlock_t memlock, spinlock1;
#else
    int           memlock, spinlock1;
#endif /* defined(HAVE_PTHREAD_SPIN_LOCK) */
    char          *delayederrormessages;
    void          *printerrormessagesflag;
    struct sreadStatics__ {
      SRTBLK  *bp, *prvibp;           /* current srtblk,  prev w/same int(p1) */
      char    *sp, *nxp;              /* string pntrs into srtblk text        */
      int     op;                     /* opcode of current event              */
      int     warpin;                 /* input format sensor                  */
      int     linpos;                 /* line position sensor                 */
      int     lincnt;                 /* count of lines/section in scorefile  */
      MYFLT   prvp2 /* = -FL(1.0) */;     /* Last event time                  */
      MYFLT   clock_base /* = FL(0.0) */;
      MYFLT   warp_factor /* = FL(1.0) */;
      char    *curmem;
      char    *memend;                /* end of cur memblk                    */
      S_MACRO   *macros;
      int     next_name /* = -1 */;
      IN_STACK  *inputs, *str;
      int     input_size, input_cnt;
      int     pop;                    /* Number of macros to pop              */
      int     ingappop /* = 1 */;     /* Are we in a popable gap?             */
      int     linepos /* = -1 */;
      MARKED_SECTIONS names[30];
#define NAMELEN 40              /* array size of repeat macro names */
#define RPTDEPTH 40             /* size of repeat_n arrays (39 loop levels) */
      char    repeat_name_n[RPTDEPTH][NAMELEN];
      int     repeat_cnt_n[RPTDEPTH];
      int32   repeat_point_n[RPTDEPTH];
      int     repeat_inc_n /* = 1 */;
      S_MACRO   *repeat_mm_n[RPTDEPTH];
      int     repeat_index;
     /* Variable for repeat sections */
      char    repeat_name[NAMELEN];
      int     repeat_cnt;
      int32   repeat_point;
      int     repeat_inc /* = 1 */;
      S_MACRO   *repeat_mm;
    } sreadStatics;
    struct onefileStatics__ {
      NAMELST *toremove;
      char    *orcname;
      char    *sconame;
      char    *midname;
      int     midiSet;
      int     csdlinecount;
    } onefileStatics;
#define LBUFSIZ   32768
    struct lineventStatics__ {
      char    *Linep, *Linebufend;
      int     stdmode;
      EVTBLK  prve;
      char    *Linebuf;
      int     linebufsiz;
    } lineventStatics;
    struct musmonStatics__ {
      int32   srngcnt[MAXCHNLS], orngcnt[MAXCHNLS];
      int16   srngflg;
      int16   sectno;
      int     lplayed;
      int     segamps, sormsg;
      EVENT   **ep, **epend;      /* pointers for stepping through lplay list */
      EVENT   *lsect;
    } musmonStatics;
    struct libsndStatics__ {
      SNDFILE       *outfile;
      SNDFILE       *infile;
      char          *sfoutname;           /* soundout filename            */
      MYFLT         *inbuf;
      MYFLT         *outbuf;              /* contin sndio buffers         */
      MYFLT         *outbufp;             /* MYFLT pntr                   */
      uint32        inbufrem;
      uint32        outbufrem;            /* in monosamps                 */
                                          /* (see openin, iotranset)      */
      unsigned int  inbufsiz,  outbufsiz; /* alloc in sfopenin/out        */
      int           isfopen;              /* (real set in sfopenin)       */
      int           osfopen;              /* (real set in sfopenout)      */
      int           pipdevin, pipdevout;  /* 0: file, 1: pipe, 2: rtaudio */
      uint32        nframes               /* = 1UL */;
      FILE          *pin, *pout;
      int           dither;
    } libsndStatics;

    int           warped;               /* rdscor.c */
    int           sstrlen;
    char          *sstrbuf;
    int           enableMsgAttr;        /* csound.c */
    int           sampsNeeded;
    MYFLT         csoundScoreOffsetSeconds_;
    int           inChar_;
    int           isGraphable_;
    int           delayr_stack_depth;   /* ugens6.c */
    void          *first_delayr;
    void          *last_delayr;
    int32         revlpsiz[6];
    int32         revlpsum;
    double        rndfrac;              /* aops.c */
    MYFLT         *logbase2;
    NAMES         *omacros, *smacros;
    void          *namedgen;            /* fgens.c */
    void          *open_files;          /* fileopen.c */
    void          *searchPathCache;
    CS_HASH_TABLE *sndmemfiles;
    void          *reset_list;
    void          *pvFileTable;         /* pvfileio.c */
    int           pvNumFiles;
    int           pvErrorCode;
    /* database for deferred loading of opcode plugin libraries */
    //    void          *pluginOpcodeFiles;
    int           enableHostImplementedAudioIO;
    int           enableHostImplementedMIDIIO;
    int           hostRequestedBufferSize;
    /* engineStatus is sum of:
     *   1 (CS_STATE_PRE):  csoundPreCompile was called
     *   2 (CS_STATE_COMP): csoundCompile was called
     *   4 (CS_STATE_UTIL): csoundRunUtility was called
     *   8 (CS_STATE_CLN):  csoundCleanup needs to be called
     *  16 (CS_STATE_JMP):  csoundLongJmp was called
     */
    char          engineStatus;
    /* stdXX_assign_flags  can be {1,2,4,8} */
    char          stdin_assign_flg;
    char          stdout_assign_flg;
    char          orcname_mode;         /* 0: normal, 1: ignore, 2: fail */
    int           use_only_orchfile;
    void          *csmodule_db;
    char          *dl_opcodes_oplibs;
    char          *SF_csd_licence;
    char          *SF_id_title;
    char          *SF_id_copyright;
    int           SF_id_scopyright;
    char          *SF_id_software;
    char          *SF_id_artist;
    char          *SF_id_comment;
    char          *SF_id_date;
    void          *utility_db;
    int16         *isintab;             /* ugens3.c */
    void          *lprdaddr;            /* ugens5.c */
    int           currentLPCSlot;
    int           max_lpc_slot;
    CS_HASH_TABLE *chn_db;
    int           opcodedirWasOK;
    int           disable_csd_options;
    CsoundRandMTState randState_;
    int           performState;
    int           ugens4_rand_16;
    int           ugens4_rand_15;
    void          *schedule_kicked;
    MYFLT         *disprep_fftcoefs;
    void          *winEPS_globals;
    OPARMS        oparms_;
    REMOT_BUF     SVrecvbuf;  /* RM: rt_evt input Communications buffer */
    void          *remoteGlobals;
    /* VL: pvs bus */
    int            nchanif, nchanof;
    char           *chanif, *chanof;
    /* VL: internal yield callback */
    void          *multiThreadedBarrier1;
    void          *multiThreadedBarrier2;
    int           multiThreadedComplete;
    THREADINFO    *multiThreadedThreadInfo;
    struct dag_t        *multiThreadedDag;
    pthread_barrier_t   *barrier1;
    pthread_barrier_t   *barrier2;
    /* Statics from cs_par_dispatch; */
    struct global_var_lock_t *global_var_lock_root;
    struct global_var_lock_t **global_var_lock_cache;
    int           global_var_lock_count;
    /* statics from cs_par_orc_semantic_analysis */
    struct instr_semantics_t *instCurr;
    struct instr_semantics_t *instRoot;
    int           inInstr;
    int           dag_changed;
    int           dag_num_active;
    INSDS         **dag_task_map;
    volatile enum state    *dag_task_status;
    watchList     * volatile *dag_task_watch;
    watchList     *dag_wlmm;
    char          **dag_task_dep;
    int           dag_task_max_size;
    uint32_t      tempStatus;    /* keeps track of which files are temps */
    int           orcLineOffset; /* 1 less than 1st orch line in the CSD */
    int           scoLineOffset; /* 1 less than 1st score line in the CSD */
    char*         csdname;
  /* original CSD name; do not free() */
    int           parserNamedInstrFlag;
    int           tran_nchnlsi;
    int           scnt;         /* Count of strings */
    int           strsiz;       /* length of current strings space */
    FUNC          *sinetable;   /* A useful table */
    int           sinelength;   /* Size of table */
    MYFLT         *powerof2;    /* pow2 table */
    MYFLT         *cpsocfrc;    /* cps conv table */
    CORFIL*       expanded_orc; /* output of preprocessor */
    CORFIL*       expanded_sco; /* output of preprocessor */
    char          *filedir[256];/* for location directory */
    void          *message_buffer;
    int           jumpset;
    int           info_message_request;
    int           modules_loaded;
    MYFLT         _system_sr;
    void*         csdebug_data; /* debugger data */
    int (*kperf)(CSOUND *); /* kperf function pointer, to switch between debug
                               and nodebug function */
    int           score_parser;
    /*struct CSOUND_ **self;*/
    /**@}*/
#endif  /* __BUILDING_LIBCSOUND */
  };

/*
 * Move the C++ guards to enclose the entire file,
 * in order to enable C++ to #include this file.
 */

#define LINKAGE_BUILTIN(name)                                         \
long name##_init(CSOUND *csound, OENTRY **ep)                         \
{   (void) csound; *ep = name; return (long) (sizeof(name));  }

#define FLINKAGE_BUILTIN(name)                                        \
NGFENS* name##_init(CSOUND *csound)                                   \
{   (void) csound; return name; }

#ifdef __cplusplus
}
#endif /* __cplusplus */

#endif  /* CSOUNDCORE_H */<|MERGE_RESOLUTION|>--- conflicted
+++ resolved
@@ -280,19 +280,6 @@
    * Storage for parsed orchestra code, for each opcode in an INSTRTXT.
    */
   typedef struct text {
-<<<<<<< HEAD
-    int     linenum;        /* Line num in orch file (currently buggy!)  */
-    OENTRY* oentry;
-    char    *opcod;         /* Pointer to opcode name in global pool */
-    ARGLST  *inlist;        /* Input args (pointer to item in name list) */
-    ARGLST  *outlist;
-    ARG     *inArgs;        /* Input args (index into list of values) */
-    unsigned int inArgCount;
-    ARG     *outArgs;
-    unsigned int outArgCount;
-//    char    intype;         /* Type of first input argument (g,k,a,w etc) */
-    char    pftype;         /* Type of output argument (k,a etc) */
-=======
     int             linenum;        /* Line num in orch file (currently buggy!)  */
     OENTRY          *oentry;
     char            *opcod;         /* Pointer to opcode name in global pool */
@@ -302,9 +289,8 @@
     unsigned int    inArgCount;
     ARG             *outArgs;
     unsigned        int outArgCount;
-    char            intype;         /* Type of first input argument (g,k,a,w etc) */
+//    char            intype;         /* Type of first input argument (g,k,a,w etc) */
     char            pftype;         /* Type of output argument (k,a etc) */
->>>>>>> 56bd3753
   } TEXT;
 
 
