/*
    csoundCore.h:

    Copyright (C) 1991-2006 Barry Vercoe, John ffitch, Istvan Varga

    This file is part of Csound.

    The Csound Library is free software; you can redistribute it
    and/or modify it under the terms of the GNU Lesser General Public
    License as published by the Free Software Foundation; either
    version 2.1 of the License, or (at your option) any later version.

    Csound is distributed in the hope that it will be useful,
    but WITHOUT ANY WARRANTY; without even the implied warranty of
    MERCHANTABILITY or FITNESS FOR A PARTICULAR PURPOSE.  See the
    GNU Lesser General Public License for more details.

    You should have received a copy of the GNU Lesser General Public
    License along with Csound; if not, write to the Free Software
    Foundation, Inc., 59 Temple Place, Suite 330, Boston, MA
    02111-1307 USA
*/

#if !defined(__BUILDING_LIBCSOUND) && !defined(CSOUND_CSDL_H)
#  error "Csound plugins and host applications should not include csoundCore.h"
#endif

#ifndef CSOUNDCORE_H
#define CSOUNDCORE_H

#include "sysdep.h"
#include <pthread.h>
#include "cs_par_structs.h"
#include <stdarg.h>
#include <setjmp.h>
#include "csound_type_system.h"
#include "csound.h"
#include "cscore.h"
#include "csound_data_structures.h"
#include "pools.h"

#ifdef __cplusplus
extern "C" {
#endif /*  __cplusplus */

#ifdef __MACH__
#include <xlocale.h>
#endif

#if (defined(__MACH__) || defined(ANDROID) || defined(NACL))
#define BARRIER_SERIAL_THREAD (-1)
typedef struct {
  pthread_mutex_t mut;
  pthread_cond_t cond;
  unsigned int count, max, iteration;
} barrier_t;

#ifndef PTHREAD_BARRIER_SERIAL_THREAD
#define pthread_barrier_t barrier_t
#endif /* PTHREAD_BARRIER_SERIAL_THREAd */
#endif /* __MACH__ */

#define OK        (0)
#define NOTOK     (-1)

#define CSFILE_FD_R     1
#define CSFILE_FD_W     2
#define CSFILE_STD      3
#define CSFILE_SND_R    4
#define CSFILE_SND_W    5

#define MAXINSNO  (200)
#define PMAX      (1998)
#define VARGMAX   (1999)

#define ORTXT       h.optext->t
#define INCOUNT     ORTXT.inlist->count
#define OUTCOUNT    ORTXT.outlist->count   /* Not used */
//#define INOCOUNT    ORTXT.inoffs->count
//#define OUTOCOUNT   ORTXT.outoffs->count
#define INOCOUNT    ORTXT.inArgCount
#define OUTOCOUNT   ORTXT.outArgCount
#define XINCODE     ORTXT.xincod
#  define XINARG1   (p->XINCODE & 1)
#  define XINARG2   (p->XINCODE & 2)
#  define XINARG3   (p->XINCODE & 4)
#  define XINARG4   (p->XINCODE & 8)
#  define XINARG5   (p->XINCODE &16)
#define XOUTCODE    ORTXT.xoutcod
//#define XSTRCODE    ORTXT.xincod_str
//#define XOUTSTRCODE ORTXT.xoutcod_str

#define CURTIME (((double)csound->icurTime)/((double)csound->esr))
#define CURTIME_inc (((double)csound->ksmps)/((double)csound->esr))

#ifdef  B64BIT
#define MAXLEN     0x40000000
#define FMAXLEN    ((MYFLT)(MAXLEN))
#define PHMASK     0x3fffffff
#else
#define MAXLEN     0x1000000L
#define FMAXLEN    ((MYFLT)(MAXLEN))
#define PHMASK     0x0FFFFFFL
#endif

#define MAX_STRING_CHANNEL_DATASIZE 16384

#define PFRAC(x)   ((MYFLT)((x) & ftp->lomask) * ftp->lodiv)
#define MAXPOS     0x7FFFFFFFL

#define BYTREVS(n) ((n>>8  & 0xFF) | (n<<8 & 0xFF00))
#define BYTREVL(n) ((n>>24 & 0xFF) | (n>>8 & 0xFF00L) | \
                    (n<<8 & 0xFF0000L) | (n<<24 & 0xFF000000L))

#define OCTRES     8192
#define CPSOCTL(n) ((MYFLT)(1<<((int)(n)>>13))*csound->cpsocfrc[(int)(n)&8191])

#define LOBITS     10
#define LOFACT     1024
  /* LOSCAL is 1/LOFACT as MYFLT */
#define LOSCAL     FL(0.0009765625)

#define LOMASK     1023

#ifdef USE_DOUBLE
  extern int64_t MYNAN;
  //#define SSTRCOD    (nan("0"))
#define SSTRCOD    (double)NAN
#else
  extern int32 MYNAN;
#define SSTRCOD    (float)NAN
  //#define SSTRCOD    (nanf("0"))
#endif
#define ISSTRCOD(X) isnan(X)

#define SSTRSIZ    200
#define ALLCHNLS   0x7fff
#define DFLT_SR    FL(44100.0)
#define DFLT_KR    FL(4410.0)
#define DFLT_KSMPS 10
#define DFLT_NCHNLS 1
#define MAXCHNLS   256

#define MAXNAME   (256)

#define DFLT_DBFS (FL(32768.0))

#define MAXOCTS         8
#define MAXCHAN         16      /* 16 MIDI channels; only one port for now */

#define ONEPT           1.02197486              /* A440 tuning factor */
#define LOG10D20        0.11512925              /* for db to ampfac   */
#define DV32768         FL(0.000030517578125)

#ifndef PI
#define PI      (3.141592653589793238462643383279502884197)
#endif /* pi */
#define TWOPI   (6.283185307179586476925286766559005768394)
#define PI_F    ((MYFLT) PI)
#define TWOPI_F ((MYFLT) TWOPI)
#define INF     (2147483647.0)

#define AMPLMSG 01
#define RNGEMSG 02
#define WARNMSG 04
#define RAWMSG  0x40
#define TIMEMSG 0x80
#define IGN(X)  (void) X

#define ARG_CONSTANT 0
#define ARG_STRING 1
#define ARG_PFIELD 2
#define ARG_GLOBAL 3
#define ARG_LOCAL 4
#define ARG_LABEL 5

#define ASYNC_GLOBAL 1
#define ASYNC_LOCAL  2

  typedef struct CORFIL {
    char    *body;
    unsigned int     len;
    unsigned int     p;
  } CORFIL;

  typedef struct {
    int     odebug;
    int     sfread, sfwrite, sfheader, filetyp;
    int     inbufsamps, outbufsamps;
    int     informat, outformat;
    int     sfsampsize;
    int     displays, graphsoff, postscript, msglevel;
    int     Beatmode, cmdTempo, oMaxLag;
    int     usingcscore, Linein;
    int     RTevents, Midiin, FMidiin, RMidiin;
    int     ringbell, termifend;
    int     rewrt_hdr, heartbeat, gen01defer;
    int     expr_opt;       /* IV - Jan 27 2005: for --expression-opt */
    float   sr_override, kr_override;
    int     nchnls_override, nchnls_i_override;
    char    *infilename, *outfilename;
    CORFIL  *playscore;
    char    *Linename, *Midiname, *FMidiname;
    char    *Midioutname;   /* jjk 09252000 - MIDI output device, -Q option */
    char    *FMidioutname;
    int     midiKey, midiKeyCps, midiKeyOct, midiKeyPch;
    int     midiVelocity, midiVelocityAmp;
    int     noDefaultPaths;  /* syy - Oct 25, 2006: for disabling relative paths
                              from files */
    int     numThreads;
    int     syntaxCheckOnly;
    int     useCsdLineCounts;
    int     sampleAccurate;  /* switch for score events sample accuracy */
    int     realtime; /* realtime priority mode  */
    MYFLT   e0dbfs_override;
    int     daemon;
    double  quality;        /* for ogg encoding */
  } OPARMS;

  typedef struct arglst {
    int     count;
    char    *arg[1];
  } ARGLST;

  typedef struct arg {
          int type;
          void* argPtr;
          int index;
          struct arg* next;
  } ARG;
//  typedef struct argoffs {
//    int     count;
//    int     indx[1];
//  } ARGOFFS;

    typedef struct oentry {
        char    *opname;
        uint16  dsblksiz;
        uint16  flags;
        uint8_t thread;
        char    *outypes;
        char    *intypes;
        int     (*iopadr)(CSOUND *, void *p);
        int     (*kopadr)(CSOUND *, void *p);
        int     (*aopadr)(CSOUND *, void *p);
        void    *useropinfo;    /* user opcode parameters */
    } OENTRY;

    // holds matching oentries from opcodeList
    // has space for 16 matches and next pointer in case more are found
    // (unlikely though)
    typedef struct oentries {
        OENTRY* entries[16];
//        int opnum[16];
        int count;
        char *opname;
        int prvnum;
        struct oentries* next;
    } OENTRIES;

  /**
   * Storage for parsed orchestra code, for each opcode in an INSTRTXT.
   */
  typedef struct text {
    int     linenum;        /* Line num in orch file (currently buggy!)  */
    OENTRY* oentry;
    char    *opcod;         /* Pointer to opcode name in global pool */
    ARGLST  *inlist;        /* Input args (pointer to item in name list) */
    ARGLST  *outlist;
    ARG     *inArgs;        /* Input args (index into list of values) */
    unsigned int inArgCount;
    ARG     *outArgs;
    unsigned int outArgCount;
    int     xincod;         /* Rate switch for multi-rate opcode functions */
    int     xoutcod;        /* output rate switch (IV - Sep 1 2002) */
    int     xincod_str;     /* Type switch for string arguments */
    int     xoutcod_str;
    char    intype;         /* Type of first input argument (g,k,a,w etc) */
    char    pftype;         /* Type of output argument (k,a etc) */
  } TEXT;


  /**
   * This struct is filled out by otran() at orch parse time.
   * It is used as a template for instrument events.
   */
  typedef struct instr {
    struct op * nxtop;              /* Linked list of instr opcodes */
    TEXT    t;                      /* Text of instrument (same in nxtop) */
    int     pmax, vmax, pextrab;    /* Arg count, size of data for all
                                       opcodes in instr */
    int     mdepends;               /* Opcode type (i/k/a) */
    CS_VAR_POOL* varPool;

    //    int     optxtcount;
    int16   muted;
//    int32   localen;
    int32   opdstot;                /* Total size of opds structs in instr */
//    int32   *inslist;               /* Only used in parsing (?) */
    MYFLT   *psetdata;              /* Used for pset opcode */
    struct insds * instance;        /* Chain of allocated instances of
                                       this instrument */
    struct insds * lst_instance;    /* last allocated instance */
    struct insds * act_instance;    /* Chain of free (inactive) instances */
                                    /* (pointer to next one is INSDS.nxtact) */
    struct instr * nxtinstxt;       /* Next instrument in orch (num order) */
    int     active;                 /* To count activations for control */
    int     pending_release;        /* To count instruments in release phase */
    int     maxalloc;
    MYFLT   cpuload;                /* % load this instrumemnt makes */
    struct opcodinfo *opcode_info;  /* UDO info (when instrs are UDOs) */
    char    *insname;               /* instrument name */
    int     instcnt;                /* Count number of instances ever */
    int     isNew;                  /* is this a new definition */
  } INSTRTXT;

  typedef struct namedInstr {
    int32        instno;
    char        *name;
    INSTRTXT    *ip;
    struct namedInstr   *next;
  } INSTRNAME;

  /**
   * A chain of TEXT structs. Note that this is identical with the first two
   * members of struct INSTRTEXT, and is so typecast at various points in code.
   */
  typedef struct op {
    struct op *nxtop;
    TEXT    t;
  } OPTXT;

  typedef struct fdch {
    struct fdch *nxtchp;
    /** handle returned by csound->FileOpen() */
    void    *fd;
  } FDCH;

  typedef struct auxch {
    struct auxch *nxtchp;
    size_t  size;
    void    *auxp, *endp;
  } AUXCH;

  typedef struct {
    int      dimensions;
    int*     sizes;             /* size of each dimensions */
    int      arrayMemberSize;
    CS_TYPE* arrayType;
    MYFLT*   data;
//    AUXCH   aux;
  } ARRAYDAT;

   typedef struct {
      int     size;             /* 0...size-1 */
      MYFLT   *data;
      AUXCH   aux;
   } TABDAT;

  typedef struct {
    char *data;
    int size;
  } STRINGDAT;

  typedef struct monblk {
    int16   pch;
    struct monblk *prv;
  } MONPCH;

  typedef struct {
    int     notnum[4];
  } DPEXCL;

  typedef struct {
    DPEXCL  dpexcl[8];
    /** for keys 25-99 */
    int     exclset[75];
  } DPARM;

  typedef struct dklst {
    struct dklst *nxtlst;
    int32    pgmno;
    /** cnt + keynos */
    MYFLT   keylst[1];
  } DKLST;

  typedef struct mchnblk {
    /** most recently received program change */
    int16   pgmno;
    /** instrument number assigned to this channel */
    int16   insno;
    int16   RegParNo;
    int16   mono;
    MONPCH  *monobas;
    MONPCH  *monocur;
    /** list of active notes (NULL: not active) */
    struct insds *kinsptr[128];
    /** polyphonic pressure indexed by note number */
    MYFLT   polyaft[128];
    /** ... with GS vib_rate, stored in c128-c135 */
    MYFLT   ctl_val[136];
    /** program change to instr number (<=0: ignore) */
    int16   pgm2ins[128];
    /** channel pressure (0-127) */
    MYFLT   aftouch;
    /** pitch bend (-1 to 1) */
    MYFLT   pchbend;
    /** pitch bend sensitivity in semitones */
    MYFLT   pbensens;
    /** number of held (sustaining) notes */
    int16   ksuscnt;
    /** current state of sustain pedal (0: off) */
    int16   sustaining;
    int     dpmsb;
    int     dplsb;
    int     datenabl;
    /** chain of dpgm keylists */
    DKLST   *klists;
    /** drumset params         */
    DPARM   *dparms;
  } MCHNBLK;

  /**
   * This struct holds the data for one score event.
   */
  typedef struct event {
    /** String argument(s) (NULL if none) */
    int     scnt;
    char    *strarg;
    /* instance pointer */
    void  *pinstance;
    /** Event type */
    char    opcod;
    /** Number of p-fields */
    int16   pcnt;
    /** Event start time */
    MYFLT   p2orig;
    /** Length */
    MYFLT   p3orig;
    /** All p-fields for this event (SSTRCOD: string argument) */
    MYFLT   p[PMAX + 1];
    union {                   /* To ensure size is same as earlier */
      MYFLT   *extra;
      MYFLT   p[2];
    } c;
  } EVTBLK;
  /**
   * This struct holds the info for a concrete instrument event
   * instance in performance.
   */
  typedef struct insds {
    /* Chain of init-time opcodes */
    struct opds * nxti;
    /* Chain of performance-time opcodes */
    struct opds * nxtp;
    /* Next allocated instance */
    struct insds * nxtinstance;
    /* Previous allocated instance */
    struct insds * prvinstance;
    /* Next in list of active instruments */
    struct insds * nxtact;
    /* Previous in list of active instruments */
    struct insds * prvact;
    /* Next instrument to terminate */
    struct insds * nxtoff;
    /* Chain of files used by opcodes in this instr */
    FDCH    *fdchp;
    /* Extra memory used by opcodes in this instr */
    AUXCH   *auxchp;
    /* Extra release time requested with xtratim opcode */
    int     xtratim;
    /* MIDI note info block if event started from MIDI */
    MCHNBLK *m_chnbp;
    /* ptr to next overlapping MIDI voice */
    struct insds * nxtolap;
    /* Instrument number */
    int16   insno;
    /* Instrument def address */
    INSTRTXT *instr;
    /* non-zero for sustaining MIDI note */
    int16   m_sust;
    /* MIDI pitch, for simple access */
    unsigned char m_pitch;
    /* ...ditto velocity */
    unsigned char m_veloc;
    /* Flag to indicate we are releasing, test with release opcode */
    char    relesing;
    /* Set if instr instance is active (perfing) */
    char    actflg;
    /* Time to turn off event, in score beats */
    double  offbet;
    /* Time to turn off event, in seconds (negative on indef/tie) */
    double  offtim;
    /* Python namespace for just this instance. */
    void    *pylocal;
    /* pointer to Csound engine and API for externals */
    CSOUND  *csound;
    int     kcounter;
    unsigned int     ksmps;     /* Instrument copy of ksmps */
    MYFLT   ekr;                /* and of rates */
    MYFLT   onedksmps, onedkr, kicvt;
    struct opds  *pds;          /* Used for jumping */
    MYFLT   scratchpad[4];      /* Persistent data */

    /* user defined opcode I/O buffers */
    void    *opcod_iobufs;
    void    *opcod_deact, *subins_deact;
    /* opcodes to be run at note deactivation */
    void    *nxtd;
    uint32_t ksmps_offset; /* ksmps offset for sample accuracy */
    uint32_t no_end;      /* samps left at the end for sample accuracy
                             (calculated) */
    uint32_t ksmps_no_end; /* samps left at the end for sample accuracy
                              (used by opcodes) */
    MYFLT  *spin;         /* offset into csound->spin */
    MYFLT  *spout;        /* offset into csound->spout, or local spout, if needed */
    int    init_done;
    int    tieflag;
    int    reinitflag;
    MYFLT  retval;
    MYFLT  *lclbas;  /* base for variable memory pool */
    char   *strarg;       /* string argument */
    /* Copy of required p-field values for quick access */
    MYFLT   p0;
    MYFLT   p1;
    MYFLT   p2;
    MYFLT   p3;
  } INSDS;

#define CS_KSMPS     (p->h.insdshead->ksmps)
#define CS_KCNT      (p->h.insdshead->kcounter)
#define CS_EKR       (p->h.insdshead->ekr)
#define CS_ONEDKSMPS (p->h.insdshead->onedksmps)
#define CS_ONEDKR    (p->h.insdshead->onedkr)
#define CS_KICVT     (p->h.insdshead->kicvt)
#define CS_ESR       (csound->esr)
#define CS_PDS       (p->h.insdshead->pds)
#define CS_SPIN      (p->h.insdshead->spin)
#define CS_SPOUT      (p->h.insdshead->spout)

  typedef int (*SUBR)(CSOUND *, void *);

  /**
   * This struct holds the info for one opcode in a concrete
   * instrument instance in performance.
   */
  typedef struct opds {
    /** Next opcode in init-time chain */
    struct opds * nxti;
    /** Next opcode in perf-time chain */
    struct opds * nxtp;
    /** Initialization (i-time) function pointer */
    SUBR    iopadr;
    /** Perf-time (k- or a-rate) function pointer */
    SUBR    opadr;
    /** Orch file template part for this opcode */
    OPTXT   *optext;
    /** Owner instrument instance data structure */
    INSDS   *insdshead;
  } OPDS;

  typedef struct lblblk {
    OPDS    h;
    OPDS    *prvi;
    OPDS    *prvp;
  } LBLBLK;

  typedef struct {
    MYFLT   *begp, *curp, *endp, feedback[6];
    int32    scount;
  } OCTDAT;

  typedef struct {
    int32    npts, nocts, nsamps;
    MYFLT   lofrq, hifrq, looct, srate;
    OCTDAT  octdata[MAXOCTS];
    AUXCH   auxch;
  } DOWNDAT;

  typedef struct {
    int32    ktimstamp, ktimprd;
    int32    npts, nfreqs, dbout;
    DOWNDAT *downsrcp;
    AUXCH   auxch;
  } SPECDAT;



  typedef struct {
    MYFLT   gen01;
    MYFLT   ifilno;
    MYFLT   iskptim;
    MYFLT   iformat;
    MYFLT   channel;
    MYFLT   sample_rate;
    char    strarg[SSTRSIZ];
  } GEN01ARGS;

  typedef struct {
    /** table length, not including the guard point */
    uint32_t flen;
    /** length mask ( = flen - 1) for power of two table size, 0 otherwise */
    int32    lenmask;
    /** log2(MAXLEN / flen) for power of two table size, 0 otherwise */
    int32    lobits;
    /** 2^lobits - 1 */
    int32    lomask;
    /** 1 / 2^lobits */
    MYFLT   lodiv;
    /** LOFACT * (table_sr / orch_sr), cpscvt = cvtbas / base_freq */
    MYFLT   cvtbas, cpscvt;
    /** sustain loop mode (0: none, 1: forward, 2: forward and backward) */
    int16   loopmode1;
    /** release loop mode (0: none, 1: forward, 2: forward and backward) */
    int16   loopmode2;
    /** sustain loop start and end in sample frames */
    int32    begin1, end1;
    /** release loop start and end in sample frames */
    int32    begin2, end2;
    /** sound file length in sample frames (flenfrms = soundend - 1) */
    int32    soundend, flenfrms;
    /** number of channels */
    int32    nchanls;
    /** table number */
    int32    fno;
    /** GEN01 parameters */
    GEN01ARGS gen01args;
    /** table data (flen + 1 MYFLT values) */
    MYFLT   *ftable;
  } FUNC;

  typedef struct {
    CSOUND  *csound;
    int32   flen;
    int     fno, guardreq;
    EVTBLK  e;
  } FGDATA;

  typedef struct {
    char    *name;
    int     (*fn)(FGDATA *, FUNC *);
  } NGFENS;

  typedef int (*GEN)(FGDATA *, FUNC *);

  typedef struct MEMFIL {
    char    filename[256];      /* Made larger RWD */
    char    *beginp;
    char    *endp;
    int32    length;
    struct MEMFIL *next;
  } MEMFIL;

  typedef struct {
    int16   type;
    int16   chan;
    int16   dat1;
    int16   dat2;
  } MEVENT;

  typedef struct SNDMEMFILE_ {
    /** file ID (short name)          */
    char            *name;
    struct SNDMEMFILE_ *nxt;
    /** full path filename            */
    char            *fullName;
    /** file length in sample frames  */
    size_t          nFrames;
    /** sample rate in Hz             */
    double          sampleRate;
    /** number of channels            */
    int             nChannels;
    /** AE_SHORT, AE_FLOAT, etc.      */
    int             sampleFormat;
    /** TYP_WAV, TYP_AIFF, etc.       */
    int             fileType;
    /**
     * loop mode:
     *   0: no loop information
     *   1: off
     *   2: forward
     *   3: backward
     *   4: bidirectional
     */
    int             loopMode;
    /** playback start offset frames  */
    double          startOffs;
    /** loop start (sample frames)    */
    double          loopStart;
    /** loop end (sample frames)      */
    double          loopEnd;
    /** base frequency (in Hz)        */
    double          baseFreq;
    /** amplitude scale factor        */
    double          scaleFac;
    /** interleaved sample data       */
    float           data[1];
  } SNDMEMFILE;

  typedef struct pvx_memfile_ {
    char        *filename;
    struct pvx_memfile_ *nxt;
    float       *data;
    uint32 nframes;
    int         format;
    int         fftsize;
    int         overlap;
    int         winsize;
    int         wintype;
    int         chans;
    MYFLT       srate;
  } PVOCEX_MEMFILE;

#ifdef __BUILDING_LIBCSOUND

#define INSTR   1
#define ENDIN   2
#define OPCODE  3
#define ENDOP   4
#define LABEL   5
#define SETBEG  6
#define PSET    6
#define USEROPCODE    7
#define SETEND  8

#define TOKMAX  50L     /* Should be 50 but bust */

/* max number of input/output args for user defined opcodes */
#define OPCODENUMOUTS_LOW   16
#define OPCODENUMOUTS_HIGH  64
#define OPCODENUMOUTS_MAX   256

#define MBUFSIZ         (4096)
#define MIDIINBUFMAX    (1024)
#define MIDIINBUFMSK    (MIDIINBUFMAX-1)



  typedef union {
    uint32 dwData;
    unsigned char bData[4];
  } MIDIMESSAGE;

  /* MIDI globals */

  typedef struct midiglobals {
    MEVENT  *Midevtblk;
    int     sexp;
    int     MIDIoutDONE;
    int     MIDIINbufIndex;
    MIDIMESSAGE MIDIINbuffer2[MIDIINBUFMAX];
    int     (*MidiInOpenCallback)(CSOUND *, void **, const char *);
    int     (*MidiReadCallback)(CSOUND *, void *, unsigned char *, int);
    int     (*MidiInCloseCallback)(CSOUND *, void *);
    int     (*MidiOutOpenCallback)(CSOUND *, void **, const char *);
    int     (*MidiWriteCallback)(CSOUND *, void *, const unsigned char *, int);
    int     (*MidiOutCloseCallback)(CSOUND *, void *);
    const char *(*MidiErrorStringCallback)(int);
    void    *midiInUserData;
    void    *midiOutUserData;
    void    *midiFileData;
    void    *midiOutFileData;
    int     rawControllerMode;
    char    muteTrackList[256];
    unsigned char mbuf[MBUFSIZ];
    unsigned char *bufp, *endatp;
    int16   datreq, datcnt;
  } MGLOBAL;

  typedef struct eventnode {
    struct eventnode  *nxt;
    uint32     start_kcnt;
    EVTBLK            evt;
  } EVTNODE;

  typedef struct {
    OPDS    h;
    MYFLT   *ktempo, *istartempo;
    MYFLT   prvtempo;
  } TEMPO;

  /* typedef struct token { */
  /*   char    *str; */
  /*   int16   prec; */
  /* } TOKEN; */

  typedef struct names {
    char    *mac;
    struct names *next;
  } NAMES;

  typedef struct threadInfo {
    struct threadInfo *next;
    void * threadId;
  } THREADINFO;

#include "sort.h"
#include "text.h"
#include "prototyp.h"
#include "cwindow.h"
#include "envvar.h"
#include "remote.h"

#define CS_STATE_PRE    (1)
#define CS_STATE_COMP   (2)
#define CS_STATE_UTIL   (4)
#define CS_STATE_CLN    (8)
#define CS_STATE_JMP    (16)

/* These are used to set/clear bits in csound->tempStatus.
   If the bit is set, it indicates that the given file is
   a temporary. */
  extern const uint32_t csOrcMask;
  extern const uint32_t csScoInMask;
  extern const uint32_t csScoSortMask;
  extern const uint32_t csMidiScoMask;
  extern const uint32_t csPlayScoMask;

#endif  /* __BUILDING_LIBCSOUND */

#define MARGS   (3)
typedef struct S_MACRO {          /* To store active macros */
    char        *name;          /* Use is by name */
    int         acnt;           /* Count of arguments */
    CORFIL      *body;          /* The text of the macro */
    struct S_MACRO *next;         /* Chain of active macros */
    int         margs;          /* ammount of space for args */
    char        *arg[MARGS];    /* With these arguments */
} S_MACRO;

typedef struct in_stack_s {     /* Stack of active inputs */
    int16       is_marked_repeat;     /* 1 if this input created by 'n' stmnt */
    int16       args;                 /* Argument count for macro */
    CORFIL      *cf;                  /* In core file */
    void        *fd;                  /* for closing stream */
    S_MACRO       *mac;
    int         line;
} IN_STACK;

typedef struct marked_sections {
    char        *name;
    int32       posit;
    int         line;
    char        *file;
} MARKED_SECTIONS;

typedef struct namelst {
  char           *name;
  struct namelst *next;
} NAMELST;

typedef struct NAME__ {
    char          *namep;
    struct NAME__  *nxt;
    int           type, count;
} NAME;

  /* Holds UDO information, when an instrument is
     defined as a UDO
  */
  typedef struct opcodinfo {
    int32    instno;
    char    *name, *intypes, *outtypes;
    int16   inchns, outchns;
    CS_VAR_POOL* out_arg_pool;
    CS_VAR_POOL* in_arg_pool;
    INSTRTXT *ip;
    struct opcodinfo *prv;
  } OPCODINFO;

  /**
   * This struct will hold the current engine state after compilation
   */
  typedef struct engine_state {
    CS_VAR_POOL    *varPool;  /* global variable pool */
    MYFLT_POOL*   constantsPool;
    CS_HASH_TABLE*  stringPool;
    int            maxopcno;
    INSTRTXT      **instrtxtp; /* instrument list      */
    INSTRTXT      instxtanchor;
    CS_HASH_TABLE *instrumentNames; /* instrument names */
    int           maxinsno;
  } ENGINE_STATE;


  /**
   * plugin module info
   */
  typedef struct {
    char module[12];
    char type[12];
  } MODULE_INFO;

  /**
   * Contains all function pointers, data, and data pointers required
   * to run one instance of Csound.
   *
   * \b PUBLIC functions in CSOUND_
   * These are used by plugins to access the
   * Csound library functionality without the requirement
   * of compile-time linkage to the csound library
   * New functions only need to be added here if
   * they are required by plugins.
   */
  struct CSOUND_ {

    /** @name Attributes */
    /**@{ */
    MYFLT (*GetSr)(CSOUND *);
    MYFLT (*GetKr)(CSOUND *);
    uint32_t (*GetKsmps)(CSOUND *);
     /** Get number of output channels */
    uint32_t (*GetNchnls)(CSOUND *);
    /** Get number of input channels */
    uint32_t (*GetNchnls_i)(CSOUND *);
    MYFLT (*Get0dBFS) (CSOUND *);
    /** Get number of control blocks elapsed */
    long (*GetKcounter)(CSOUND *);
    int64_t (*GetCurrentTimeSamples)(CSOUND *);
    long (*GetInputBufferSize)(CSOUND *);
    long (*GetOutputBufferSize)(CSOUND *);
    MYFLT *(*GetInputBuffer)(CSOUND *);
    MYFLT *(*GetOutputBuffer)(CSOUND *);
    /** Set internal debug mode */
    void (*SetDebug)(CSOUND *, int d);
    int (*GetDebug)(CSOUND *);
    int (*GetSizeOfMYFLT)(void);
    void (*GetOParms)(CSOUND *, OPARMS *);
    /** Get environment variable */
    const char *(*GetEnv)(CSOUND *, const char *name);
    /**@}*/
    /** @name Message printout */
    /**@{ */
    CS_PRINTF2 void (*Message)(CSOUND *, const char *fmt, ...);
    CS_PRINTF3 void (*MessageS)(CSOUND *, int attr, const char *fmt, ...);
    void (*MessageV)(CSOUND *, int attr, const char *format, va_list args);
    int (*GetMessageLevel)(CSOUND *);
    void (*SetMessageLevel)(CSOUND *, int messageLevel);
    void (*SetMessageCallback)(CSOUND *,
                void (*csoundMessageCallback)(CSOUND *,
                                              int attr, const char *format,
                                              va_list valist));
    /**@}*/
    /** @name Event and MIDI functionality for opcodes */
    /**@{ */
    int (*SetReleaseLength)(void *p, int n);
    MYFLT (*SetReleaseLengthSeconds)(void *p, MYFLT n);
    int (*GetMidiChannelNumber)(void *p);
    MCHNBLK *(*GetMidiChannel)(void *p);
    int (*GetMidiNoteNumber)(void *p);
    int (*GetMidiVelocity)(void *p);
    int (*GetReleaseFlag)(void *p);
    double (*GetOffTime)(void *p);
    MYFLT *(*GetPFields)(void *p);
    int (*GetInstrumentNumber)(void *p);
    int (*GetZakBounds)(CSOUND *, MYFLT **);
    int (*GetTieFlag)(CSOUND *);
    int (*GetReinitFlag)(CSOUND *);
    /** Current maximum number of strings, accessible through the strset
        and strget opcodes */
    int (*GetStrsmax)(CSOUND *);
    char *(*GetStrsets)(CSOUND *, long);
    /* Fast power of two function from a precomputed table */
    MYFLT (*Pow2)(CSOUND *, MYFLT a);
    /* Fast power function for positive integers */
    MYFLT (*intpow)(MYFLT, int32);
    /* Returns a string name for the file type */
    char *(*type2string)(int type);
    /**@}*/
    /** @name Arguments to opcodes */
    /**@{ */
    int (*GetInputArgCnt)(void *p);
    unsigned long (*GetInputArgAMask)(void *p);
    unsigned long (*GetInputArgSMask)(void *p);
    char *(*GetInputArgName)(void *p, int n);
    int (*GetOutputArgCnt)(void *p);
    unsigned long (*GetOutputArgAMask)(void *p);
    unsigned long (*GetOutputArgSMask)(void *p);
    char *(*GetOutputArgName)(void *p, int n);
    char *(*GetString)(CSOUND *, MYFLT);
    int32 (*strarg2insno)(CSOUND *, void *p, int is_string);
    char *(*strarg2name)(CSOUND *, char *, void *, const char *, int);

    /**@}*/
    /** @name Memory allocation */
    /**@{ */
    void (*AuxAlloc)(CSOUND *, size_t nbytes, AUXCH *auxchp);
    void *(*Malloc)(CSOUND *, size_t nbytes);
    void *(*Calloc)(CSOUND *, size_t nbytes);
    void *(*ReAlloc)(CSOUND *, void *oldp, size_t nbytes);
    char *(*Strdup)(CSOUND *, char*);
    void (*Free)(CSOUND *, void *ptr);

    /**@}*/
    /** @name Function tables */
    /**@{ */
    int (*hfgens)(CSOUND *, FUNC **, const EVTBLK *, int);
    int (*FTAlloc)(CSOUND *, int tableNum, int len);
    int (*FTDelete)(CSOUND *, int tableNum);
    /** Find tables with power of two size. If table exists but is
        not a power of 2, NULL is returned. */
    FUNC *(*FTFind)(CSOUND *, MYFLT *argp);
    /** Find any table, except deferred load tables. */
    FUNC *(*FTFindP)(CSOUND *, MYFLT *argp);
    /** Find any table. */
    FUNC *(*FTnp2Find)(CSOUND *, MYFLT *argp);
    int (*GetTable)(CSOUND *, MYFLT **tablePtr, int tableNum);
    int (*TableLength)(CSOUND *, int table);
    MYFLT (*TableGet)(CSOUND *, int table, int index);
    void (*TableSet)(CSOUND *, int table, int index, MYFLT value);
    void *(*GetNamedGens)(CSOUND *);

    /**@}*/
    /** @name Global and config variable manipulation */
    /**@{ */
    int (*CreateGlobalVariable)(CSOUND *, const char *name, size_t nbytes);
    void *(*QueryGlobalVariable)(CSOUND *, const char *name);
    void *(*QueryGlobalVariableNoCheck)(CSOUND *, const char *name);
    int (*DestroyGlobalVariable)(CSOUND *, const char *name);
    int (*CreateConfigurationVariable)(CSOUND *, const char *name,
                                       void *p, int type, int flags,
                                       void *min, void *max,
                                       const char *shortDesc,
                                       const char *longDesc);
    int (*SetConfigurationVariable)(CSOUND *, const char *name, void *value);
    int (*ParseConfigurationVariable)(CSOUND *,
                                      const char *name, const char *value);
    csCfgVariable_t *(*QueryConfigurationVariable)(CSOUND *, const char *name);
    csCfgVariable_t **(*ListConfigurationVariables)(CSOUND *);
    int (*DeleteConfigurationVariable)(CSOUND *, const char *name);
    const char *(*CfgErrorCodeToString)(int errcode);

    /**@}*/
    /** @name FFT support */
    /**@{ */
    MYFLT (*GetInverseComplexFFTScale)(CSOUND *, int FFTsize);
    MYFLT (*GetInverseRealFFTScale)(CSOUND *, int FFTsize);
    void (*ComplexFFT)(CSOUND *, MYFLT *buf, int FFTsize);
    void (*InverseComplexFFT)(CSOUND *, MYFLT *buf, int FFTsize);
    void (*RealFFT)(CSOUND *, MYFLT *buf, int FFTsize);
    void (*InverseRealFFT)(CSOUND *, MYFLT *buf, int FFTsize);
    void (*RealFFTMult)(CSOUND *, MYFLT *outbuf, MYFLT *buf1, MYFLT *buf2,
                                  int FFTsize, MYFLT scaleFac);
    void (*RealFFTnp2)(CSOUND *, MYFLT *buf, int FFTsize);
    void (*InverseRealFFTnp2)(CSOUND *, MYFLT *buf, int FFTsize);

    /**@}*/
    /** @name PVOC-EX system */
    /**@{ */
    int (*PVOC_CreateFile)(CSOUND *, const char *,
                           uint32, uint32, uint32,
                           uint32, int32, int, int,
                           float, float *, uint32);
    int (*PVOC_OpenFile)(CSOUND *, const char *, void  *, void *);
    int (*PVOC_CloseFile)(CSOUND *, int);
    int (*PVOC_PutFrames)(CSOUND *, int, const float *, int32);
    int (*PVOC_GetFrames)(CSOUND *, int, float *, uint32);
    int (*PVOC_FrameCount)(CSOUND *, int);
    int (*PVOC_fseek)(CSOUND *, int, int);
    const char *(*PVOC_ErrorString)(CSOUND *);
    int (*PVOCEX_LoadFile)(CSOUND *, const char *, PVOCEX_MEMFILE *);

    /**@}*/
    /** @name Error messages */
    /**@{ */
    CS_NORETURN CS_PRINTF2 void (*Die)(CSOUND *, const char *msg, ...);
    CS_PRINTF2 int (*InitError)(CSOUND *, const char *msg, ...);
    CS_PRINTF3 int (*PerfError)(CSOUND *, INSDS *ip,  const char *msg, ...);
    CS_PRINTF2 void (*Warning)(CSOUND *, const char *msg, ...);
    CS_PRINTF2 void (*DebugMsg)(CSOUND *, const char *msg, ...);
    CS_NORETURN void (*LongJmp)(CSOUND *, int);
    CS_PRINTF2 void (*ErrorMsg)(CSOUND *, const char *fmt, ...);
    void (*ErrMsgV)(CSOUND *, const char *hdr, const char *fmt, va_list);

    /**@}*/
    /** @name Random numbers */
    /**@{ */
    uint32_t (*GetRandomSeedFromTime)(void);
    void (*SeedRandMT)(CsoundRandMTState *p,
                       const uint32_t *initKey, uint32_t keyLength);
    uint32_t (*RandMT)(CsoundRandMTState *p);
    int (*Rand31)(int *seedVal);
    int (*GetRandSeed)(CSOUND *, int which);

    /**@}*/
    /** @name Threads and locks */
    /**@{ */
    void *(*CreateThread)(uintptr_t (*threadRoutine)(void *), void *userdata);
    uintptr_t (*JoinThread)(void *thread);
    void *(*CreateThreadLock)(void);
    void (*DestroyThreadLock)(void *lock);
    int (*WaitThreadLock)(void *lock, size_t milliseconds);
    void (*NotifyThreadLock)(void *lock);
    void (*WaitThreadLockNoTimeout)(void *lock);
    void *(*Create_Mutex)(int isRecursive);
    int (*LockMutexNoWait)(void *mutex_);
    void (*LockMutex)(void *mutex_);
    void (*UnlockMutex)(void *mutex_);
    void (*DestroyMutex)(void *mutex_);
    void *(*CreateBarrier)(unsigned int max);
    int (*DestroyBarrier)(void *);
    int (*WaitBarrier)(void *);
    void *(*GetCurrentThreadID)(void);
    void (*Sleep)(size_t milliseconds);
    void (*InitTimerStruct)(RTCLOCK *);
    double (*GetRealTime)(RTCLOCK *);
    double (*GetCPUTime)(RTCLOCK *);

    /**@}*/
    /** @name Circular lock-free buffer */
    /**@{ */
    void *(*CreateCircularBuffer)(CSOUND *, int, int);
    int (*ReadCircularBuffer)(CSOUND *, void *, void *, int);
    int (*WriteCircularBuffer)(CSOUND *, void *, const void *, int);
    void (*FlushCircularBuffer)(CSOUND *, void *);
    void (*DestroyCircularBuffer)(CSOUND *, void *);

    /**@}*/
    /** @name File access */
    /**@{ */
    char *(*FindInputFile)(CSOUND *, const char *filename, const char *envList);
    char *(*FindOutputFile)(CSOUND *,
                            const char *filename, const char *envList);
    void *(*SAsndgetset)(CSOUND *,
                         char *, void *, MYFLT *, MYFLT *, MYFLT *, int);
    void *(*sndgetset)(CSOUND *, void *);
    int (*getsndin)(CSOUND *, void *, MYFLT *, int, void *);
    void (*rewriteheader)(void *ofd);
    SNDMEMFILE *(*LoadSoundFile)(CSOUND *, const char *, void *);
    void (*FDRecord)(CSOUND *, FDCH *fdchp);
    void (*FDClose)(CSOUND *, FDCH *fdchp);
    void *(*CreateFileHandle)(CSOUND *, void *, int, const char *);
    char *(*GetFileName)(void *);
    int (*FileClose)(CSOUND *, void *);
    void *(*FileOpen2)(CSOUND *, void *, int, const char *, void *,
                      const char *, int, int);
    int (*type2csfiletype)(int type, int encoding);
    void (*NotifyFileOpened)(CSOUND*, const char*, int, int, int);
    int (*sftype2csfiletype)(int type);
    MEMFIL *(*ldmemfile2withCB)(CSOUND *, const char *, int,
                                int (*callback)(CSOUND *, MEMFIL *));
    void *(*FileOpenAsync)(CSOUND *, void *, int, const char *, void *,
                           const char *, int, int, int);
    unsigned int (*ReadAsync)(CSOUND *, void *, MYFLT *, int);
    unsigned int (*WriteAsync)(CSOUND *, void *, MYFLT *, int);
    int  (*FSeekAsync)(CSOUND *, void *, int, int);
    char *(*getstrformat)(int format);
    int (*sfsampsize)(int format);

    /**@}*/
    /** @name RT audio IO and callbacks */
    /**@{ */
    void (*SetPlayopenCallback)(CSOUND *,
                int (*playopen__)(CSOUND *, const csRtAudioParams *parm));
    void (*SetRtplayCallback)(CSOUND *,
                void (*rtplay__)(CSOUND *, const MYFLT *outBuf, int nbytes));
    void (*SetRecopenCallback)(CSOUND *,
                int (*recopen__)(CSOUND *, const csRtAudioParams *parm));
    void (*SetRtrecordCallback)(CSOUND *,
                int (*rtrecord__)(CSOUND *, MYFLT *inBuf, int nbytes));
    void (*SetRtcloseCallback)(CSOUND *, void (*rtclose__)(CSOUND *));
    void (*SetAudioDeviceListCallback)(CSOUND *csound,
          int (*audiodevlist__)(CSOUND *, CS_AUDIODEVICE *list, int isOutput));
    void **(*GetRtRecordUserData)(CSOUND *);
    void **(*GetRtPlayUserData)(CSOUND *);
    int (*GetDitherMode)(CSOUND *);
    /**@}*/
    /** @name RT MIDI and callbacks */
    /**@{ */
    void (*SetExternalMidiInOpenCallback)(CSOUND *,
                int (*func)(CSOUND *, void **, const char *));
    void (*SetExternalMidiReadCallback)(CSOUND *,
                int (*func)(CSOUND *, void *, unsigned char *, int));
    void (*SetExternalMidiInCloseCallback)(CSOUND *,
                int (*func)(CSOUND *, void *));
    void (*SetExternalMidiOutOpenCallback)(CSOUND *,
                int (*func)(CSOUND *, void **, const char *));
    void (*SetExternalMidiWriteCallback)(CSOUND *,
                int (*func)(CSOUND *, void *, const unsigned char *, int));
    void (*SetExternalMidiOutCloseCallback)(CSOUND *,
                int (*func)(CSOUND *, void *));
    void (*SetExternalMidiErrorStringCallback)(CSOUND *,
                const char *(*func)(int));
    void (*SetMIDIDeviceListCallback)(CSOUND *csound,
          int (*audiodevlist__)(CSOUND *, CS_MIDIDEVICE *list, int isOutput));
    void (*module_list_add)(CSOUND *, char *, char *);
    /**@}*/
    /** @name Displays & graphs */
    /**@{ */
    void (*dispset)(CSOUND *, WINDAT *, MYFLT *, int32, char *, int, char *);
    void (*display)(CSOUND *, WINDAT *);
    int (*dispexit)(CSOUND *);
    void (*dispinit)(CSOUND *);
    int (*SetIsGraphable)(CSOUND *, int isGraphable);
    void (*SetMakeGraphCallback)(CSOUND *,
                void (*makeGraphCallback)(CSOUND *, WINDAT *p,
                                                    const char *name));
    void (*SetDrawGraphCallback)(CSOUND *,
                void (*drawGraphCallback)(CSOUND *, WINDAT *p));
    void (*SetKillGraphCallback)(CSOUND *,
                void (*killGraphCallback)(CSOUND *, WINDAT *p));
    void (*SetExitGraphCallback)(CSOUND *, int (*exitGraphCallback)(CSOUND *));
    /**@}*/
    /** @name Generic callbacks */
    /**@{ */
    void (*SetYieldCallback)(CSOUND *, int (*yieldCallback)(CSOUND *));
    int (*Set_KeyCallback)(CSOUND *, int (*func)(void *, void *, unsigned int),
                        void *userData, unsigned int typeMask);
    void (*Remove_KeyCallback)(CSOUND *,
                            int (*func)(void *, void *, unsigned int));
    int (*RegisterSenseEventCallback)(CSOUND *, void (*func)(CSOUND *, void *),
                                                void *userData);
    int (*RegisterDeinitCallback)(CSOUND *, void *p,
                                            int (*func)(CSOUND *, void *));
    int (*RegisterResetCallback)(CSOUND *, void *userData,
                                           int (*func)(CSOUND *, void *));
    void (*SetInternalYieldCallback)(CSOUND *,
                       int (*yieldCallback)(CSOUND *));
    /**@}*/
    /** @name Opcodes and instruments */
    /**@{ */
    int (*AppendOpcode)(CSOUND *, const char *opname, int dsblksiz, int flags,
                        int thread, const char *outypes, const char *intypes,
                        int (*iopadr)(CSOUND *, void *),
                        int (*kopadr)(CSOUND *, void *),
                        int (*aopadr)(CSOUND *, void *));
    int (*AppendOpcodes)(CSOUND *, const OENTRY *opcodeList, int n);
    char *(*GetOpcodeName)(void *p);
    INSTRTXT **(*GetInstrumentList)(CSOUND *);
    /**@}*/
    /** @name Events and performance */
    /**@{ */
    int (*CheckEvents)(CSOUND *);
    int (*insert_score_event)(CSOUND *, EVTBLK *, double);
    int (*insert_score_event_at_sample)(CSOUND *, EVTBLK *, int64_t);
    int (*PerformKsmps)(CSOUND *);
    /**@}*/
    /** @name Utilities */
    /**@{ */
    int (*AddUtility)(CSOUND *, const char *name,
                      int (*UtilFunc)(CSOUND *, int, char **));
    int (*RunUtility)(CSOUND *, const char *name, int argc, char **argv);
    char **(*ListUtilities)(CSOUND *);
    int (*SetUtilityDescription)(CSOUND *, const char *utilName,
                                           const char *utilDesc);
    const char *(*GetUtilityDescription)(CSOUND *, const char *utilName);
    void (*SetUtilSr)(CSOUND *, MYFLT);
    void (*SetUtilNchnls)(CSOUND *, int);
    /**@}*/
    /** @name Miscellaneous */
    /**@{ */
    long (*RunCommand)(const char * const *argv, int noWait);
    int (*OpenLibrary)(void **library, const char *libraryPath);
    int (*CloseLibrary)(void *library);
    void *(*GetLibrarySymbol)(void *library, const char *procedureName);
    char *(*LocalizeString)(const char *);
    char *(*strtok_r)(char*, char*, char**);
    double (*strtod)(char*, char**);
    int (*sprintf)(char *str, const char *format, ...);
    int (*sscanf)(char *str, const char *format, ...);
    MYFLT (*system_sr)(CSOUND *, MYFLT );
      /**@}*/
    /** @name Placeholders
        To allow the API to grow while maintining backward binary compatibility. */
    /**@{ */
    SUBR dummyfn_2[47];
    /**@}*/
#ifdef __BUILDING_LIBCSOUND
    /* ------- private data (not to be used by hosts or externals) ------- */
    /** @name Private Data
<<<<<<< HEAD
      Private Data in the CSOUND struct to be used internally by the Csound library
      and should be hidden from plugins.
      If a new variable member is needed by the library, add it below, as a
      private data member. If access is required solely by plugins (and not internally by the
      library), use the CreateGlobalVariable() etc. interface, instead of adding
      to CSOUND.
=======
      Private Data in the CSOUND struct to be used internally by the Csound
      library and should be hidden from plugins.
      If a new variable member is needed by the library, add it below, as a
      private data member. If access is required solely by plugins (and not
      internally by the library), use the CreateGlobalVariable() etc. interface,
      instead of adding to CSOUND.
>>>>>>> 27027e22

      If you find that a plugin needs to access existing private data,
      first check above for an existing interface; if none is available,
      add one. Please avoid giving full access, or allowing plugins to
      change the values of private members, by using one of the two methods
      below:

      1) To get the data member value:
      \code
         returnType (*GetVar)(CSOUND *)
      \endcode
      2) in case of pointers, data should be copied out to a supplied memory
         slot, rather than the pointer being obtained:
      \code
         void (*GetData)(CSOUND *, dataType *)

         dataType var;
         csound->GetData(csound, &var);
      \endcode
    */
    /**@{ */
    SUBR          first_callback_;
    channelCallback_t InputChannelCallback_;
    channelCallback_t OutputChannelCallback_;
    void          (*csoundMessageCallback_)(CSOUND *, int attr,
                                            const char *format, va_list args);
    int           (*csoundConfigureCallback_)(CSOUND *);
    void          (*csoundMakeGraphCallback_)(CSOUND *, WINDAT *windat,
                                                        const char *name);
    void          (*csoundDrawGraphCallback_)(CSOUND *, WINDAT *windat);
    void          (*csoundKillGraphCallback_)(CSOUND *, WINDAT *windat);
    int           (*csoundExitGraphCallback_)(CSOUND *);
    int           (*csoundYieldCallback_)(CSOUND *);
    void          (*cscoreCallback_)(CSOUND *);
    void          (*FileOpenCallback_)(CSOUND*, const char*, int, int, int);
    SUBR          last_callback_;
    /* these are not saved on RESET */
    int           (*playopen_callback)(CSOUND *, const csRtAudioParams *parm);
    void          (*rtplay_callback)(CSOUND *, const MYFLT *outBuf, int nbytes);
    int           (*recopen_callback)(CSOUND *, const csRtAudioParams *parm);
    int           (*rtrecord_callback)(CSOUND *, MYFLT *inBuf, int nbytes);
    void          (*rtclose_callback)(CSOUND *);
    int           (*audio_dev_list_callback)(CSOUND *, CS_AUDIODEVICE *, int);
    int           (*midi_dev_list_callback)(CSOUND *, CS_MIDIDEVICE *, int);
    int           (*doCsoundCallback)(CSOUND *, void *, unsigned int);
    int           (*csoundInternalYieldCallback_)(CSOUND *);
    /* end of callbacks */
    void          (*spinrecv)(CSOUND *);
    void          (*spoutran)(CSOUND *);
    int           (*audrecv)(CSOUND *, MYFLT *, int);
    void          (*audtran)(CSOUND *, const MYFLT *, int);
    void          *hostdata;
    char          *orchname, *scorename;
    CORFIL        *orchstr, *scorestr;
    OPDS          *ids;             /* used by init loops */
    ENGINE_STATE  engineState;      /* current Engine State merged after
                                       compilation */
    INSTRTXT      *instr0;          /* instr0     */
    INSTRTXT      **dead_instr_pool;
    int           dead_instr_no;
    TYPE_POOL*    typePool;
    unsigned int  ksmps;
    uint32_t      nchnls;
    int           inchnls;
    int           spoutactive;
    long          kcounter, global_kcounter;
    MYFLT         esr;
    MYFLT         ekr;
    /** current time in seconds, inc. per kprd */
    int64_t       icurTime;   /* Current time in samples */
    double        curTime_inc;
    /** start time of current section    */
    double        timeOffs, beatOffs;
    /** current time in beats, inc per kprd */
    double        curBeat, curBeat_inc;
    /** beat time = 60 / tempo           */
    int64_t       ibeatTime;   /* Beat time in samples */
    EVTBLK        *currevent;
    INSDS         *curip;
    MYFLT         cpu_power_busy;
    char          *xfilename;
    int           peakchunks;
    int           keep_tmp;
    CS_HASH_TABLE *opcodes;
    int32         nrecs;
    FILE*         Linepipe;
    int           Linefd;
    void          *csoundCallbacks_;
    FILE*         scfp;
    CORFIL        *scstr;
    FILE*         oscfp;
    MYFLT         maxamp[MAXCHNLS];
    MYFLT         smaxamp[MAXCHNLS];
    MYFLT         omaxamp[MAXCHNLS];
    uint32        maxpos[MAXCHNLS], smaxpos[MAXCHNLS], omaxpos[MAXCHNLS];
    FILE*         scorein;
    FILE*         scoreout;
    int           *argoffspace;
    INSDS         *frstoff;
    MYFLT         *zkstart;
    long          zklast;
    MYFLT         *zastart;
    long          zalast;
    /** reserved for std opcode library  */
    void          *stdOp_Env;
    int           holdrand;
    int           randSeed1;
    int           randSeed2;
    CsoundRandMTState *csRandState;
    RTCLOCK       *csRtClock;
    int           strsmax;
    char          **strsets;
    MYFLT         *spin;
    MYFLT         *spout;
    int           nspin;
    int           nspout;
    MYFLT         *auxspin;
    OPARMS        *oparms;
    /** reserve space for up to 4 MIDI devices */
    MCHNBLK       *m_chnbp[64];
    int           dither_output;
    MYFLT         onedsr, sicvt;
    MYFLT         tpidsr, pidsr, mpidsr, mtpdsr;
    MYFLT         onedksmps;
    MYFLT         onedkr;
    MYFLT         kicvt;
    int           reinitflag;
    int           tieflag;
    MYFLT         e0dbfs, dbfs_to_float;
    void          *rtRecord_userdata;
    void          *rtPlay_userdata;
    jmp_buf       exitjmp;
    SRTBLK        *frstbp;
    int           sectcnt;
    int           inerrcnt, synterrcnt, perferrcnt;
    INSDS         actanchor;
    int32         rngcnt[MAXCHNLS];
    int16         rngflg, multichan;
    void          *evtFuncChain;
    EVTNODE       *OrcTrigEvts;             /* List of events to be started */
    EVTNODE       *freeEvtNodes;
    int           csoundIsScorePending_;
    int64_t       advanceCnt;
    int           initonly;
    int           evt_poll_cnt;
    int           evt_poll_maxcnt;
    int           Mforcdecs, Mxtroffs, MTrkend;
    OPCODINFO     *opcodeInfo;
    FUNC**        flist;
    int           maxfnum;
    GEN           *gensub;
    int           genmax;
    CS_HASH_TABLE *namedGlobals;
    CS_HASH_TABLE *cfgVariableDB;
    double        prvbt, curbt, nxtbt;
    double        curp2, nxtim;
    int64_t       cyclesRemaining;
    EVTBLK        evt;
    void          *memalloc_db;
    MGLOBAL       *midiGlobals;
    CS_HASH_TABLE *envVarDB;
    MEMFIL        *memfiles;
    PVOCEX_MEMFILE *pvx_memfiles;
    int           FFT_max_size;
    void          *FFT_table_1;
    void          *FFT_table_2;
    /* statics from twarp.c should be TSEG* */
    void          *tseg, *tpsave, *tplim;
    /* Statics from express.c */
    int           acount, kcount, icount, Bcount, bcount, tcount;
    MYFLT         *gbloffbas;       /* was static in oload.c */
    pthread_t    file_io_thread;
    int          file_io_start;
    void         *file_io_threadlock;
    int          realtime_audio_flag;
    pthread_t    init_pass_thread;
    int          init_pass_loop;
    void         *init_pass_threadlock;
    void         *API_lock;
    #if defined(HAVE_PTHREAD_SPIN_LOCK)
    pthread_spinlock_t spoutlock, spinlock;
#else
    int           spoutlock, spinlock;
#endif /* defined(HAVE_PTHREAD_SPIN_LOCK) */
#if defined(HAVE_PTHREAD_SPIN_LOCK)
    pthread_spinlock_t memlock, spinlock1;
#else
    int           memlock, spinlock1;
#endif /* defined(HAVE_PTHREAD_SPIN_LOCK) */
    char          *delayederrormessages;
    void          *printerrormessagesflag;
    struct sreadStatics__ {
      SRTBLK  *bp, *prvibp;           /* current srtblk,  prev w/same int(p1) */
      char    *sp, *nxp;              /* string pntrs into srtblk text        */
      int     op;                     /* opcode of current event              */
      int     warpin;                 /* input format sensor                  */
      int     linpos;                 /* line position sensor                 */
      int     lincnt;                 /* count of lines/section in scorefile  */
      MYFLT   prvp2 /* = -FL(1.0) */;     /* Last event time                  */
      MYFLT   clock_base /* = FL(0.0) */;
      MYFLT   warp_factor /* = FL(1.0) */;
      char    *curmem;
      char    *memend;                /* end of cur memblk                    */
      S_MACRO   *macros;
      int     next_name /* = -1 */;
      IN_STACK  *inputs, *str;
      int     input_size, input_cnt;
      int     pop;                    /* Number of macros to pop              */
      int     ingappop /* = 1 */;     /* Are we in a popable gap?             */
      int     linepos /* = -1 */;
      MARKED_SECTIONS names[30];
#define NAMELEN 40              /* array size of repeat macro names */
#define RPTDEPTH 40             /* size of repeat_n arrays (39 loop levels) */
      char    repeat_name_n[RPTDEPTH][NAMELEN];
      int     repeat_cnt_n[RPTDEPTH];
      int32   repeat_point_n[RPTDEPTH];
      int     repeat_inc_n /* = 1 */;
      S_MACRO   *repeat_mm_n[RPTDEPTH];
      int     repeat_index;
     /* Variable for repeat sections */
      char    repeat_name[NAMELEN];
      int     repeat_cnt;
      int32   repeat_point;
      int     repeat_inc /* = 1 */;
      S_MACRO   *repeat_mm;
    } sreadStatics;
    struct onefileStatics__ {
      NAMELST *toremove;
      char    *orcname;
      char    *sconame;
      char    *midname;
      int     midiSet;
      int     csdlinecount;
    } onefileStatics;
#define LBUFSIZ   32768
    struct lineventStatics__ {
      char    *Linep, *Linebufend;
      int     stdmode;
      EVTBLK  prve;
      char    *Linebuf;
      int     linebufsiz;
    } lineventStatics;
    struct musmonStatics__ {
      int32   srngcnt[MAXCHNLS], orngcnt[MAXCHNLS];
      int16   srngflg;
      int16   sectno;
      int     lplayed;
      int     segamps, sormsg;
      EVENT   **ep, **epend;      /* pointers for stepping through lplay list */
      EVENT   *lsect;
    } musmonStatics;
    struct libsndStatics__ {
      SNDFILE       *outfile;
      SNDFILE       *infile;
      char          *sfoutname;           /* soundout filename            */
      MYFLT         *inbuf;
      MYFLT         *outbuf;              /* contin sndio buffers         */
      MYFLT         *outbufp;             /* MYFLT pntr                   */
      uint32        inbufrem;
      uint32        outbufrem;            /* in monosamps                 */
                                          /* (see openin, iotranset)      */
      unsigned int  inbufsiz,  outbufsiz; /* alloc in sfopenin/out        */
      int           isfopen;              /* (real set in sfopenin)       */
      int           osfopen;              /* (real set in sfopenout)      */
      int           pipdevin, pipdevout;  /* 0: file, 1: pipe, 2: rtaudio */
      uint32        nframes               /* = 1UL */;
      FILE          *pin, *pout;
      int           dither;
    } libsndStatics;

    int           warped;               /* rdscor.c */
    int           sstrlen;
    char          *sstrbuf;
    int           enableMsgAttr;        /* csound.c */
    int           sampsNeeded;
    MYFLT         csoundScoreOffsetSeconds_;
    int           inChar_;
    int           isGraphable_;
    int           delayr_stack_depth;   /* ugens6.c */
    void          *first_delayr;
    void          *last_delayr;
    int32         revlpsiz[6];
    int32         revlpsum;
    double        rndfrac;              /* aops.c */
    MYFLT         *logbase2;
    NAMES         *omacros, *smacros;
    void          *namedgen;            /* fgens.c */
    void          *open_files;          /* fileopen.c */
    void          *searchPathCache;
    CS_HASH_TABLE *sndmemfiles;
    void          *reset_list;
    void          *pvFileTable;         /* pvfileio.c */
    int           pvNumFiles;
    int           pvErrorCode;
    /* database for deferred loading of opcode plugin libraries */
    //    void          *pluginOpcodeFiles;
    int           enableHostImplementedAudioIO;
    int           enableHostImplementedMIDIIO;
    int           hostRequestedBufferSize;
    /* engineStatus is sum of:
     *   1 (CS_STATE_PRE):  csoundPreCompile was called
     *   2 (CS_STATE_COMP): csoundCompile was called
     *   4 (CS_STATE_UTIL): csoundRunUtility was called
     *   8 (CS_STATE_CLN):  csoundCleanup needs to be called
     *  16 (CS_STATE_JMP):  csoundLongJmp was called
     */
    char          engineStatus;
    /* stdXX_assign_flags  can be {1,2,4,8} */
    char          stdin_assign_flg;
    char          stdout_assign_flg;
    char          orcname_mode;         /* 0: normal, 1: ignore, 2: fail */
    int           use_only_orchfile;
    void          *csmodule_db;
    char          *dl_opcodes_oplibs;
    char          *SF_csd_licence;
    char          *SF_id_title;
    char          *SF_id_copyright;
    char          *SF_id_software;
    char          *SF_id_artist;
    char          *SF_id_comment;
    char          *SF_id_date;
    void          *utility_db;
    int16         *isintab;             /* ugens3.c */
    void          *lprdaddr;            /* ugens5.c */
    int           currentLPCSlot;
    int           max_lpc_slot;
    CS_HASH_TABLE *chn_db;
    int           opcodedirWasOK;
    int           disable_csd_options;
    CsoundRandMTState randState_;
    int           performState;
    int           ugens4_rand_16;
    int           ugens4_rand_15;
    void          *schedule_kicked;
    MYFLT         *disprep_fftcoefs;
    void          *winEPS_globals;
    OPARMS        oparms_;
    REMOT_BUF     SVrecvbuf;  /* RM: rt_evt input Communications buffer */
    void          *remoteGlobals;
    /* VL: pvs bus */
    int            nchanif, nchanof;
    char           *chanif, *chanof;
    /* VL: internal yield callback */
    void          *multiThreadedBarrier1;
    void          *multiThreadedBarrier2;
    int           multiThreadedComplete;
    THREADINFO    *multiThreadedThreadInfo;
    struct dag_t        *multiThreadedDag;
    pthread_barrier_t   *barrier1;
    pthread_barrier_t   *barrier2;
    /* Statics from cs_par_dispatch; */
    struct global_var_lock_t *global_var_lock_root;
    struct global_var_lock_t **global_var_lock_cache;
    int           global_var_lock_count;
    /* statics from cs_par_orc_semantic_analysis */
    struct instr_semantics_t *instCurr;
    struct instr_semantics_t *instRoot;
    int           inInstr;
    int           dag_changed;
    int           dag_num_active;
    INSDS         **dag_task_map;
    volatile enum state    *dag_task_status;
    watchList     * volatile *dag_task_watch;
    watchList     *dag_wlmm;
    char          **dag_task_dep;
    int           dag_task_max_size;
    uint32_t      tempStatus;    /* keeps track of which files are temps */
    int           orcLineOffset; /* 1 less than 1st orch line in the CSD */
    int           scoLineOffset; /* 1 less than 1st score line in the CSD */
    char*         csdname;
  /* original CSD name; do not free() */
    int           parserUdoflag;
    int           parserNamedInstrFlag;
    int           tran_nchnlsi;
    int           scnt;         /* Count of strings */
    int           strsiz;       /* length of current strings space */
    FUNC          *sinetable;   /* A useful table */
    int           sinelength;   /* Size of table */
    MYFLT         *powerof2;    /* pow2 table */
    MYFLT         *cpsocfrc;    /* cps conv table */
    CORFIL*       expanded_orc; /* output of preprocessor */
    CORFIL*       expanded_sco; /* output of preprocessor */
    char          *filedir[256];/* for location directory */
    void          *message_buffer;
    int           jumpset;
    int           info_message_request;
    int           modules_loaded;
<<<<<<< HEAD
    void*         csdebug_data; /* debugger data */
    struct CSOUND_ **self; /* unused ? */
=======
    MYFLT         _system_sr;
    /*struct CSOUND_ **self;*/
>>>>>>> 27027e22
    /**@}*/
#endif  /* __BUILDING_LIBCSOUND */
  };

/*
 * Move the C++ guards to enclose the entire file,
 * in order to enable C++ to #include this file.
 */

#define LINKAGE_BUILTIN(name)                                         \
long name##_init(CSOUND *csound, OENTRY **ep)                         \
{   (void) csound; *ep = name; return (long) (sizeof(name));  }

#define FLINKAGE_BUILTIN(name)                                        \
NGFENS* name##_init(CSOUND *csound)                                   \
{   (void) csound; return name; }

#ifdef __cplusplus
}
#endif /* __cplusplus */

#endif  /* CSOUNDCORE_H */<|MERGE_RESOLUTION|>--- conflicted
+++ resolved
@@ -1268,21 +1268,12 @@
 #ifdef __BUILDING_LIBCSOUND
     /* ------- private data (not to be used by hosts or externals) ------- */
     /** @name Private Data
-<<<<<<< HEAD
-      Private Data in the CSOUND struct to be used internally by the Csound library
-      and should be hidden from plugins.
-      If a new variable member is needed by the library, add it below, as a
-      private data member. If access is required solely by plugins (and not internally by the
-      library), use the CreateGlobalVariable() etc. interface, instead of adding
-      to CSOUND.
-=======
       Private Data in the CSOUND struct to be used internally by the Csound
       library and should be hidden from plugins.
       If a new variable member is needed by the library, add it below, as a
       private data member. If access is required solely by plugins (and not
       internally by the library), use the CreateGlobalVariable() etc. interface,
       instead of adding to CSOUND.
->>>>>>> 27027e22
 
       If you find that a plugin needs to access existing private data,
       first check above for an existing interface; if none is available,
@@ -1670,13 +1661,9 @@
     int           jumpset;
     int           info_message_request;
     int           modules_loaded;
-<<<<<<< HEAD
+    MYFLT         _system_sr;
     void*         csdebug_data; /* debugger data */
-    struct CSOUND_ **self; /* unused ? */
-=======
-    MYFLT         _system_sr;
     /*struct CSOUND_ **self;*/
->>>>>>> 27027e22
     /**@}*/
 #endif  /* __BUILDING_LIBCSOUND */
   };
