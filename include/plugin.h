/*
  plugin.h
  CPOF Csound Plugin Opcode Framework
  C++ plugin opcode interface

  (c) Victor Lazzarini, 2017

  This file is part of Csound.

  The Csound Library is free software; you can redistribute it
  and/or modify it under the terms of the GNU Lesser General Public
  License as published by the Free Software Foundation; either
  version 2.1 of the License, or (at your option) any later version.

  Csound is distributed in the hope that it will be useful,
  but WITHOUT ANY WARRANTY; without even the implied warranty of
  MERCHANTABILITY or FITNESS FOR A PARTICULAR PURPOSE.  See the
  GNU Lesser General Public License for more details.

  You should have received a copy of the GNU Lesser General Public
  License along with Csound; if not, write to the Free Software
  Foundation, Inc., 51 Franklin St, Fifth Floor, Boston, MA
  02110-1301 USA

*/

#ifndef _PLUGIN_H_
#define _PLUGIN_H_
#include "csdl.h"
#include "pstream.h"
#include "arrays.h"
#include <algorithm>
#include <complex>
#include <cstring>
#include <iostream>

namespace csnd {

/* constants */
const double twopi = TWOPI;

/** opcode threads: i-time, k-perf and/or a-perf
*/
enum thread { i = 1, k = 2, ik = 3, a = 4, ia = 5, ika = 7 };

/** fsig formats: phase vocoder, stft polar, stft complex, or
    sinusoidal tracks
*/
enum fsig_format { pvs = 0, polar, complex, tracks };

typedef CSOUND_FFT_SETUP *fftp;

/** Csound Engine object.
 */
class Csound : CSOUND {

  /** Utility classes
   */
  template <typename T> friend class Vector;
  friend class Fsig;
  friend class Table;
  template <typename T> friend class AuxMem;

  /**
    @private
    opcode function template (deinit-time)
   */
  template <typename T> static int deinit(CSOUND *csound, void *p) {
    return ((T *)p)->deinit();
  }

public:
  /** Host Data
   */
  void *host_data() { return GetHostData(this); }

  /** init-time error message
   */
  int init_error(const std::string &s) {
    return InitError(this, "%s\n", LocalizeString(s.c_str()));
  }

  /** perf-time error message
   */
  int perf_error(const std::string &s, OPDS *inst) {
    return PerfError(this, inst, "%s\n", LocalizeString(s.c_str()));
  }

  /** warning message
   */
  void warning(const std::string &s) {
    Warning(this, "%s", LocalizeString(s.c_str()));
  }

  /** console messages
   */
  void message(const std::string &s) {
    Message(this, "%s\n", LocalizeString(s.c_str()));
  }

  /** system sampling rate
   */
  MYFLT sr() { return GetSr(this); }

  /** system control rate
   */
  MYFLT kr() { return GetKr(this); }

  /** system max amp reference
   */
  MYFLT _0dbfs() { return Get0dBFS(this); }

  /** system A4 reference
   */
  MYFLT _A4() { return GetA4(this); }

  /** number of audio channels (out)
   */
  uint32_t nchnls() { return GetNchnls(this); }

  /** number of audio channels (in)
   */
  uint32_t nchnls_i() { return GetNchnls_i(this); }

  /** time count (samples)
   */
  int64_t current_time_samples() { return GetCurrentTimeSamples(this); }

  /** time count (seconds)
   */
  double current_time_seconds() {
    return GetCurrentTimeSamples(this) / GetSr(this);
  }

  /** check for audio signal variable argument
   */
  bool is_asig(void *arg) {
    return !std::strcmp(GetTypeForArg(arg)->varTypeName, "a");
  }

      /** midi channel number for this instrument
   */
  int midi_channel() { return GetMidiChannelNumber(this); }

  /** midi note number for this instrument
   */
  int midi_note_num() { return GetMidiNoteNumber(this); }

  /** midi note velocity for this instrument
   */
  int midi_note_vel() { return GetMidiVelocity(this); }

  /** midi aftertouch for this channel
   */
  MYFLT midi_chn_aftertouch() { return GetMidiChannel(this)->aftouch; }

  /** midi poly aftertouch for this channel
   */
  MYFLT midi_chn_polytouch(uint32_t note) {
    return GetMidiChannel(this)->polyaft[note];
  }

  /** midi ctl change for this channel
   */
  MYFLT midi_chn_ctl(uint32_t ctl) {
    return GetMidiChannel(this)->ctl_val[ctl];
  }

  /** midi pitchbend for this channel
   */
  MYFLT midi_chn_pitchbend() { return GetMidiChannel(this)->pchbend; }

  /** list of active instrument instances for this channel \n
      returns an INSDS array with 128 items, one per
      MIDI note number. Inactive instances are marked NULL.
   */
  const INSDS *midi_chn_list() {
    return (const INSDS *)GetMidiChannel(this)->kinsptr;
  }
  
  /** deinit registration for a given plugin class
   */
  template <typename T> void plugin_deinit(T *p) {
    RegisterDeinitCallback(this, (void *)p, deinit<T>);
  }

  /** Csound memory allocation - malloc style
   */
  void *malloc(size_t size) { return Malloc(this, size); }

  /** Csound memory allocation - calloc style
   */
  void *calloc(size_t size) { return Calloc(this, size); }

  /** Csound memory re-allocation
   */
  void *realloc(void *p, size_t size) { return ReAlloc(this, p, size); }

  /** Csound string duplication
   */
  char *strdup(char *s) { return Strdup(this, s); }

  /** Csound memory de-allocation
   */
  void free(void *p) { Free(this, p); }

  /** FFT setup: real-to-complex and complex-to-real \n
      direction: FFT_FWD or FFT_INV \n
      returns a handle to the FFT setup.
   */
  fftp fft_setup(uint32_t size, uint32_t direction) {
    return (fftp)RealFFT2Setup(this, size, direction);
  }

  /** FFT operation, in-place, but also
      returning a pointer to std::complex<MYFLT>
      to the transformed data memory.
  */
  std::complex<MYFLT> *rfft(fftp setup, MYFLT *data) {
    if (!setup->p2) {
      if (setup->d == FFT_FWD)
        RealFFTnp2(this, data, setup->N);
      else
        InverseRealFFTnp2(this, data, setup->N);
    } else
      RealFFT2(this, setup, data);
    return reinterpret_cast<std::complex<MYFLT> *>(data);
  }

  /** FFT operation for complex data, in-place, but also
      returning a pointer to std::complex<MYFLT>
      to the transformed data memory.
  */
  std::complex<MYFLT> *fft(fftp setup, std::complex<MYFLT> *data) {
    MYFLT *fdata = reinterpret_cast<MYFLT *>(data);
    if (setup->d == FFT_FWD)
      ComplexFFT(this, fdata, setup->N);
    else
      ComplexFFT(this, fdata, setup->N);
    return reinterpret_cast<std::complex<MYFLT> *>(fdata);
  }

  /** Sleep
   */
  void sleep(int ms) { Sleep(ms); }
};

/**
  Thread pure virtual base class
 */
class Thread {
  void *thread;
  static uintptr_t thrdRun(void *t) { return ((Thread *)t)->run(); }
  virtual uintptr_t run() = 0;

protected:
  Csound *csound;

public:
  Thread(Csound *cs) : csound(cs) {
    CSOUND *p = (CSOUND *)csound;
    thread = p->CreateThread(thrdRun, (void *)this);
  }

  uintptr_t join() {
    CSOUND *p = (CSOUND *)csound;
    return p->JoinThread(thread);
  }
  void *get_thread() { return thread; }
};

/** Class AudioSig wraps an audio signal
 */
class AudioSig {
  uint32_t early;
  uint32_t offset;
  uint32_t nsmps;
  MYFLT *sig;

public:
  /** Constructor takes the plugin object and the
      audio argument pointer, and a reset flag if
      we need to clear an output buffer
   */
  AudioSig(OPDS *p, MYFLT *s, bool res = false)
      : early(p->insdshead->ksmps_no_end), offset(p->insdshead->ksmps_offset),
        nsmps(p->insdshead->ksmps - p->insdshead->ksmps_no_end), sig(s) {
    if (res) {
      std::fill(sig, sig + p->insdshead->ksmps, 0);
    }
  };

  /** iterator type
  */
  typedef MYFLT *iterator;

  /** const_iterator type
  */
  typedef const MYFLT *const_iterator;

  /** vector beginning
   */
  iterator begin() { return sig + offset; }

  /** vector end
   */
  iterator end() { return sig + nsmps; }

  /** vector beginning
   */
  const_iterator begin() const { return sig + offset; }

  /** vector end
   */
  const_iterator end() const { return sig + nsmps; }

  /** vector beginning
   */
  const_iterator cbegin() const { return sig + offset; }

  /** vector end
   */
  const_iterator cend() const { return sig + nsmps; }

  /** array subscript access (write)
   */
  MYFLT &operator[](int n) { return sig[n]; }

  /** array subscript access (read)
   */
  const MYFLT &operator[](int n) const { return sig[n]; }

  /** get early exit sample position
   */
  uint32_t GetEarly() { return early; }

  /** get early exit sample offset
   */
  uint32_t GetOffset() { return offset; }

  /** get number of samples to process
  */
  uint32_t GetNsmps() { return nsmps; }
};

/** One-dimensional array container
    template class
 */
template <typename T> class Vector : ARRAYDAT {

public:
  /** Initialise the container
   */
  void init(Csound *csound, int size) {
    tabensure(csound, this, size);
  }

  /** iterator type
   */
  typedef T *iterator;

  /** const_iterator type
  */
  typedef const T *const_iterator;

  /** vector beginning
   */
  iterator begin() { return (T *)data; }

  /** vector end
   */
  iterator end() { return (T *)((char *)data + sizes[0] * arrayMemberSize); }

  /** vector beginning
   */
  const_iterator cbegin() const { return (const T *)data; }

  /** vector end
   */
  const_iterator cend() const {
    return (const T *)((char *)data + sizes[0] * arrayMemberSize);
  }

  /** vector beginning
   */
  const_iterator begin() const { return (const T *)data; }

  /** vector end
   */
  const_iterator end() const {
    return (const T *)((char *)data + sizes[0] * arrayMemberSize);
  }

  /** array subscript access (write)
   */
  T &operator[](int n) { return ((T *)data)[n]; }

  /** array subscript access (read)
   */
  const T &operator[](int n) const { return ((T *)data)[n]; }

  /** array subscript access (read)
   */
  uint32_t len() { return sizes[0]; }

  /** element offset
   */
  uint32_t elem_offset() { return arrayMemberSize / sizeof(T); }

  /** array data
   */
  T *data_array() { return (T *)data; }
};

typedef Vector<MYFLT> myfltvec;
typedef std::complex<float> pvscmplx;
typedef std::complex<MYFLT> sldcmplx;

/** Pvbin holds one Phase Vocoder bin
 */
template <typename T> class Pvbin {
  T am;
  T fr;

public:
  /** constructor
   */
  Pvbin() : am((T)0), fr((T)0){};

  /** access amplitude
   */
  T amp() { return am; }

  /** access frequency
   */
  T freq() { return fr; }

  /** set amplitude
   */
  T amp(T a) { return (am = a); }

  /** set frequency
   */
  T freq(T f) { return (fr = f); }

  /** multiplication (unary)
   */
  const Pvbin &operator*=(const Pvbin &bin) {
    am *= bin.am;
    fr = bin.fr;
    return *this;
  }

  /** multiplication (binary)
   */
  Pvbin operator*(const Pvbin &a) {
    Pvbin res = *this;
    return (res *= a);
  }

  /** multiplication by MYFLT (unary)
   */
  const Pvbin &operator*=(MYFLT f) {
    am *= f;
    return *this;
  }

  /** multiplication by MYFLT (binary)
   */
  Pvbin operator*(MYFLT f) {
    Pvbin res = *this;
    return (res *= f);
  }

  /** cast to std::complex<T>&
   */
  operator pvscmplx &() { return (pvscmplx &)reinterpret_cast<T(&)[2]>(*this); }

  /** cast to std::complex<T>*
   */
  operator pvscmplx *() { return (pvscmplx *)reinterpret_cast<T *>(this); }
};

/** Phase Vocoder bin */
typedef Pvbin<float> pv_bin;

/** Sliding Phase Vocoder bin */
typedef Pvbin<MYFLT> spv_bin;

template <typename T> class Pvframe;

/** Phase Vocoder frame */
typedef Pvframe<pv_bin> pv_frame;

/** Sliding Phase Vocoder frame */
typedef Pvframe<spv_bin> spv_frame;

/** fsig base class, holds PVSDAT data
 */
class Fsig : protected PVSDAT {
public:
  /** initialise the object, allocating memory
      if necessary.
   */
  void init(Csound *csound, int32_t n, int32_t h, int32_t w, int32_t t,
            int32_t f, int32_t nb = 0, int32_t sl = 0, uint32_t nsmps = 1) {
    N = n;
    overlap = h;
    winsize = w;
    wintype = t;
    format = f;
    NB = nb;
    sliding = sl;
    if (!sliding) {
      size_t bytes = (n + 2) * sizeof(float);
      if (frame.auxp == nullptr || frame.size < bytes) {
        csound->AuxAlloc(csound, bytes, &frame);
        std::fill((float *)frame.auxp, (float *)frame.auxp + n + 2, 0);
      }
    } else {
      size_t bytes = (n + 2) * sizeof(MYFLT) * nsmps;
      if (frame.auxp == NULL || frame.size < bytes)
        csound->AuxAlloc(csound, bytes, &frame);
    }
    framecount = 1;
  }
  void init(Csound *csound, const Fsig &f, uint32_t nsmps = 1) {
    init(csound, f.N, f.overlap, f.winsize, f.wintype, f.format, f.NB,
         f.sliding, nsmps);
  }

  /** get the DFT size
   */
  uint32_t dft_size() { return N; }

  /** get the analysis hop size
   */
  uint32_t hop_size() { return overlap; }

  /** get the analysis window size
   */
  uint32_t win_size() { return winsize; }

  /** get the window type
   */
  int32_t win_type() { return wintype; }

  /** get the number of bins
   */
  uint32_t nbins() { return N / 2 + 1; }

  /** get the framecount
   */
  uint32_t count() const { return framecount; }

  /** set framecount
   */
  uint32_t count(uint32_t cnt) { return (framecount = cnt); }

  /** check for sliding mode
   */
  bool isSliding() { return (bool)sliding; }

  /** get fsig data format
   */
  int fsig_format() { return format; }

  /** convert to pv_frame ref
   */
  operator pv_frame &() { return reinterpret_cast<pv_frame &>(*this); }

#ifdef USE_DOUBLE
  /** convert to spv_frame ref
   */
  operator spv_frame &() { return reinterpret_cast<spv_frame &>(*this); }
#endif
};

/**  Container class for a Phase Vocoder
     analysis frame
*/
template <typename T> class Pvframe : public Fsig {

public:
  /** iterator type
  */
  typedef T *iterator;

  /** const_iterator type
  */
  typedef const T *const_iterator;

  /** returns an iterator to the
      beginning of the frame
   */
  iterator begin() { return (T *)frame.auxp; }

  /** returns an iterator to the
       end of the frame
    */
  iterator end() { return (T *)frame.auxp + N / 2 + 1; }

  /** returns a const iterator to the
      beginning of the frame
   */
  const_iterator begin() const { return (const T *)frame.auxp; }

  /** returns a const iterator to the
       end of the frame
    */
  const_iterator end() const { return (const T *)(frame.auxp + N / 2 + 1); }

  /** returns a const iterator to the
      beginning of the frame
   */
  const_iterator cbegin() const { return (const T *)frame.auxp; }

  /** returns a const iterator to the
       end of the frame
    */
  const_iterator cend() const { return (const T *)(frame.auxp + N / 2 + 1); }

  /** array subscript access operator (write)
   */
  T &operator[](int n) { return ((T *)frame.auxp)[n]; }

  /** array subscript access operator (read)
   */
  const T &operator[](int n) const { return ((T *)frame.auxp)[n]; }

  /** frame data pointer
   */
  T *data() const { return (T *)frame.auxp; }

  /** return the container length
   */
  uint32_t len() { return nbins(); }
};

/** function table container class
 */
class Table : FUNC {

public:
  /** Initialise this object from an opcode
      argument arg */
  int init(Csound *csound, MYFLT *arg) {
    Table *f = (Table *)csound->FTnp2Find(csound, arg);
    if (f != nullptr) {
      std::copy(f, f + 1, this);
      return OK;
    }
    return NOTOK;
  }

  /** iterator type
  */
  typedef MYFLT *iterator;

  /** const_iterator type
  */
  typedef const MYFLT *const_iterator;

  /** returns an iterator to the
      beginning of the table
   */
  iterator begin() { return ftable; }

  /** returns an iterator to the
       end of the table
    */
  iterator end() { return ftable + flen; }

  /** returns a const iterator to the
      beginning of the table
   */
  const_iterator begin() const { return ftable; }

  /** returns a const iterator to the
       end of the table
    */
  const_iterator end() const { return ftable + flen; }

  /** returns a const iterator to the
     beginning of the table
  */
  const_iterator cbegin() const { return ftable; }

  /** returns a const iterator to the
       end of the table
    */
  const_iterator cend() const { return ftable + flen; }

  /** array subscript access operator (write)
   */
  MYFLT &operator[](int n) { return ftable[n]; }

  /** array subscript access operator (read)
   */
  const MYFLT &operator[](int n) const { return ftable[n]; }

  /** function table data pointer
   */
  MYFLT *data() const { return ftable; }

  /** function table length
   */
  uint32_t len() { return flen; }
};

/** vector container template using Csound AuxAlloc
    mechanism for dynamic memory allocation
 */
template <typename T> class AuxMem : AUXCH {

public:
  /** allocate memory for the container
   */
  void allocate(Csound *csound, int n) {
    size_t bytes = n * sizeof(T);
    if (auxp == nullptr || size < bytes) {
      csound->AuxAlloc(csound, bytes, (AUXCH *)this);
      std::fill((char *)auxp, (char *)endp, 0);
    }
  }

  /** iterator type
  */
  typedef T *iterator;

  /** const_iterator type
  */
  typedef const T *const_iterator;

  /** vector beginning
   */
  iterator begin() { return (T *)auxp; }

  /** vector end
   */
  iterator end() { return (T *)endp; }

  /** vector beginning (const iterator)
   */
  const_iterator begin() const { return (const T *)auxp; }

  /** vector end  (const iterator)
   */
  const_iterator end() const { return (const T *)endp; }

  /** vector beginning (const iterator)
   */
  const_iterator cbegin() const { return (const T *)auxp; }

  /** vector end  (const iterator)
   */
  const_iterator cend() const { return (const T *)endp; }

  /** array subscript access (write)
   */
  T &operator[](int n) { return ((T *)auxp)[n]; }

  /** array subscript access (read)
   */
  const T &operator[](int n) const { return ((T *)auxp)[n]; }

  /** returns a pointer to the vector data
   */
  T *data() { return (T *)auxp; }

  /** returns the length of the vector
   */
  uint32_t len() { return size / sizeof(T); }
};

/** Parameters template class
 */
template <uint32_t N> class Param {
  MYFLT *ptrs[N];

public:
  /** parameter access via array subscript (write)
   */
  MYFLT &operator[](int n) { return *ptrs[n]; }

  /** parameter access via array subscript (read)
   */
  const MYFLT &operator[](int n) const { return *ptrs[n]; }

  /** iterator type
  */
  typedef MYFLT **iterator;

  /** const_iterator type
  */
  typedef const MYFLT **const_iterator;

  /** vector beginning
   */
  iterator begin() { return ptrs; }

  /** vector end
   */
  iterator end() { return ptrs + N; }

  /** vector beginning
   */
  const_iterator begin() const { return ptrs; }

  /** vector end
   */
  const_iterator end() const { return ptrs + N; }

  /** vector beginning
   */
  const_iterator cbegin() const { return ptrs; }

  /** vector end
   */
  const_iterator cend() const { return ptrs + N; }

  /** parameter data (MYFLT pointer) at index n
   */
  MYFLT *operator()(int n) { return ptrs[n]; }

  /** @private:
       same as operator()
   */
  MYFLT *data(int n) { return ptrs[n]; }

  /** parameter string data (STRINGDAT ref) at index n
   */
  STRINGDAT &str_data(int n) { return (STRINGDAT &)*ptrs[n]; }

  /** parameter fsig data (Fsig ref) at index n
   */
  Fsig &fsig_data(int n) { return (Fsig &)*ptrs[n]; }

  /** 1-D array data as Vector template ref
   */
  template <typename T> Vector<T> &vector_data(int n) {
    return (Vector<T> &)*ptrs[n];
  }

  /** returns 1-D numeric array data
   */
  myfltvec &myfltvec_data(int n) { return (myfltvec &)*ptrs[n]; }
};

/** Plugin template base class:
    N outputs and M inputs
 */
template <uint32_t N, uint32_t M> struct Plugin : OPDS {
  /** output arguments */
  Param<N> outargs;
  /** input arguments */
  Param<M> inargs;
  /** Csound engine */
  Csound *csound;
  /** sample-accurate offset */
  uint32_t offset;
  /** vector samples to process */
  uint32_t nsmps;

  /** i-time function placeholder
   */
  int init() { return OK; }

  /** k-rate function placeholder
   */
  int kperf() { return OK; }

  /** a-rate function placeholder
   */
  int aperf() { return OK; }

  /** @private
      sample-accurate offset for
      a-rate opcodes; updates offset
      and nsmps. Called implicitly by
      the aperf() method.
   */
  void sa_offset() {
    uint32_t early = insdshead->ksmps_no_end;
    nsmps = insdshead->ksmps - early;
    offset = insdshead->ksmps_offset;
    if (UNLIKELY(offset || early))
      for (auto &arg : outargs) {
        if (csound->is_asig(arg)) {
          std::fill(arg, arg + offset, 0);
          std::fill(arg + nsmps, arg + nsmps + early, 0);
        }
      }
  }

  /** @private
      set nsmps and offset value for kperf()
   */
  void nsmps_set() {
    nsmps = insdshead->ksmps - insdshead->ksmps_no_end;;
    offset = insdshead->ksmps_offset;
  }

  /** returns the number of output arguments
      used in the case of variable output count
  */
  uint32_t out_count() { return (uint32_t)optext->t.outArgCount; }

  /** returns the number of input arguments
      used in the case of variable input count
  */
  uint32_t in_count() { return (uint32_t)optext->t.inArgCount; }

  /** local control rate
   */
  MYFLT kr() { return insdshead->ekr; }

<<<<<<< HEAD
  /** midi channel number for this instrument
   */
  int midi_channel() { return ((CSOUND *)csound)->GetMidiChannelNumber(this); }

  /** midi note number for this instrument
   */
  int midi_note_num() { return ((CSOUND *)csound)->GetMidiNoteNumber(this); }

  /** midi note velocity for this instrument
   */
  int midi_note_vel() { return ((CSOUND *)csound)->GetMidiVelocity(this); }

  /** midi aftertouch for this channel
   */
  MYFLT midi_chn_aftertouch() {
    return ((CSOUND *)csound)->GetMidiChannel(this)->aftouch; }

  /** midi poly aftertouch for this channel
   */
  MYFLT midi_chn_polytouch(uint32_t note) {
    return ((CSOUND *)csound)->GetMidiChannel(this)->polyaft[note];
  }

  /** midi ctl change for this channel
   */
  MYFLT midi_chn_ctl(uint32_t ctl) {
    return ((CSOUND *)csound)->GetMidiChannel(this)->ctl_val[ctl];
  }

  /** midi pitchbend for this channel
   */
  MYFLT midi_chn_pitchbend() {
    return ((CSOUND *)csound)->GetMidiChannel(this)->pchbend; }

  /** list of active instrument instances for this channel \n
      returns an INSDS array with 128 items, one per
      MIDI note number. Inactive instances are marked NULL.
   */
  const INSDS *midi_chn_list() {
    return (const INSDS *) ((CSOUND *)csound)->GetMidiChannel(this)->kinsptr;
  }
=======
>>>>>>> bc81dfb2
};

/** Fsig plugin template base class:
    N outputs and M inputs
 */
template <uint32_t N, uint32_t M> struct FPlugin : Plugin<N, M> {
  /** current frame time index */
  uint32_t framecount;
};

/**
  @private
  opcode thread function template (i-time)
*/
template <typename T> int init(CSOUND *csound, T *p) {
  p->csound = (Csound *)csound;
  return p->init();
}

/**
   @private
   opcode thread function template (k-rate)
*/
template <typename T> int kperf(CSOUND *csound, T *p) {
  p->csound = (Csound *)csound;
  p->nsmps_set();
  return p->kperf();
}

/**
  @private
  opcode thread function template (a-rate)
*/
template <typename T> int aperf(CSOUND *csound, T *p) {
  p->csound = (Csound *)csound;
  p->sa_offset();
  return p->aperf();
}

/** plugin registration function template
 */
template <typename T>
int plugin(Csound *csound, const char *name, const char *oargs,
           const char *iargs, uint32_t thread, uint32_t flags = 0) {
  CSOUND *cs = (CSOUND *)csound;
  return cs->AppendOpcode(cs, (char *)name, sizeof(T), flags, thread,
                          (char *)oargs, (char *)iargs, (SUBR)init<T>,
                          (SUBR)kperf<T>, (SUBR)aperf<T>);
}

/** plugin registration function template
    for classes with self-defined opcode argument types
 */
template <typename T>
int plugin(Csound *csound, const char *name, uint32_t thread,
           uint32_t flags = 0) {
  CSOUND *cs = (CSOUND *)csound;
  return cs->AppendOpcode(cs, (char *)name, sizeof(T), flags, thread,
                          (char *)T::otypes, (char *)T::itypes, (SUBR)init<T>,
                          (SUBR)kperf<T>, (SUBR)aperf<T>);
}

/** utility constructor function template for member classes: \n
    takes the class and constructor types as arguments. \n
    Function takes the allocated memory pointer and constructor
    arguments.\n
 */
template <typename T, typename... Types> T *constr(T *p, Types... args) {
  return new (p) T(args...);
}

template <typename T> void destr(T *p) { p->T::~T(); }
}
#endif<|MERGE_RESOLUTION|>--- conflicted
+++ resolved
@@ -915,7 +915,6 @@
    */
   MYFLT kr() { return insdshead->ekr; }
 
-<<<<<<< HEAD
   /** midi channel number for this instrument
    */
   int midi_channel() { return ((CSOUND *)csound)->GetMidiChannelNumber(this); }
@@ -957,8 +956,7 @@
   const INSDS *midi_chn_list() {
     return (const INSDS *) ((CSOUND *)csound)->GetMidiChannel(this)->kinsptr;
   }
-=======
->>>>>>> bc81dfb2
+
 };
 
 /** Fsig plugin template base class:
