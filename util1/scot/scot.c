--- conflicted
+++ resolved
@@ -165,14 +165,10 @@
         }
         else if (!strncmp(s, "timesignature", c)) {
           efindword(s);
-<<<<<<< HEAD
-          if ((sscanf(s, "%lu/%lu", &timesig->num, &timesig->denom) != 2) /*||
-									    (&timesig->denom == 0) */) {
-=======
+
           if ((sscanf(s, "%lu/%lu", &timesig->num, &timesig->denom) != 2)
               ||
               (&(timesig->denom) == 0) ) {
->>>>>>> dc9f6fb2
             scoterror(Str("Invalid time signature"));
             timesig->num = 0;
             timesig->denom = 1;
