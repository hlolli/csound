--- conflicted
+++ resolved
@@ -487,11 +487,6 @@
 
     /* connect ports if requested */
     if (p->inputEnabled) {
-<<<<<<< HEAD
-      char *dev, *sp;
-
-      dev = p->inDevName;
-=======
       char dev[128], *dev_final, *sp;
       {
         int i,n = listDevices(csound,NULL,0);
@@ -506,8 +501,6 @@
       }
       if(p->inDevName != NULL)
           strncpy(dev, p->inDevName, 128);
->>>>>>> a7fc4e9e
-
       if (dev) {
         dev_final = dev;
         sp = strchr(dev_final, '\0');
@@ -525,11 +518,6 @@
 
     }
     if (p->outputEnabled) {
-<<<<<<< HEAD
-      char *dev, *sp;
-
-      dev = p->outDevName;
-=======
       char dev[128], *dev_final, *sp;
       {
           int i,n = listDevices(csound,NULL,1);
@@ -543,7 +531,6 @@
           free(devs);
       }
       if(p->outDevName != NULL) strncpy(dev, p->outDevName, 128);
->>>>>>> a7fc4e9e
       if (dev) {
         dev_final = dev;
         sp = strchr(dev_final, '\0');
