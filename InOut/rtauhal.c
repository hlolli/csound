/*
  rtauhal.c:

  Copyright (C) 2011 Victor Lazzarini

  This file is part of Csound.

  The Csound Library is free software; you can redistribute it
  and/or modify it under the terms of the GNU Lesser General Public
  License as published by the Free Software Foundation; either
  version 2.1 of the License, or (at your option) any later version.

  Csound is distributed in the hope that it will be useful,
  but WITHOUT ANY WARRANTY; without even the implied warranty of
  MERCHANTABILITY or FITNESS FOR A PARTICULAR PURPOSE.  See the
  GNU Lesser General Public License for more details.

  You should have received a copy of the GNU Lesser General Public
  License along with Csound; if not, write to the Free Software
  Foundation, Inc., 59 Temple Place, Suite 330, Boston, MA
  02111-1307 USA
*/

#include <CoreMidi/CoreMidi.h>
#include <AudioUnit/AudioUnit.h>
#include <CoreAudio/AudioHardware.h>
#include <CoreFoundation/CoreFoundation.h>
#include <unistd.h>
#include <stdint.h>
#include "csdl.h"
#include "soundio.h"

#if !defined(MAC_OS_X_VERSION_10_6)
/* the API was changed for 10.6, these make it backwards compatible  */
typedef ComponentInstance AudioComponentInstance; 
typedef Component AudioComponent;
typedef ComponentDescription AudioComponentDescription;
#define AudioComponentFindNext FindNextComponent
#define AudioComponentInstanceNew OpenAComponent
#define  AudioComponentInstanceDispose CloseComponent
typedef float AudioUnitSampleType;

#endif


typedef struct csdata_ {
  AudioDeviceID dev;
  AudioStreamBasicDescription format;
<<<<<<< HEAD
=======
  int         mode;                      /* 1: rec, 2: play, 3: full-duplex  */
>>>>>>> 1bf65cb0
  int         inBufSamples;
  int         outBufSamples;
  int         currentInputIndex;
  int         currentOutputIndex;
  MYFLT       *inputBuffer;
  MYFLT       *outputBuffer;
  void        *auLock_in;                /* thread lock for stream callback  */
  void        *clientLock_in;            /* thread lock for rtplay/rtrecord  */
  void        *auLock_out;               /* thread lock for stream callback  */
  void        *clientLock_out;           /* thread lock for rtplay/rtrecord  */
  csRtAudioParams *inParm;
  csRtAudioParams *outParm;
  int onchnls, inchnls;
  AudioComponentInstance outunit;
  AudioComponentInstance inunit;
  CSOUND *csound;
  AudioBufferList *inputdata;
  int disp;
  int isInputRunning;
  int isOutputRunning;
} csdata;

OSStatus  Csound_Input(void *inRefCon,
                       AudioUnitRenderActionFlags *ioActionFlags,
                       const AudioTimeStamp *inTimeStamp,
                       UInt32 inBusNumber,
                       UInt32 inNumberFrames,
                       AudioBufferList *ioData);

OSStatus  Csound_Render(void *inRefCon,
                        AudioUnitRenderActionFlags *ioActionFlags,
                        const AudioTimeStamp *inTimeStamp,
                        UInt32 dump,
                        UInt32 inNumberFrames,
                        AudioBufferList *ioData);

int AuHAL_open(CSOUND *csound, const csRtAudioParams * parm,
               csdata *cdata, int isInput)
{

    CSOUND *p = (CSOUND *) csound;
    UInt32  psize, devnum, devnos;
    AudioDeviceID *sysdevs;
    AudioDeviceID dev;
    AudioStreamBasicDescription format;
    int     i;
    UInt32  bufframes, nchnls;
    MYFLT srate;
    UInt32 enableIO = 1, maxFPS;
    AudioComponent HALOutput;
    AudioComponentInstance *aunit;
    AudioComponentDescription cd = {kAudioUnitType_Output,
                                    kAudioUnitSubType_HALOutput,
                                    kAudioUnitManufacturer_Apple, 0, 0};
    AudioObjectPropertyAddress prop = {
      kAudioObjectPropertyName,
      kAudioObjectPropertyScopeGlobal,
      kAudioObjectPropertyElementMaster
    };
    CFStringRef devName;
    CFStringEncoding defaultEncoding = CFStringGetSystemEncoding();

    prop.mSelector = (isInput ?
                      kAudioHardwarePropertyDefaultInputDevice :
                      kAudioHardwarePropertyDefaultOutputDevice );

    psize = sizeof(AudioDeviceID);
    AudioObjectGetPropertyData(kAudioObjectSystemObject,
                               &prop, 0, NULL, &psize, &dev);

    prop.mSelector = kAudioHardwarePropertyDevices;

    AudioObjectGetPropertyDataSize(kAudioObjectSystemObject,
                                   &prop, 0, NULL, &psize);
    devnos = psize / sizeof(AudioDeviceID);
    sysdevs = (AudioDeviceID *) malloc(psize);

    AudioObjectGetPropertyData(kAudioObjectSystemObject,
                               &prop, 0, NULL, &psize, sysdevs);
    if(cdata->disp){
      p->Message(csound,
                 "==========================================================\n"
                 "AuHAL Module: found %d device(s):\n", (int) devnos);
      for (i = 0; i < devnos; i++) {
        psize = sizeof(CFStringRef);
        prop.mSelector = kAudioObjectPropertyName;
        AudioObjectGetPropertyData(sysdevs[i],
                                   &prop, 0, NULL, &psize, &devName);
        p->Message(csound, "=> AuHAL device %d: %s \n", i,
                   CFStringGetCStringPtr(devName, defaultEncoding));
        CFRelease(devName);

      }
      cdata->disp = 0;
    }
    if (parm->devName != NULL) {
      devnum = atoi(parm->devName);
      if (devnum >= 0 && devnum < devnos)
        dev  = sysdevs[devnum];
      prop.mSelector = (isInput ?
                        kAudioHardwarePropertyDefaultInputDevice :
                        kAudioHardwarePropertyDefaultOutputDevice );
      AudioObjectSetPropertyData(kAudioObjectSystemObject, &prop,
             0, NULL, sizeof(AudioDeviceID), &dev);

      free(sysdevs);
    }
    psize = sizeof(CFStringRef);
    prop.mSelector = kAudioObjectPropertyName;
    AudioObjectGetPropertyData(dev,
                               &prop, 0, NULL, &psize, &devName);
    if(isInput)
      p->Message(csound, Str("selected input device: %s \n"),
                 CFStringGetCStringPtr(devName, defaultEncoding));
    /*else
    p->Message(csound, Str("selected output device: %s \n"),
    CFStringGetCStringPtr(devName, defaultEncoding));*/

    CFRelease(devName);

    srate = csound->GetSr(csound);
    if(!isInput){
      nchnls =cdata->onchnls = parm->nChannels;
      bufframes = csound->GetOutputBufferSize(csound)/nchnls;
    }
    else {
      nchnls = cdata->inchnls = parm->nChannels;
      bufframes = csound->GetInputBufferSize(csound)/nchnls;
    }


    HALOutput = AudioComponentFindNext(NULL, &cd);
    if(isInput){
      enableIO = 1;
      AudioComponentInstanceNew(HALOutput, &(cdata->inunit));
      AudioUnitSetProperty(cdata->inunit, kAudioOutputUnitProperty_EnableIO,
                           kAudioUnitScope_Input, 1, &enableIO, sizeof(enableIO));
      enableIO = 0;
      AudioUnitSetProperty(cdata->inunit, kAudioOutputUnitProperty_EnableIO,
                           kAudioUnitScope_Output, 0, &enableIO, sizeof(enableIO));
      aunit = &(cdata->inunit);
    } else {
      enableIO = 1;
      AudioComponentInstanceNew(HALOutput, &(cdata->outunit));
      AudioUnitSetProperty(cdata->outunit, kAudioOutputUnitProperty_EnableIO,
                           kAudioUnitScope_Output, 0, &enableIO, sizeof(enableIO));
      enableIO = 0;
      AudioUnitSetProperty(cdata->outunit, kAudioOutputUnitProperty_EnableIO,
                           kAudioUnitScope_Input, 1, &enableIO, sizeof(enableIO));
      aunit = &(cdata->outunit);
    }


    psize = sizeof(AudioDeviceID);
    if(isInput) AudioUnitSetProperty(*aunit,
                                     kAudioOutputUnitProperty_CurrentDevice,
                                     kAudioUnitScope_Global, isInput, &dev, psize);
    AudioUnitGetProperty(*aunit, kAudioOutputUnitProperty_CurrentDevice,
                         kAudioUnitScope_Global, isInput, &dev, &psize);

    prop.mSelector = kAudioDevicePropertyBufferFrameSize;
    psize = 4;
    AudioObjectSetPropertyData(dev, &prop, 0, NULL, psize, &bufframes);
    p->Message(csound, "opening AuHAL device \n");

    psize = sizeof(maxFPS);
    AudioUnitGetProperty(*aunit, kAudioUnitProperty_MaximumFramesPerSlice,
                         kAudioUnitScope_Global, isInput, &maxFPS, &psize);
    AudioUnitSetProperty(*aunit, kAudioUnitProperty_MaximumFramesPerSlice,
                         kAudioUnitScope_Global, isInput, &bufframes,
                         sizeof(UInt32));

    psize = sizeof(AudioStreamBasicDescription);
    AudioUnitGetProperty(*aunit, kAudioUnitProperty_StreamFormat,
                         (isInput ? kAudioUnitScope_Output : kAudioUnitScope_Input),
                         isInput, &format, &psize);
    format.mSampleRate    = srate;
    format.mFormatID = kAudioFormatLinearPCM;
    format.mFormatFlags = kAudioFormatFlagsCanonical |
                          kLinearPCMFormatFlagIsNonInterleaved;
    format.mBytesPerPacket = sizeof(AudioUnitSampleType);
    format.mFramesPerPacket = 1;
    format.mBytesPerFrame = sizeof(AudioUnitSampleType);
    format.mChannelsPerFrame = nchnls;
    format.mBitsPerChannel = sizeof(AudioUnitSampleType)*8;
    AudioUnitSetProperty(*aunit, kAudioUnitProperty_StreamFormat,
                         (isInput ? kAudioUnitScope_Output : kAudioUnitScope_Input),
                         isInput, &format,
                         sizeof(AudioStreamBasicDescription));


    if(!isInput) {
      AURenderCallbackStruct output;
      output.inputProc = Csound_Render;
      output.inputProcRefCon = cdata;
      AudioUnitSetProperty(*aunit, kAudioUnitProperty_SetRenderCallback,
                           kAudioUnitScope_Input, isInput, &output, sizeof(output));
      AudioUnitInitialize(*aunit);
      AudioOutputUnitStart(*aunit);

      p->Message(csound,
                 "AuHAL module: output device open with %d buffer frames\n"
                 "==============================================\n",
                 bufframes);
    }
    else {
      AURenderCallbackStruct input;
      AudioBufferList *CAInputData =
        (AudioBufferList*)malloc(sizeof(UInt32)
                                 + cdata->inchnls * sizeof(AudioBuffer));
      CAInputData->mNumberBuffers = cdata->inchnls;
      for (i = 0; i < cdata->inchnls; i++) {
        CAInputData->mBuffers[i].mNumberChannels = 1;
        CAInputData->mBuffers[i].mDataByteSize =
          bufframes * sizeof(AudioUnitSampleType);
        CAInputData->mBuffers[i].mData =
          calloc(bufframes, sizeof(AudioUnitSampleType));
      }
      cdata->inputdata = CAInputData;

      input.inputProc = Csound_Input;
      input.inputProcRefCon = cdata;
      AudioUnitSetProperty(*aunit, kAudioOutputUnitProperty_SetInputCallback,
                           kAudioUnitScope_Input, isInput, &input, sizeof(input));
      AudioUnitInitialize(*aunit);
      AudioOutputUnitStart(*aunit);
      p->Message(csound,
                 "AuHAL module: input device open with %d buffer frames\n"
                 "==============================================\n",
                 bufframes);

    }
<<<<<<< HEAD
    cdata->inputdata = CAInputData;
       
    input.inputProc = Csound_Input;
    input.inputProcRefCon = cdata;
    AudioUnitSetProperty(*aunit, kAudioOutputUnitProperty_SetInputCallback, 
			 kAudioUnitScope_Input, isInput, &input, sizeof(input));
    AudioUnitInitialize(*aunit);	
    AudioOutputUnitStart(*aunit);
    p->Message(csound,
               "AuHAL module: input device open with %d buffer frames\n"
               "==============================================\n",
	       bufframes);
  
  }

  return 0;
=======

    return 0;
>>>>>>> 1bf65cb0
}

/* open for audio input */
static int recopen_(CSOUND *csound, const csRtAudioParams * parm)
{
<<<<<<< HEAD
  csdata  *cdata;
    
  if (csound->rtRecord_userdata != NULL)
    return 0;    

  /* allocate structure */

  if(csound->rtPlay_userdata != NULL)
    cdata = (csdata *) csound->rtPlay_userdata;
  else {
    cdata = (csdata *) calloc(1, sizeof(csdata));
    cdata->disp = 1;
  } 

  cdata->inunit = NULL;
  cdata->auLock_in = csound->CreateThreadLock();
  cdata->clientLock_in = csound->CreateThreadLock();
  csound->WaitThreadLock(cdata->auLock_in, (size_t) 500);
  csound->WaitThreadLock(cdata->clientLock_in, (size_t) 500);
  csound->rtRecord_userdata = (void *) cdata;
  cdata->inParm =  (csRtAudioParams *) parm;
  cdata->csound = cdata->csound;
  cdata->inputBuffer = (MYFLT *) calloc (csound->GetInputBufferSize(csound), sizeof(MYFLT));
  cdata->isInputRunning = 1;
  return AuHAL_open(csound, parm, cdata, 1);
=======
    csdata  *cdata;

    if (csound->rtRecord_userdata != NULL)
      return 0;

    /* allocate structure */

    if(csound->rtPlay_userdata != NULL)
      cdata = (csdata *) csound->rtPlay_userdata;
    else {
      cdata = (csdata *) calloc(1, sizeof(csdata));
      cdata->disp = 1;
    }

    cdata->inunit = NULL;
    cdata->auLock_in = csound->CreateThreadLock();
    cdata->clientLock_in = csound->CreateThreadLock();
    csound->WaitThreadLock(cdata->auLock_in, (size_t) 500);
    csound->WaitThreadLock(cdata->clientLock_in, (size_t) 500);
    csound->rtRecord_userdata = (void *) cdata;
    cdata->inParm =  (csRtAudioParams *) parm;
    cdata->csound = cdata->csound;
    cdata->inputBuffer =
      (MYFLT *) calloc (csound->GetInputBufferSize(csound), sizeof(MYFLT));
    return AuHAL_open(csound, parm, cdata, 1);
>>>>>>> 1bf65cb0
}

/* open for audio output */
static int playopen_(CSOUND *csound, const csRtAudioParams * parm)
{
<<<<<<< HEAD
  csdata  *cdata;
  if(csound->rtRecord_userdata != NULL)
    cdata = (csdata *) csound->rtRecord_userdata;
  else {
    cdata = (csdata *) calloc(1, sizeof(csdata));
    cdata->disp = 1;
  } 
  cdata->outunit = NULL;
  cdata->auLock_out = csound->CreateThreadLock();
  cdata->clientLock_out = csound->CreateThreadLock();
  csound->WaitThreadLock(cdata->auLock_out, (size_t) 500);
  csound->WaitThreadLock(cdata->clientLock_out, (size_t) 500);
    
  csound->rtPlay_userdata = (void *) cdata;
  cdata->outParm =  (csRtAudioParams *) parm;
  cdata->csound = csound;
  cdata->outputBuffer = (MYFLT *) calloc (csound->GetOutputBufferSize(csound), sizeof(MYFLT));
  cdata->isOutputRunning = 1;
  return AuHAL_open(csound, parm, cdata, 0);
=======
    csdata  *cdata;
    if(csound->rtRecord_userdata != NULL)
      cdata = (csdata *) csound->rtRecord_userdata;
    else {
      cdata = (csdata *) calloc(1, sizeof(csdata));
      cdata->disp = 1;
    }
    cdata->outunit = NULL;
    cdata->auLock_out = csound->CreateThreadLock();
    cdata->clientLock_out = csound->CreateThreadLock();
    csound->WaitThreadLock(cdata->auLock_out, (size_t) 500);
    csound->WaitThreadLock(cdata->clientLock_out, (size_t) 500);

    csound->rtPlay_userdata = (void *) cdata;
    cdata->outParm =  (csRtAudioParams *) parm;
    cdata->csound = csound;
    cdata->outputBuffer =
      (MYFLT *) calloc (csound->GetOutputBufferSize(csound), sizeof(MYFLT));
    return AuHAL_open(csound, parm, cdata, 0);
>>>>>>> 1bf65cb0
}

OSStatus  Csound_Input(void *inRefCon,
                       AudioUnitRenderActionFlags *ioActionFlags,
                       const AudioTimeStamp *inTimeStamp,
                       UInt32 inBusNumber,
                       UInt32 inNumberFrames,
                       AudioBufferList *ioData)
{
<<<<<<< HEAD
  csdata *cdata = (csdata *) inRefCon;
  CSOUND *csound = cdata->csound;
  int inchnls = cdata->inchnls;
  MYFLT *inputBuffer = cdata->inputBuffer;    
  int j,k;
  AudioUnitSampleType *buffer;
  if(!cdata->isInputRunning) return 0;
  csound->WaitThreadLock(cdata->auLock_in,10);
  AudioUnitRender(cdata->inunit, ioActionFlags, inTimeStamp, inBusNumber, inNumberFrames, cdata->inputdata);
  for (k = 0; k < inchnls; k++){
    buffer = (AudioUnitSampleType *) cdata->inputdata->mBuffers[k].mData; 
    for(j=0; j < inNumberFrames; j++){
      inputBuffer[j*inchnls+k] = buffer[j];
=======
    csdata *cdata = (csdata *) inRefCon;
    CSOUND *csound = cdata->csound;
    int inchnls = cdata->inchnls;
    MYFLT *inputBuffer = cdata->inputBuffer;
    int j,k;
    AudioUnitSampleType *buffer;
    csound->WaitThreadLock(cdata->auLock_in,500);
    AudioUnitRender(cdata->inunit, ioActionFlags, inTimeStamp,
                    inBusNumber, inNumberFrames, cdata->inputdata);
    for (k = 0; k < inchnls; k++){
      buffer = (AudioUnitSampleType *) cdata->inputdata->mBuffers[k].mData;
      for(j=0; j < inNumberFrames; j++){
        inputBuffer[j*inchnls+k] = buffer[j];
      }
>>>>>>> 1bf65cb0
    }
    csound->NotifyThreadLock(cdata->clientLock_in);

    return 0;
}

static int rtrecord_(CSOUND *csound, MYFLT *inbuff_, int nbytes)
{
    csdata  *cdata;
    cdata = (csdata *) *(csound->GetRtRecordUserData(csound));
    csound->WaitThreadLock(cdata->clientLock_in, (size_t) 500);
    memcpy(inbuff_,cdata->inputBuffer,nbytes);
    csound->NotifyThreadLock(cdata->auLock_in);
    return nbytes;
}

OSStatus  Csound_Render(void *inRefCon,
                        AudioUnitRenderActionFlags *ioActionFlags,
                        const AudioTimeStamp *inTimeStamp,
                        UInt32 inBusNumber,
                        UInt32 inNumberFrames,
                        AudioBufferList *ioData)
{
<<<<<<< HEAD
  csdata *cdata = (csdata *) inRefCon;
  CSOUND *csound = cdata->csound;
  int onchnls = cdata->onchnls;;
  MYFLT *outputBuffer = cdata->outputBuffer;    
  int j,k;
  AudioUnitSampleType *buffer; 
    
  if(!cdata->isOutputRunning) return 0;
  csound->WaitThreadLock(cdata->auLock_out, 10);
  for (k = 0; k < onchnls; k++) {
    buffer = (AudioUnitSampleType *) ioData->mBuffers[k].mData;
    for(j=0; j < inNumberFrames; j++){
      buffer[j] = (AudioUnitSampleType) outputBuffer[j*onchnls+k] ;
=======
    csdata *cdata = (csdata *) inRefCon;
    CSOUND *csound = cdata->csound;
    int onchnls = cdata->onchnls;;
    MYFLT *outputBuffer = cdata->outputBuffer;
    int j,k;
    AudioUnitSampleType *buffer;

    csound->WaitThreadLock(cdata->auLock_out,500);
    for (k = 0; k < onchnls; k++) {
      buffer = (AudioUnitSampleType *) ioData->mBuffers[k].mData;
      for(j=0; j < inNumberFrames; j++){
        buffer[j] = (AudioUnitSampleType) outputBuffer[j*onchnls+k] ;
      }
>>>>>>> 1bf65cb0
    }
    csound->NotifyThreadLock(cdata->clientLock_out);

    return 0;
}

static void rtplay_(CSOUND *csound, const MYFLT *outbuff_, int nbytes)
{

    csdata  *cdata;
    cdata = (csdata *) *(csound->GetRtPlayUserData(csound));
    csound->WaitThreadLock(cdata->clientLock_out, (size_t) 500);
    memcpy(cdata->outputBuffer,outbuff_,nbytes);
    csound->NotifyThreadLock(cdata->auLock_out);

}

/* close the I/O device entirely  */
/* called only when both complete */

static void rtclose_(CSOUND *csound)
{
    csdata *cdata;
    CSOUND *p = csound;

    cdata = (csdata *) *(csound->GetRtRecordUserData(csound));
    if(cdata == NULL)
      cdata = (csdata *) *(csound->GetRtPlayUserData(csound));

    if (cdata != NULL) {

      if(cdata->inunit != NULL){
        AudioOutputUnitStop(cdata->inunit);
        AudioUnitUninitialize(cdata->inunit);
        AudioComponentInstanceDispose(cdata->inunit);
      }

      if(cdata->outunit != NULL){
        AudioOutputUnitStop(cdata->outunit);
        AudioUnitUninitialize(cdata->outunit);
        AudioComponentInstanceDispose(cdata->outunit);
      }

      if (cdata->clientLock_in != NULL) {
        csound->NotifyThreadLock(cdata->clientLock_in);
        csound->DestroyThreadLock(cdata->clientLock_in);
        cdata->clientLock_in = NULL;
      }
      if (cdata->auLock_in != NULL) {
        csound->NotifyThreadLock(cdata->auLock_in);
        csound->DestroyThreadLock(cdata->auLock_in);
        cdata->auLock_in = NULL;
      }

      if (cdata->clientLock_out != NULL) {
        csound->NotifyThreadLock(cdata->clientLock_out);
        csound->DestroyThreadLock(cdata->clientLock_out);
        cdata->clientLock_in = NULL;
      }
      if (cdata->auLock_out != NULL) {
        csound->NotifyThreadLock(cdata->auLock_out);
        csound->DestroyThreadLock(cdata->auLock_out);
        cdata->auLock_out = NULL;
      }


      if (cdata->outputBuffer != NULL) {
        free(cdata->outputBuffer);
        cdata->outputBuffer = NULL;
      }
      if (cdata->inputBuffer != NULL) {
        free(cdata->inputBuffer);
        cdata->inputBuffer = NULL;
      }
      csound->rtRecord_userdata = NULL;
      csound->rtPlay_userdata = NULL;

      if(cdata->inputdata) {
        int i;
        for (i = 0; i < cdata->inchnls; i++)
          free(cdata->inputdata->mBuffers[i].mData);
        free(cdata->inputdata);
      }
      free(cdata);
      p->Message(csound, Str("AuHAL module: device closed\n"));

<<<<<<< HEAD
  if (cdata != NULL) {
    usleep(1000*csound->GetOutputBufferSize(p)/(csound->GetSr(p)*csound->GetNchnls(p)));      

    if(cdata->inunit != NULL){
      AudioOutputUnitStop(cdata->inunit);
      AudioUnitUninitialize(cdata->inunit);
      AudioComponentInstanceDispose(cdata->inunit);
    }
    cdata->isInputRunning = 0;

    if(cdata->outunit != NULL){
      AudioOutputUnitStop(cdata->outunit);
      AudioUnitUninitialize(cdata->outunit);
      AudioComponentInstanceDispose(cdata->outunit);
    }
    cdata->isOutputRunning = 0;  

    if (cdata->clientLock_in != NULL) {
      csound->NotifyThreadLock(cdata->clientLock_in);
      csound->DestroyThreadLock(cdata->clientLock_in);
      cdata->clientLock_in = NULL;
    }
    if (cdata->auLock_in != NULL) {
      csound->NotifyThreadLock(cdata->auLock_in);
      csound->DestroyThreadLock(cdata->auLock_in);
      cdata->auLock_in = NULL;
    }  

    if (cdata->clientLock_out != NULL) {
      csound->NotifyThreadLock(cdata->clientLock_out);
      csound->DestroyThreadLock(cdata->clientLock_out);
      cdata->clientLock_in = NULL;
=======
>>>>>>> 1bf65cb0
    }
}

int csoundModuleInit(CSOUND *csound)
{
    char   *drv;

    drv = (char *) csound->QueryGlobalVariable(csound, "_RTAUDIO");
    if (drv == NULL)
      return 0;
    if (!(strcmp(drv, "auhal") == 0 || strcmp(drv, "AuHal") == 0 ||
          strcmp(drv, "auhal") == 0))
      return 0;
    if (csound->oparms->msglevel & 0x400)
      csound->Message(csound, Str("rtaudio: AuHAL module enabled\n"));
    csound->SetPlayopenCallback(csound, playopen_);
    csound->SetRecopenCallback(csound, recopen_);
    csound->SetRtplayCallback(csound, rtplay_);
    csound->SetRtrecordCallback(csound, rtrecord_);
    csound->SetRtcloseCallback(csound, rtclose_);
    return 0;
}

int csoundModuleCreate(CSOUND *csound)
{
    CSOUND *p = csound;
    return 0;
}<|MERGE_RESOLUTION|>--- conflicted
+++ resolved
@@ -46,10 +46,6 @@
 typedef struct csdata_ {
   AudioDeviceID dev;
   AudioStreamBasicDescription format;
-<<<<<<< HEAD
-=======
-  int         mode;                      /* 1: rec, 2: play, 3: full-duplex  */
->>>>>>> 1bf65cb0
   int         inBufSamples;
   int         outBufSamples;
   int         currentInputIndex;
@@ -282,33 +278,14 @@
                  bufframes);
 
     }
-<<<<<<< HEAD
-    cdata->inputdata = CAInputData;
-       
-    input.inputProc = Csound_Input;
-    input.inputProcRefCon = cdata;
-    AudioUnitSetProperty(*aunit, kAudioOutputUnitProperty_SetInputCallback, 
-			 kAudioUnitScope_Input, isInput, &input, sizeof(input));
-    AudioUnitInitialize(*aunit);	
-    AudioOutputUnitStart(*aunit);
-    p->Message(csound,
-               "AuHAL module: input device open with %d buffer frames\n"
-               "==============================================\n",
-	       bufframes);
-  
-  }
-
-  return 0;
-=======
 
     return 0;
->>>>>>> 1bf65cb0
+
 }
 
 /* open for audio input */
 static int recopen_(CSOUND *csound, const csRtAudioParams * parm)
 {
-<<<<<<< HEAD
   csdata  *cdata;
     
   if (csound->rtRecord_userdata != NULL)
@@ -334,39 +311,11 @@
   cdata->inputBuffer = (MYFLT *) calloc (csound->GetInputBufferSize(csound), sizeof(MYFLT));
   cdata->isInputRunning = 1;
   return AuHAL_open(csound, parm, cdata, 1);
-=======
-    csdata  *cdata;
-
-    if (csound->rtRecord_userdata != NULL)
-      return 0;
-
-    /* allocate structure */
-
-    if(csound->rtPlay_userdata != NULL)
-      cdata = (csdata *) csound->rtPlay_userdata;
-    else {
-      cdata = (csdata *) calloc(1, sizeof(csdata));
-      cdata->disp = 1;
-    }
-
-    cdata->inunit = NULL;
-    cdata->auLock_in = csound->CreateThreadLock();
-    cdata->clientLock_in = csound->CreateThreadLock();
-    csound->WaitThreadLock(cdata->auLock_in, (size_t) 500);
-    csound->WaitThreadLock(cdata->clientLock_in, (size_t) 500);
-    csound->rtRecord_userdata = (void *) cdata;
-    cdata->inParm =  (csRtAudioParams *) parm;
-    cdata->csound = cdata->csound;
-    cdata->inputBuffer =
-      (MYFLT *) calloc (csound->GetInputBufferSize(csound), sizeof(MYFLT));
-    return AuHAL_open(csound, parm, cdata, 1);
->>>>>>> 1bf65cb0
 }
 
 /* open for audio output */
 static int playopen_(CSOUND *csound, const csRtAudioParams * parm)
 {
-<<<<<<< HEAD
   csdata  *cdata;
   if(csound->rtRecord_userdata != NULL)
     cdata = (csdata *) csound->rtRecord_userdata;
@@ -386,27 +335,6 @@
   cdata->outputBuffer = (MYFLT *) calloc (csound->GetOutputBufferSize(csound), sizeof(MYFLT));
   cdata->isOutputRunning = 1;
   return AuHAL_open(csound, parm, cdata, 0);
-=======
-    csdata  *cdata;
-    if(csound->rtRecord_userdata != NULL)
-      cdata = (csdata *) csound->rtRecord_userdata;
-    else {
-      cdata = (csdata *) calloc(1, sizeof(csdata));
-      cdata->disp = 1;
-    }
-    cdata->outunit = NULL;
-    cdata->auLock_out = csound->CreateThreadLock();
-    cdata->clientLock_out = csound->CreateThreadLock();
-    csound->WaitThreadLock(cdata->auLock_out, (size_t) 500);
-    csound->WaitThreadLock(cdata->clientLock_out, (size_t) 500);
-
-    csound->rtPlay_userdata = (void *) cdata;
-    cdata->outParm =  (csRtAudioParams *) parm;
-    cdata->csound = csound;
-    cdata->outputBuffer =
-      (MYFLT *) calloc (csound->GetOutputBufferSize(csound), sizeof(MYFLT));
-    return AuHAL_open(csound, parm, cdata, 0);
->>>>>>> 1bf65cb0
 }
 
 OSStatus  Csound_Input(void *inRefCon,
@@ -416,7 +344,6 @@
                        UInt32 inNumberFrames,
                        AudioBufferList *ioData)
 {
-<<<<<<< HEAD
   csdata *cdata = (csdata *) inRefCon;
   CSOUND *csound = cdata->csound;
   int inchnls = cdata->inchnls;
@@ -430,23 +357,8 @@
     buffer = (AudioUnitSampleType *) cdata->inputdata->mBuffers[k].mData; 
     for(j=0; j < inNumberFrames; j++){
       inputBuffer[j*inchnls+k] = buffer[j];
-=======
-    csdata *cdata = (csdata *) inRefCon;
-    CSOUND *csound = cdata->csound;
-    int inchnls = cdata->inchnls;
-    MYFLT *inputBuffer = cdata->inputBuffer;
-    int j,k;
-    AudioUnitSampleType *buffer;
-    csound->WaitThreadLock(cdata->auLock_in,500);
-    AudioUnitRender(cdata->inunit, ioActionFlags, inTimeStamp,
-                    inBusNumber, inNumberFrames, cdata->inputdata);
-    for (k = 0; k < inchnls; k++){
-      buffer = (AudioUnitSampleType *) cdata->inputdata->mBuffers[k].mData;
-      for(j=0; j < inNumberFrames; j++){
-        inputBuffer[j*inchnls+k] = buffer[j];
-      }
->>>>>>> 1bf65cb0
-    }
+    }
+  }
     csound->NotifyThreadLock(cdata->clientLock_in);
 
     return 0;
@@ -469,7 +381,7 @@
                         UInt32 inNumberFrames,
                         AudioBufferList *ioData)
 {
-<<<<<<< HEAD
+
   csdata *cdata = (csdata *) inRefCon;
   CSOUND *csound = cdata->csound;
   int onchnls = cdata->onchnls;;
@@ -483,22 +395,8 @@
     buffer = (AudioUnitSampleType *) ioData->mBuffers[k].mData;
     for(j=0; j < inNumberFrames; j++){
       buffer[j] = (AudioUnitSampleType) outputBuffer[j*onchnls+k] ;
-=======
-    csdata *cdata = (csdata *) inRefCon;
-    CSOUND *csound = cdata->csound;
-    int onchnls = cdata->onchnls;;
-    MYFLT *outputBuffer = cdata->outputBuffer;
-    int j,k;
-    AudioUnitSampleType *buffer;
-
-    csound->WaitThreadLock(cdata->auLock_out,500);
-    for (k = 0; k < onchnls; k++) {
-      buffer = (AudioUnitSampleType *) ioData->mBuffers[k].mData;
-      for(j=0; j < inNumberFrames; j++){
-        buffer[j] = (AudioUnitSampleType) outputBuffer[j*onchnls+k] ;
-      }
->>>>>>> 1bf65cb0
-    }
+    }
+  }
     csound->NotifyThreadLock(cdata->clientLock_out);
 
     return 0;
@@ -527,36 +425,40 @@
     if(cdata == NULL)
       cdata = (csdata *) *(csound->GetRtPlayUserData(csound));
 
-    if (cdata != NULL) {
-
-      if(cdata->inunit != NULL){
-        AudioOutputUnitStop(cdata->inunit);
-        AudioUnitUninitialize(cdata->inunit);
-        AudioComponentInstanceDispose(cdata->inunit);
-      }
-
-      if(cdata->outunit != NULL){
-        AudioOutputUnitStop(cdata->outunit);
-        AudioUnitUninitialize(cdata->outunit);
-        AudioComponentInstanceDispose(cdata->outunit);
-      }
-
-      if (cdata->clientLock_in != NULL) {
-        csound->NotifyThreadLock(cdata->clientLock_in);
-        csound->DestroyThreadLock(cdata->clientLock_in);
-        cdata->clientLock_in = NULL;
-      }
-      if (cdata->auLock_in != NULL) {
-        csound->NotifyThreadLock(cdata->auLock_in);
-        csound->DestroyThreadLock(cdata->auLock_in);
-        cdata->auLock_in = NULL;
-      }
-
-      if (cdata->clientLock_out != NULL) {
-        csound->NotifyThreadLock(cdata->clientLock_out);
-        csound->DestroyThreadLock(cdata->clientLock_out);
-        cdata->clientLock_in = NULL;
-      }
+  if (cdata != NULL) {
+    usleep(1000*csound->GetOutputBufferSize(p)/(csound->GetSr(p)*csound->GetNchnls(p)));      
+
+    if(cdata->inunit != NULL){
+      AudioOutputUnitStop(cdata->inunit);
+      AudioUnitUninitialize(cdata->inunit);
+      AudioComponentInstanceDispose(cdata->inunit);
+    }
+    cdata->isInputRunning = 0;
+
+    if(cdata->outunit != NULL){
+      AudioOutputUnitStop(cdata->outunit);
+      AudioUnitUninitialize(cdata->outunit);
+      AudioComponentInstanceDispose(cdata->outunit);
+    }
+    cdata->isOutputRunning = 0;  
+
+    if (cdata->clientLock_in != NULL) {
+      csound->NotifyThreadLock(cdata->clientLock_in);
+      csound->DestroyThreadLock(cdata->clientLock_in);
+      cdata->clientLock_in = NULL;
+    }
+    if (cdata->auLock_in != NULL) {
+      csound->NotifyThreadLock(cdata->auLock_in);
+      csound->DestroyThreadLock(cdata->auLock_in);
+      cdata->auLock_in = NULL;
+    }  
+
+    if (cdata->clientLock_out != NULL) {
+      csound->NotifyThreadLock(cdata->clientLock_out);
+      csound->DestroyThreadLock(cdata->clientLock_out);
+      cdata->clientLock_in = NULL;
+    }
+
       if (cdata->auLock_out != NULL) {
         csound->NotifyThreadLock(cdata->auLock_out);
         csound->DestroyThreadLock(cdata->auLock_out);
@@ -584,42 +486,7 @@
       free(cdata);
       p->Message(csound, Str("AuHAL module: device closed\n"));
 
-<<<<<<< HEAD
-  if (cdata != NULL) {
-    usleep(1000*csound->GetOutputBufferSize(p)/(csound->GetSr(p)*csound->GetNchnls(p)));      
-
-    if(cdata->inunit != NULL){
-      AudioOutputUnitStop(cdata->inunit);
-      AudioUnitUninitialize(cdata->inunit);
-      AudioComponentInstanceDispose(cdata->inunit);
-    }
-    cdata->isInputRunning = 0;
-
-    if(cdata->outunit != NULL){
-      AudioOutputUnitStop(cdata->outunit);
-      AudioUnitUninitialize(cdata->outunit);
-      AudioComponentInstanceDispose(cdata->outunit);
-    }
-    cdata->isOutputRunning = 0;  
-
-    if (cdata->clientLock_in != NULL) {
-      csound->NotifyThreadLock(cdata->clientLock_in);
-      csound->DestroyThreadLock(cdata->clientLock_in);
-      cdata->clientLock_in = NULL;
-    }
-    if (cdata->auLock_in != NULL) {
-      csound->NotifyThreadLock(cdata->auLock_in);
-      csound->DestroyThreadLock(cdata->auLock_in);
-      cdata->auLock_in = NULL;
-    }  
-
-    if (cdata->clientLock_out != NULL) {
-      csound->NotifyThreadLock(cdata->clientLock_out);
-      csound->DestroyThreadLock(cdata->clientLock_out);
-      cdata->clientLock_in = NULL;
-=======
->>>>>>> 1bf65cb0
-    }
+  }
 }
 
 int csoundModuleInit(CSOUND *csound)
