--- conflicted
+++ resolved
@@ -78,14 +78,7 @@
 /*
 ** Undefine CS_VSTHOST to build FLTK without VST.
 */
-<<<<<<< HEAD
 #undef CS_VSTHOST
-//#include "Opcodes/vst4cs/src/vsthost.h"
-=======
-#ifdef CS_VSTHOST
-#include "Opcodes/vst4cs/src/vsthost.h"
-#endif
->>>>>>> 1a04c032
 
 #include "csdl.h"
 #include "winFLTK.h"
