--- conflicted
+++ resolved
@@ -6504,14 +6504,9 @@
 msgstr "tabw hors-limite"
 
 #: Opcodes/gab/gab.c:169 Opcodes/gab/gab.c:248 Opcodes/gab/gab.c:257
-<<<<<<< HEAD
-msgid "tab off end"
-msgstr "tab hors-limite"
-=======
 #, fuzzy
 msgid "tab off end"
 msgstr "tabw hors-limite"
->>>>>>> c5d03a51
 
 #: Opcodes/gab/gab.c:195
 msgid "tab_i: incorrect table number"
