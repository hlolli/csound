--- conflicted
+++ resolved
@@ -18,18 +18,6 @@
  1. Install and load [quicklisp](https://www.quicklisp.org/beta/).
  2. Use quicklisp to install and load the cffi package as documented [here](https://www.quicklisp.org/beta/#installation); simply substitute `cffi` for `vecto` in the step-by step installation example.
  3. Install Csound's cffi wrapper. The [interfaces/csound.lisp](http://github.com/csound/csound/blob/develop/interfaces/csound.lisp) file defines a Lisp `cffi` wrapper for many of the most useful functions in the Csound API defined in [include/csound.h](https://github.com/csound/csound/blob/develop/include/csound.h), and documented [here](http://csound.github.io/docs/api/index.html). If you do not find `interfaces/csound.lisp` in your installation of Csound, download it directly from GitHub [here](http://github.com/csound/csound/blob/develop/interfaces/csound.lisp).
-<<<<<<< HEAD
-4. Test the basic Lisp examples from Csound. On Linux if you have built Csound for sources and run Csound from your build environment, the commands are as follows. If you are running pre-built Csound you may need to change some pathnames. In any event these examples are completely self-contained and should play the example piece "Xanadu" with real-time audio output.
- 1. Render "Xanadu" using raw cffi calls (no Lisp wrapper code): `mkg@Sun-Yukong:~/csound/csound$ sbcl --load examples/lisp/test.lisp`.
- 2. Render "Xanadu" using Csound's cffi wrapper: `mkg@Sun-Yukong:~/csound/csound$ sbcl --load examples/lisp/test-wrapper.lisp`.
-5. Install your Lisp composition software of choice. The Lisp community has produced some notable software for algorthmic composition, including:
- 1. [Common Music](http://commonmusic.sourceforge.net/). The original Lisp version of Common Music can be downloaded from the SourceForge repository as [this branch](https://sourceforge.net/p/commonmusic/code/HEAD/tree/branches/cm2/).
- 2. Common Music's offspring [Grace](http://commonmusic.sourceforge.net/), which is written in Scheme and C++. Binaries can be downloaded from [here](https://sourceforge.net/projects/commonmusic/files/cm/), and source code can be downloaded from the SourceForge repository as [the trunk](https://sourceforge.net/p/commonmusic/code/HEAD/tree/trunk/).
- 3. [OpenMusic](http://repmus.ircam.fr/openmusic/home). Some illustrious composers have used OpenMusic, which also receives contributions from contemporary researchers in computer music and mathematical music theory. You may find additional OpenMusic libraries [here](http://forumnet.ircam.fr/product/openmusic-libraries-en/) and [here](http://repmus.ircam.fr/openmusic/libraries). In particular, you will want to install and load the OMCsound library.
- 4. In addition, some composers, for example [Drew Krause], have themselves made available useful libraries of Lisp code.
-6. Configure your Lisp environment to load all required packages so that you can simply write your pieces. There are _way_ too many ways of doing this, but the easy beginner way is simply to edit your user initialization file for your Lisp implementation to preload everything you need to compose. For example on my system I have the following in `$HOME/.sbclrc`:
-```
-=======
 4. Test the basic Lisp examples from Csound. On Linux if you have built Csound for sources and run Csound from your build environment, the commands are as follows. If you are running pre-built Csound you may need to change some pathnames. In any event these examples are completely self-contained, and should play the example piece "Xanadu" with real-time audio output.
  1. Render "Xanadu" using raw cffi calls (no Lisp wrapper code): `mkg@Sun-Yukong:~/csound/csound$ sbcl --load examples/lisp/test.lisp`.
  2. Render "Xanadu" using Csound's cffi wrapper: `mkg@Sun-Yukong:~/csound/csound$ sbcl --load examples/lisp/test-wrapper.lisp`.
@@ -45,7 +33,6 @@
 6. Configure your Lisp environment to load all required packages so that you can simply write your pieces. There are _way_ too many ways of doing this, but the easy beginner way is simply to edit your user initialization file for your Lisp implementation to preload everything that you need for composing. For example on my Linux system I have the following in `$HOME/.sbclrc`:
  ```
 
->>>>>>> 71b3a6b3
 ;;; The following lines added by ql:add-to-init-file:
 #-quicklisp
 (let ((quicklisp-init (merge-pathnames "quicklisp/setup.lisp"
@@ -53,21 +40,6 @@
   (when (probe-file quicklisp-init)
     (load quicklisp-init)))
 
-<<<<<<< HEAD
-;;; Load Csound's cffi wrapper.
-(require 'asdf)
-(asdf:load-system :cffi)
-(load "/home/mkg/csound/csound/interfaces/csound.lisp")
-
-;;; Load Common Music.
-
-;;; Load OpenMusic.
-
-;;; Load Drew Krause's code.
-
-```
-7. Test your composition environment with some examples.
-=======
 (require 'asdf)    
 ;;; Load Csound's cffi wrapper.
 (require 'cffi)
@@ -82,8 +54,7 @@
 ```
 7. Test your composition environment with some examples.
 
->>>>>>> 71b3a6b3
 
 ## Scheme
 
-The Scheme examples have been tested in Grace.+The Scheme examples have been tested in Grace.
