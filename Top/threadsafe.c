--- conflicted
+++ resolved
@@ -175,13 +175,9 @@
       n1 = strlen(string);
       n2 = strlen(((STRINGDAT *) pstring)->data);
       if(string != NULL)
-<<<<<<< HEAD
+
         strncpy(string, ((STRINGDAT *) pstring)->data, n1 < n2 ? n1 : n2);
       if(lock != NULL) csoundSpinUnLock(lock);
-=======
-        strncpy(string, (((STRINGDAT *) pstring)->data), n1 < n2 ? n1 : n2);
-      csoundSpinUnLock(lock);
->>>>>>> 1787da17
     }
 }
 
