/*
    main.c:

    Copyright (C) 1991-2002 Barry Vercoe, John ffitch

    This file is part of Csound.

    The Csound Library is free software; you can redistribute it
    and/or modify it under the terms of the GNU Lesser General Public
    License as published by the Free Software Foundation; either
    version 2.1 of the License, or (at your option) any later version.

    Csound is distributed in the hope that it will be useful,
    but WITHOUT ANY WARRANTY; without even the implied warranty of
    MERCHANTABILITY or FITNESS FOR A PARTICULAR PURPOSE.  See the
    GNU Lesser General Public License for more details.

    You should have received a copy of the GNU Lesser General Public
    License along with Csound; if not, write to the Free Software
    Foundation, Inc., 59 Temple Place, Suite 330, Boston, MA
    02111-1307 USA
*/

#include <ctype.h>
#include "csoundCore.h"         /*                      MAIN.C          */
#include "soundio.h"
#include "csmodule.h"
<<<<<<< HEAD
=======

#include "csound_orc.h"

#ifdef PARCS
#include "cs_par_base.h"
#include "cs_par_orc_semantics.h"
#include "cs_par_dispatch.h"
#endif

>>>>>>> e0fc4806
#if defined(USE_OPENMP)
#include <omp.h>
#endif

extern  void    dieu(CSOUND *, char *, ...);
extern  int     argdecode(CSOUND *, int, char **);
extern  int     init_pvsys(CSOUND *);
extern  char    *get_sconame(CSOUND *);
extern  void    print_benchmark_info(CSOUND *, const char *);
extern  void    openMIDIout(CSOUND *);
extern  int     read_unified_file(CSOUND *, char **, char **);
extern  OENTRY  opcodlst_1[];
extern  uintptr_t  kperfThread(void * cs);
#if defined(ENABLE_NEW_PARSER)
extern void cs_init_math_constants_macros(CSOUND *csound);
extern void cs_init_omacros(CSOUND *csound, NAMES *nn);
#endif

static void create_opcodlst(CSOUND *csound)
{
    OENTRY  *saved_opcodlst = csound->opcodlst;
    int     old_cnt = 0, err;

    if (saved_opcodlst != NULL) {
      csound->opcodlst = NULL;
      if (csound->oplstend != NULL)
        old_cnt = (int) ((OENTRY*) csound->oplstend - (OENTRY*) saved_opcodlst);
      csound->oplstend = NULL;
      memset(csound->opcode_list, 0, sizeof(int) * 256);
    }
    /* Basic Entry1 stuff */
    err = csoundAppendOpcodes(csound, &(opcodlst_1[0]), -1);
    /* Add opcodes registered by host application */
    if (old_cnt)
      err |= csoundAppendOpcodes(csound, saved_opcodlst, old_cnt);
    if (saved_opcodlst != NULL)
      free(saved_opcodlst);
    if (err)
      csoundDie(csound, Str("Error allocating opcode list"));
}

PUBLIC int csoundCompile(CSOUND *csound, int argc, char **argv)
{
    OPARMS  *O = csound->oparms;
    char    *s;
    char    *sortedscore = NULL;
    char    *xtractedscore = "score.xtr";
    char    *playscore = NULL;      /* unless we extract */
    FILE    *scorin = NULL, *scorout = NULL, *xfile = NULL;
    int     n;
    int     csdFound = 0;
    char    *fileDir;

    /* IV - Feb 05 2005: find out if csoundPreCompile() needs to be called */
    if (csound->engineState != CS_STATE_PRE) {
      csound->printerrormessagesflag = (void*)1234;
      if ((n = csoundPreCompile(csound)) != CSOUND_SUCCESS)
        return n;
    }

    if ((n = setjmp(csound->exitjmp)) != 0) {
      return ((n - CSOUND_EXITJMP_SUCCESS) | CSOUND_EXITJMP_SUCCESS);
    }

    init_pvsys(csound);
    /* utilities depend on this as well as orchs; may get changed by an orch */
    dbfs_init(csound, DFLT_DBFS);
    csound->csRtClock = (RTCLOCK*) csound->Calloc(csound, sizeof(RTCLOCK));
    csoundInitTimerStruct(csound->csRtClock);
    csound->engineState |= CS_STATE_COMP | CS_STATE_CLN;

#ifndef USE_DOUBLE
#ifdef BETA
    csound->Message(csound, Str("Csound version %s beta (float samples) %s\n"),
                            CS_PACKAGE_VERSION, __DATE__);
#else
    csound->Message(csound, Str("Csound version %s (float samples) %s\n"),
                            CS_PACKAGE_VERSION, __DATE__);
#endif
#else
#ifdef BETA
    csound->Message(csound, Str("Csound version %s beta (double samples) %s\n"),
                            CS_PACKAGE_VERSION, __DATE__);
#else
    csound->Message(csound, Str("Csound version %s (double samples) %s\n"),
                            CS_PACKAGE_VERSION, __DATE__);
#endif
#endif
    {
      char buffer[128];
      sf_command(NULL, SFC_GET_LIB_VERSION, buffer, 128);
      csound->Message(csound, "%s\n", buffer);
    }

    /* do not know file type yet */
    O->filetyp = -1;
    O->sfheader = 0;
    csound->peakchunks = 1;
    create_opcodlst(csound);

    if (--argc <= 0) {
      dieu(csound, Str("insufficient arguments"));
    }
    /* command line: allow orc/sco/csd name */
    csound->orcname_mode = 0;   /* 0: normal, 1: ignore, 2: fail */
    if (argdecode(csound, argc, argv) == 0)
      csound->LongJmp(csound, 1);
    /* do not allow orc/sco/csd name in .csoundrc */
    csound->orcname_mode = 2;
    {
      const char  *csrcname;
      const char  *home_dir;
      FILE        *csrc = NULL;
      void        *fd = NULL;
      /* IV - Feb 17 2005 */
      csrcname = csoundGetEnv(csound, "CSOUNDRC");
      if (csrcname != NULL && csrcname[0] != '\0') {
        fd = csound->FileOpen2(csound, &csrc, CSFILE_STD, csrcname, "r", NULL,
                               CSFTYPE_OPTIONS, 0);
        if (fd == NULL)
          csoundMessage(csound, Str("WARNING: cannot open csoundrc file %s\n"),
                                csrcname);
        else
          csound->Message(csound, Str("Reading options from $CSOUNDRC: %s \n"),
                           csrcname);
      }
      if (fd == NULL && ((home_dir = csoundGetEnv(csound, "HOME")) != NULL &&
                         home_dir[0] != '\0')) {
        s = csoundConcatenatePaths(csound, home_dir, ".csoundrc");
        fd = csound->FileOpen2(csound, &csrc, CSFILE_STD, s, "r", NULL,
                               CSFTYPE_OPTIONS, 0);
        if(fd != NULL)
          csound->Message(csound, Str("Reading options from $HOME/.csoundrc\n"));
        mfree(csound, s);
      }
      /* read global .csoundrc file (if exists) */
      if (fd != NULL) {

        readOptions(csound, csrc, 0);
        csound->FileClose(csound, fd);
      }
      /* check for .csoundrc in current directory */
      fd = csound->FileOpen2(csound, &csrc, CSFILE_STD, ".csoundrc", "r", NULL,
                             CSFTYPE_OPTIONS, 0);
      if (fd != NULL) {
        readOptions(csound, csrc, 0);
        csound->Message(csound,
                        "Reading options from local directory .csoundrc \n");
        csound->FileClose(csound, fd);
      }
    }
    if (csound->delayederrormessages) {
      if (O->msglevel>8)
        csound->Warning(csound, csound->delayederrormessages);
      free(csound->delayederrormessages);
      csound->delayederrormessages = NULL;
    }
    /* check for CSD file */
    if (csound->orchname == NULL)
      dieu(csound, Str("no orchestra name"));
    else if (csound->scorename == NULL || csound->scorename[0] == (char) 0) {
      int   tmp = (int) strlen(csound->orchname) - 4;
      if (tmp >= 0 && csound->orchname[tmp] == '.' &&
          tolower(csound->orchname[tmp + 1]) == 'c' &&
          tolower(csound->orchname[tmp + 2]) == 's' &&
          tolower(csound->orchname[tmp + 3]) == 'd') {
        /* FIXME: allow orc/sco/csd name in CSD file: does this work ? */
        csound->orcname_mode = 0;
        csound->Message(csound, "UnifiedCSD:  %s\n", csound->orchname);

        /* Add directory of CSD file to search paths before orchname gets
         * replaced with temp orch name if default paths is enabled */
        if(!O->noDefaultPaths) {
          fileDir = csoundGetDirectoryForPath(csound, csound->orchname);
          csoundAppendEnv(csound, "SADIR", fileDir);
          csoundAppendEnv(csound, "SSDIR", fileDir);
          csoundAppendEnv(csound, "INCDIR", fileDir);
          csoundAppendEnv(csound, "MFDIR", fileDir);
          mfree(csound, fileDir);
        }

        csound->csdname = csound->orchname; /* save original CSD name */
        if (!read_unified_file(csound, &(csound->orchname),
                                       &(csound->scorename))) {
          csound->Die(csound, Str("Reading CSD failed ... stopping"));
        }

        csdFound = 1;
      }
    }
    /* IV - Feb 19 2005: run a second pass of argdecode so that */
    /* command line options override CSD options */
    /* this assumes that argdecode is safe to run multiple times */
    csound->orcname_mode = 1;           /* ignore orc/sco name */
    argdecode(csound, argc, argv);      /* should not fail this time */
    /* some error checking */
    if (csound->stdin_assign_flg &&
        (csound->stdin_assign_flg & (csound->stdin_assign_flg - 1)) != 0) {
      csound->Die(csound, Str("error: multiple uses of stdin"));
    }
    if (csound->stdout_assign_flg &&
        (csound->stdout_assign_flg & (csound->stdout_assign_flg - 1)) != 0) {
      csound->Die(csound, Str("error: multiple uses of stdout"));
    }
    /* done parsing csoundrc, CSD, and command line options */
    /* if sound file type is still not known, check SFOUTYP */
    if (O->filetyp <= 0) {
      const char  *envoutyp;
      envoutyp = csoundGetEnv(csound, "SFOUTYP");
      if (envoutyp != NULL && envoutyp[0] != '\0') {
        if (strcmp(envoutyp, "AIFF") == 0)
          O->filetyp = TYP_AIFF;
        else if (strcmp(envoutyp, "WAV") == 0 || strcmp(envoutyp, "WAVE") == 0)
          O->filetyp = TYP_WAV;
        else if (strcmp(envoutyp, "IRCAM") == 0)
          O->filetyp = TYP_IRCAM;
        else if (strcmp(envoutyp, "RAW") == 0)
          O->filetyp = TYP_RAW;
        else {
          dieu(csound, Str("%s not a recognised SFOUTYP env setting"),
                       envoutyp);
        }
      }
      else
#if !defined(__MACH__) && !defined(mac_classic)
        O->filetyp = TYP_WAV;   /* default to WAV if even SFOUTYP is unset */
#else
        O->filetyp = TYP_AIFF;  /* ... or AIFF on the Mac */
#endif
    }
    /* everything other than a raw sound file has a header */
    O->sfheader = (O->filetyp == TYP_RAW ? 0 : 1);
    if (O->Linein || O->Midiin || O->FMidiin)
      O->RTevents = 1;
    if (!O->sfheader)
      O->rewrt_hdr = 0;         /* cannot rewrite header of headerless file */
    if (O->sr_override || O->kr_override) {
      if (!O->sr_override || !O->kr_override)
        dieu(csound, Str("srate and krate overrides must occur jointly"));
    }
    if (!O->outformat)                      /* if no audioformat yet  */
      O->outformat = AE_SHORT;              /*  default to short_ints */
    O->sfsampsize = sfsampsize(FORMAT2SF(O->outformat));
    O->informat = O->outformat;             /* informat default */

    if (csound->scorename == NULL || strlen(csound->scorename) == 0) {
      /* No scorename yet */
      char *sconame = get_sconame(csound);
      FILE *scof;
      if (O->RTevents)
        csound->Message(csound, Str("realtime performance using dummy "
                                    "numeric scorefile\n"));
      csoundTmpFileName(csound, sconame, ".sco");   /* Generate score name */
      scof = fopen(sconame, "w");
      fprintf(scof, "f0 42000\n");
      fclose(scof);
      csound->scorename = sconame;
      add_tmpfile(csound, sconame);     /* IV - Feb 03 2005 */
      csoundNotifyFileOpened(csound, sconame, CSFTYPE_SCORE, 1, 1);
      csound->tempStatus |= csScoInMask;
    } else if(!csdFound && !O->noDefaultPaths){
        /* Add directory of SCO file to search paths*/
        fileDir = csoundGetDirectoryForPath(csound, csound->scorename);
        csoundAppendEnv(csound, "SADIR", fileDir);
        csoundAppendEnv(csound, "SSDIR", fileDir);
        csoundAppendEnv(csound, "MFDIR", fileDir);
        mfree(csound, fileDir);
    }

    /* Add directory of ORC file to search paths*/
    if(!csdFound && !O->noDefaultPaths) {
        fileDir = csoundGetDirectoryForPath(csound, csound->orchname);
        csoundAppendEnv(csound, "SADIR", fileDir);
        csoundAppendEnv(csound, "SSDIR", fileDir);
        csoundAppendEnv(csound, "MFDIR", fileDir);
        mfree(csound, fileDir);
    }

    csound->Message(csound, Str("orchname:  %s\n"), csound->orchname);
    if (csound->scorename != NULL)
      csound->Message(csound, Str("scorename: %s\n"), csound->scorename);
    if (csound->xfilename != NULL)
      csound->Message(csound, "xfilename: %s\n", csound->xfilename);
    /* IV - Oct 31 2002: moved orchestra compilation here, so that named */
    /* instrument numbers are known at the score read/sort stage */
    csoundLoadExternals(csound);    /* load plugin opcodes */
    /* IV - Jan 31 2005: initialise external modules */
    if (csoundInitModules(csound) != 0)
      csound->LongJmp(csound, 1);

#ifdef ENABLE_NEW_PARSER
    if (O->newParser) {
      extern void new_orc_parser(CSOUND *);
      csound->Message(csound, "********************\n");
      csound->Message(csound, "* USING NEW PARSER *\n");
      csound->Message(csound, "********************\n");
      cs_init_math_constants_macros(csound);
      cs_init_omacros(csound, csound->omacros);
      new_orc_parser(csound);
    }
    else {
      otran(csound);                  /* read orcfile, setup desblks & spaces */
    }
#else
    otran(csound);                  /* read orcfile, setup desblks & spaces */
#endif
#if defined(USE_OPENMP)
    if (csound->oparms->numThreads > 1) {
        omp_set_num_threads(csound->oparms->numThreads);
        csound->Message(csound, "OpenMP enabled: requested %d threads.\n", csound->oparms->numThreads);
    }
#endif

    /* IV - Jan 28 2005 */
    print_benchmark_info(csound, Str("end of orchestra compile"));
    if (!csoundYield(csound))
      return -1;
    /* IV - Oct 31 2002: now we can read and sort the score */
    if ((n = strlen(csound->scorename)) > 4 &&  /* if score ?.srt or ?.xtr */
        (!strcmp(csound->scorename + (n - 4), ".srt") ||
         !strcmp(csound->scorename + (n - 4), ".xtr"))) {
      csound->Message(csound, Str("using previous %s\n"), csound->scorename);
      playscore = sortedscore = csound->scorename;  /*   use that one */
    }
    else {
      if (csound->keep_tmp) {
        playscore = sortedscore = "score.srt";
      }
      else {
        playscore = sortedscore = csoundTmpFileName(csound, NULL, ".srt");
        add_tmpfile(csound, playscore);         /* IV - Feb 03 2005 */
        csound->tempStatus |= csScoSortMask + csPlayScoMask;
      }
      if (!(scorin = fopen(csound->scorename, "rb")))   /* else sort it   */
        csoundDie(csound, Str("cannot open scorefile %s"), csound->scorename);
      /* notify the host that we are opening a file */
      csoundNotifyFileOpened(csound, csound->scorename, CSFTYPE_SCORE, 0,
                                     (csound->tempStatus & csScoInMask)!=0);
      if (!(scorout = fopen(sortedscore, "w")))
        csoundDie(csound, Str("cannot open %s for writing"), sortedscore);
      csoundNotifyFileOpened(csound, sortedscore, CSFTYPE_SCORE_OUT, 1,
                                     (csound->tempStatus & csScoSortMask)!=0);
      csound->Message(csound, Str("sorting score ...\n"));
      scsort(csound, scorin, scorout);
      fclose(scorin);
      fclose(scorout);
    }
    if (csound->xfilename != NULL) {            /* optionally extract */
      if (!strcmp(csound->scorename, "score.xtr"))
        csoundDie(csound, Str("cannot extract %s, name conflict"),
                          csound->scorename);
      if (!(xfile = fopen(csound->xfilename, "r")))
        csoundDie(csound, Str("cannot open extract file %s"),csound->xfilename);
      csoundNotifyFileOpened(csound, csound->xfilename,
                                     CSFTYPE_EXTRACT_PARMS, 0, 0);
      if (!(scorin = fopen(sortedscore, "r")))
        csoundDie(csound, Str("cannot reopen %s"), sortedscore);
      csoundNotifyFileOpened(csound, sortedscore, CSFTYPE_SCORE_OUT,  0,
                                     (csound->tempStatus & csScoSortMask)!=0);
      if (!(scorout = fopen(xtractedscore, "w")))
        csoundDie(csound, Str("cannot open %s for writing"), xtractedscore);
      csoundNotifyFileOpened(csound, xtractedscore, CSFTYPE_SCORE_OUT, 1, 0);
      csound->Message(csound, Str("  ... extracting ...\n"));
      scxtract(csound, scorin, scorout, xfile);
      fclose(scorin);
      fclose(scorout);
      fclose(xfile);
      playscore = xtractedscore;
      csound->tempStatus &= ~csPlayScoMask;
    }
    csound->Message(csound, Str("\t... done\n"));
    /* copy sorted score name */
    O->playscore = (char*) mmalloc(csound, strlen(playscore) + 1);
    strcpy(O->playscore, playscore);
    /* IV - Jan 28 2005 */
    print_benchmark_info(csound, Str("end of score sort"));
    if (O->syntaxCheckOnly) {
      csound->Message(csound, Str("Syntax check completed.\n"));
      return CSOUND_EXITJMP_SUCCESS;
    }

    /* open MIDI output (moved here from argdecode) */
    if (O->Midioutname != NULL && O->Midioutname[0] == (char) '\0')
      O->Midioutname = NULL;
    if (O->FMidioutname != NULL && O->FMidioutname[0] == (char) '\0')
      O->FMidioutname = NULL;
    if (O->Midioutname != NULL || O->FMidioutname != NULL)
      openMIDIout(csound);

    return musmon(csound);
}
<|MERGE_RESOLUTION|>--- conflicted
+++ resolved
@@ -25,9 +25,6 @@
 #include "csoundCore.h"         /*                      MAIN.C          */
 #include "soundio.h"
 #include "csmodule.h"
-<<<<<<< HEAD
-=======
-
 #include "csound_orc.h"
 
 #ifdef PARCS
@@ -36,7 +33,6 @@
 #include "cs_par_dispatch.h"
 #endif
 
->>>>>>> e0fc4806
 #if defined(USE_OPENMP)
 #include <omp.h>
 #endif
