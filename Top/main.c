--- conflicted
+++ resolved
@@ -164,11 +164,7 @@
     volatile int     csdFound = 0;
     volatile int ac = argc;
     char    *fileDir;
-<<<<<<< HEAD
     volatile int compiledOk = 0;
-=======
->>>>>>> 75b37e10
-
 
     if ((n = setjmp(csound->exitjmp)) != 0) {
       return ((n - CSOUND_EXITJMP_SUCCESS) | CSOUND_EXITJMP_SUCCESS);
