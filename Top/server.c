/*
  server.c:

  Copyright (C) 2013 V Lazzarini, John ffitch

  This file is part of Csound.

  The Csound Library is free software; you can redistribute it
  and/or modify it under the terms of the GNU Lesser General Public
  License as published by the Free Software Foundation; either
  version 2.1 of the License, or (at your option) any later version.

  Csound is distributed in the hope that it will be useful,
  but WITHOUT ANY WARRANTY; without even the implied warranty of
  MERCHANTABILITY or FITNESS FOR A PARTICULAR PURPOSE.  See the
  GNU Lesser General Public License for more details.

  You should have received a copy of the GNU Lesser General Public
  License along with Csound; if not, write to the Free Software
  Foundation, Inc., 59 Temple Place, Suite 330, Boston, MA
  02111-1307 USA
*/
#ifdef NACL
typedef unsigned int u_int32_t; 
#endif

#include "csoundCore.h"
#ifdef WIN32
#include <winsock2.h>
#include <ws2tcpip.h>
#else
#include <sys/socket.h>
#include <netinet/in.h>
#include <arpa/inet.h>
#endif



typedef struct {
  int port;
  int     sock;
  CSOUND  *cs;
  void    *thrid;
  void  *cb;
  struct sockaddr_in server_addr;
} UDPCOM;

#define MAXSTR 1048576 /* 1MB */

static uintptr_t udp_recv(void *pdata)
{
  struct sockaddr from;
  socklen_t clilen = sizeof(from);
  UDPCOM *p = (UDPCOM *) pdata;
  CSOUND *csound = p->cs;
  int port = p->port;
  char   *orchestra = csound->Malloc(csound, MAXSTR);

  csound->Message(csound, "UDP server started on port %d \n",port);
  while(recvfrom(p->sock, (void *)orchestra, MAXSTR, 0, &from, &clilen) > 0) {
   if(csound->oparms->odebug) 
    csound->Message(csound, "orchestra: \n%s\n", orchestra);
   if(strncmp("##close##",orchestra,9)==0) break;
    csoundCompileOrc(csound, orchestra);
  }
  csound->Message(csound, "UDP server on port %d stopped\n",port);
  csound->Free(csound, orchestra);
  return (uintptr_t) 0;

}

static int udp_start(CSOUND *csound, UDPCOM *p)
{
#ifdef WIN32
  WSADATA wsaData = {0};
  int err;
  if ((err=WSAStartup(MAKEWORD(2,2), &wsaData))!= 0)
    csound->InitError(csound, Str("Winsock2 failed to start: %d"), err);
#endif
  p->cs = csound;
  p->sock = socket(AF_INET, SOCK_DGRAM, 0);
  if (UNLIKELY(p->sock < 0)) {
    return csound->InitError
      (csound, Str("creating socket"));
  }
  /* create server address: where we want to send to and clear it out */
  memset(&p->server_addr, 0, sizeof(p->server_addr));
  p->server_addr.sin_family = AF_INET;    /* it is an INET address */
  p->server_addr.sin_addr.s_addr = htonl(INADDR_ANY);
 
  p->server_addr.sin_port = htons((int) p->port);    /* the port */
  /* associate the socket with the address and port */
  if (UNLIKELY(bind(p->sock, (struct sockaddr *) &p->server_addr,
		    sizeof(p->server_addr)) < 0)){
  csound->Warning(csound, Str("bind failed"));
  return NOTOK;
  }
  /* create thread */
  p->thrid = csoundCreateThread(udp_recv, (void *) p);

  return OK;
}

int UDPServerClose(CSOUND *csound)
{   
  UDPCOM *p = (UDPCOM *) csound->QueryGlobalVariable(csound,"::UDPCOM"); 
  
  if(p != NULL){
    ssize_t ret;
    const char *mess = "##close##"; 
    const struct sockaddr *to = (const struct sockaddr *) (&p->server_addr);
<<<<<<< HEAD
    sendto(p->sock,mess,sizeof(mess)+1,0,to,sizeof(p->server_addr)); 
    pthread_join(*((pthread_t*)p->thrid), NULL);
=======
    do{
    ret = sendto(p->sock,mess,sizeof(mess)+1,0,to,sizeof(p->server_addr)); 
    } while(ret != -1);
    csoundJoinThread(p->thrid);
>>>>>>> 66ae4c17
#ifndef WIN32
    close(p->sock);
#else 
    closesocket(p->sock);
#endif
    csound->DestroyGlobalVariable(csound,"::UDPCOM"); 
  }
  return OK;
}

int UDPServerStart(CSOUND *csound, int port){
  UDPCOM *connection;
  csound->CreateGlobalVariable(csound, "::UDPCOM", sizeof(UDPCOM));
  connection = (UDPCOM *) csound->QueryGlobalVariable(csound, "::UDPCOM");
  if(connection != NULL){
    connection->port = port;
    return udp_start(csound, connection);
  } 
  else return NOTOK;
}<|MERGE_RESOLUTION|>--- conflicted
+++ resolved
@@ -109,15 +109,10 @@
     ssize_t ret;
     const char *mess = "##close##"; 
     const struct sockaddr *to = (const struct sockaddr *) (&p->server_addr);
-<<<<<<< HEAD
-    sendto(p->sock,mess,sizeof(mess)+1,0,to,sizeof(p->server_addr)); 
-    pthread_join(*((pthread_t*)p->thrid), NULL);
-=======
     do{
     ret = sendto(p->sock,mess,sizeof(mess)+1,0,to,sizeof(p->server_addr)); 
     } while(ret != -1);
     csoundJoinThread(p->thrid);
->>>>>>> 66ae4c17
 #ifndef WIN32
     close(p->sock);
 #else 
