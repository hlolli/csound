--- conflicted
+++ resolved
@@ -94,15 +94,10 @@
   csound->Message(csound, Str("UDP server started on port %d \n"),port);
   while (p->status) {
     if ((received =
-<<<<<<< HEAD
-         recvfrom(p->sock, (void *)orchestra, MAXSTR, 0, &from, &clilen)) <= 0)
-        continue;
-=======
 	 recvfrom(p->sock, (void *)orchestra, MAXSTR, 0, &from, &clilen)) <= 0) {
       csoundSleep(timout ? timout : 1);
       continue;
       }
->>>>>>> ad4b301c
       else {
         orchestra[received] = '\0'; // terminate string
         if(strlen(orchestra) < 2) continue;
@@ -229,18 +224,11 @@
     {
       u_long argp = 1;
       err = ioctlsocket(p->sock, FIONBIO, &argp);
-<<<<<<< HEAD
-      if (UNLIKELY(err != NO_ERROR))
-        csound->Warning(csound, Str("UDP Server: Cannot set nonblock"));
-      closesocket(p->sock);
-      return CSOUND_ERROR;
-=======
       if (UNLIKELY(err != NO_ERROR)) {
 	csound->Warning(csound, Str("UDP Server: Cannot set nonblock"));
         closesocket(p->sock);
         return CSOUND_ERROR;
       }
->>>>>>> ad4b301c
     }
  #endif 
   if (UNLIKELY(p->sock < 0)) {
