/*
    argdecode.c:

    Copyright (C) 1998-2013 John ffitch, Victor Lazzarini

    This file is part of Csound.

    The Csound Library is free software; you can redistribute it
    and/or modify it under the terms of the GNU Lesser General Public
    License as published by the Free Software Foundation; either
    version 2.1 of the License, or (at your option) any later version.

    Csound is distributed in the hope that it will be useful,
    but WITHOUT ANY WARRANTY; without even the implied warranty of
    MERCHANTABILITY or FITNESS FOR A PARTICULAR PURPOSE.  See the
    GNU Lesser General Public License for more details.

    You should have received a copy of the GNU Lesser General Public
    License along with Csound; if not, write to the Free Software
    Foundation, Inc., 51 Franklin St, Fifth Floor, Boston, MA
    02110-1301 USA
*/
#include "csoundCore.h"         /*                      ARGDECODE.C     */
#include "soundio.h"
#include "new_opts.h"
#include "csmodule.h"
#include "corfile.h"
#include <ctype.h>

static void list_audio_devices(CSOUND *csound, int output);
static void list_midi_devices(CSOUND *csound, int output);
extern void strset_option(CSOUND *csound, char *s);     /* from str_ops.c */
extern void print_csound_version(CSOUND* csound);

#define FIND(MSG)   if (*s == '\0')  \
    if (UNLIKELY(!(--argc) || (((s = *++argv) != NULL) && *s == '-')))  \
      dieu(csound, MSG);

#define STDINASSIGN_SNDFILE     1
#define STDINASSIGN_LINEIN      2
#define STDINASSIGN_MIDIFILE    4
#define STDINASSIGN_MIDIDEV     8

#define STDOUTASSIGN_SNDFILE    1
#define STDOUTASSIGN_MIDIOUT    2

/* IV - Feb 19 2005 */

#ifdef EXPERIMENTAL
static FILE *logFile = NULL;    /* NOT THREAD SAFE */

void msg_callback(CSOUND *csound,
                         int attr, const char *format, va_list args)
{
    (void) csound;
    if ((attr & CSOUNDMSG_TYPE_MASK) != CSOUNDMSG_REALTIME) {
      vfprintf(logFile, format, args);
      fflush(logFile);
      return;
     }
    #if defined(WIN32) || defined(MAC)
    switch (attr & CSOUNDMSG_TYPE_MASK) {
        case CSOUNDMSG_ERROR:
        case CSOUNDMSG_WARNING:
        case CSOUNDMSG_REALTIME:
        break;
      default:
        vfprintf(logFile, format, args);
        return;
    }
    #endif

    vfprintf(stderr, format, args);
}

void nomsg_callback(CSOUND *csound,
  int attr, const char *format, va_list args){ return; }

void do_logging(char *s)
{
    int nomessages = 0;
    if (logFile) return;
    if (!strcmp(s, "NULL") || !strcmp(s, "null"))
      nomessages = 1;
    else if ((logFile = fopen(s, "w")) == NULL) {
      fprintf(stderr, Str("Error opening log file '%s': %s\n"),
              s, strerror(errno));
      exit(1);
    }
    /* if logging to file, set message callback */
    if (logFile != NULL)
      csoundSetDefaultMessageCallback(msg_callback);
    else if (nomessages)
      csoundSetDefaultMessageCallback(nomsg_callback);
}

void end_logging(void)
{
    if (logFile != NULL)
      fclose(logFile);
}
#else
#define do_logging(x) {}
#endif

static inline void set_stdin_assign(CSOUND *csound, int type, int state)
{
    if (state)
      csound->stdin_assign_flg |= type;
    else
      csound->stdin_assign_flg &= (~type);
}

static inline void set_stdout_assign(CSOUND *csound, int type, int state)
{
    if (state)
      csound->stdout_assign_flg |= type;
    else
      csound->stdout_assign_flg &= (~type);
}

/* IV - Feb 19 2005 */
static const char *shortUsageList[] = {
  Str_noop("--help      print long usage options"),
  Str_noop("--version   print version details"),
  Str_noop("-U unam     run utility program unam"),
  Str_noop("-C          use Cscore processing of scorefile"),
  Str_noop("-j N        use N threads in performance"),
  Str_noop("-I          I-time only orch run"),
  Str_noop("-n          no sound onto disk"),
  Str_noop("-i fnam     sound input filename"),
  Str_noop("-o fnam     sound output filename"),
  Str_noop("-b N        sample frames (or -kprds) per software sound I/O buffer"),
  Str_noop("-B N        samples per hardware sound I/O buffer"),
  Str_noop("-A          create an AIFF format output soundfile"),
  Str_noop("-W          create a WAV format output soundfile"),
  Str_noop("-J          create an IRCAM format output soundfile"),
  Str_noop("-h          no header on output soundfile"),
  Str_noop("-c          8-bit signed_char sound samples"),
#ifdef never
  Str_noop("-a          alaw sound samples"),
#endif
  Str_noop("-8          8-bit unsigned_char sound samples"),
  Str_noop("-u          ulaw sound samples"),
  Str_noop("-s          short_int sound samples"),
  Str_noop("-l          long_int sound samples"),
  Str_noop("-f          float sound samples"),
  Str_noop("-3          24bit sound samples"),
  Str_noop("-r N        orchestra srate override"),
  Str_noop("-k N        orchestra krate override"),
  Str_noop("-K          do not generate PEAK chunks"),
  Str_noop("-v          verbose orch translation"),
  Str_noop("-m N        tty message level. Sum of:"),
  Str_noop("              1=note amps, 2=out-of-range msg, 4=warnings"),
  Str_noop("              0/32/64/96=note amp format (raw,dB,colors)"),
  Str_noop("              128=print benchmark information"),
  Str_noop("-d          suppress all displays"),
  Str_noop("-g          suppress graphics, use ascii displays"),
  Str_noop("-G          suppress graphics, use Postscript displays"),
  Str_noop("-x fnam     extract from score.srt using extract file 'fnam'"),
  Str_noop("-t N        use uninterpreted beats of the score, "
                       "initially at tempo N"),
  Str_noop("-t 0        use score.srt for sorted score rather than a temporary"),
  Str_noop("-L dnam     read Line-oriented realtime score events from "
                       "device 'dnam'"),
  Str_noop("-M dnam     read MIDI realtime events from device 'dnam'"),
  Str_noop("-F fnam     read MIDIfile event stream from file 'fnam'"),
  /* Str_noop("-P N        MIDI sustain pedal threshold (0 - 128)"), */
  Str_noop("-R          continually rewrite header while writing soundfile "
                       "(WAV/AIFF)"),
  Str_noop("-H#         print heartbeat style 1, 2 or 3 at each soundfile write"),
  Str_noop("-N          notify (ring the bell) when score or miditrack is done"),
  Str_noop("-T          terminate the performance when miditrack is done"),
  Str_noop("-D          defer GEN01 soundfile loads until performance time"),
  Str_noop("-Q dnam     select MIDI output device"),
  Str_noop("-z          list opcodes in this version"),
  Str_noop("-Z          dither output"),
#if defined(LINUX)
  Str_noop("--sched     set real-time priority and lock memory"),
  Str_noop("              (requires -d and real time audio (-iadc/-odac))"),
  Str_noop("--sched=N   set specified scheduling priority, and lock memory"),
  Str_noop("              (requires -d and real time audio (-iadc/-odac))"),
#endif
  NULL
};

static const char *longUsageList[] = {
  "--format={wav,aiff,au,raw,paf,svx,nist,voc,ircam,w64,mat4,mat5",
  "          pvf,xi,htk,sds,avr,wavex,sd2,flac,caf,wve,ogg,mpc2k,rf64}",
  "--format={alaw,ulaw,schar,uchar,float,double,short,long,24bit,vorbis}",
  Str_noop("  Set output file format"),
  Str_noop("--aiff                  set AIFF format"),
  Str_noop("--au                    set AU format"),
  Str_noop("--wave                  set WAV format"),
  Str_noop("--ircam                 set IRCAM format"),
  Str_noop("--ogg                   set OGG/VORBIS format"),
  Str_noop("--noheader              raw format"),
  Str_noop("--nopeaks               do not write peak information"),
  " ",
  Str_noop("--displays              use graphic displays"),
  Str_noop("--nodisplays            suppress all displays"),
  Str_noop("--asciidisplay          suppress graphics, use ascii displays"),
  Str_noop("--postscriptdisplay     suppress graphics, use Postscript displays"),
  " ",
  Str_noop("--defer-gen1            defer GEN01 soundfile loads until "
                                   "performance time"),
  Str_noop("--iobufsamps=N          sample frames (or -kprds) per software "
                                    "sound I/O buffer"),
  Str_noop("--hardwarebufsamps=N    samples per hardware sound I/O buffer"),
  Str_noop("--cscore                use Cscore processing of scorefile"),
  Str_noop("--orc                   use orchfile without scorefile"),
  " ",
  Str_noop("--midifile=FNAME        read MIDIfile event stream from file"),
  Str_noop("--midioutfile=FNAME     write MIDI output to file FNAME"),
  Str_noop("--midi-device=FNAME     read MIDI realtime events from device"),
  Str_noop("--terminate-on-midi     terminate the performance when miditrack "
           "is done"),
  " ",
  Str_noop("--heartbeat=N           print a heartbeat style 1, 2 or 3 at "
                                    "each soundfile write"),
  Str_noop("--notify                notify (ring the bell) when score or "
           "miditrack is done"),
  Str_noop("--rewrite               continually rewrite header while writing "
                                    "soundfile (WAV/AIFF)"),
  " ",
  Str_noop("--input=FNAME           sound input filename"),
  Str_noop("--output=FNAME          sound output filename"),
  Str_noop("--logfile=FNAME         log output to file"),
  " ",
  Str_noop("--nosound               no sound onto disk or device"),
  Str_noop("--tempo=N               use uninterpreted beats of the score, "
                                   "initially at tempo N"),
  Str_noop("--i-only                I-time only orch run"),
  Str_noop("--syntax-check-only     stop after checking orchestra and "
                                    "score syntax"),
  Str_noop("--control-rate=N        orchestra krate override"),
  Str_noop("--sample-rate=N         orchestra srate override"),
  Str_noop("--score-in=FNAME        read line-oriented realtime score events "
                                    "from device"),
  Str_noop("--messagelevel=N        tty message level, sum of:"),
  Str_noop("--messageolevel=O       tty message level in octal, of:"),
  Str_noop("                          1=note amps, 2=out-of-range msg, 4=warnings,"),
  Str_noop("                          0/32/64/96=note amp format (raw,dB,colors),"),
  Str_noop("                          128=print benchmark information"),
  " ",
  Str_noop("--m-amps=[01]           messages on note amps"),
  Str_noop("--m-range=[01]          messages on range errors"),
  Str_noop("--m-warnings=[01]       mesage on warnings"),
  Str_noop("--m-raw=[01]            raw amp messages"),
  Str_noop("--m-dB=[01]             amp messages in dB"),
  Str_noop("--m-colours=[01]        colour amp messages"),
  Str_noop("--m-benchmarks=[01]     print benchmark information"),
  Str_noop("--csd-line-nums=[01]    controls how error line numbers are printed:"),
  Str_noop("                          1=use CSD line #s (default), 0=use "
                                   "ORC/SCO-relative line #s"),
  Str_noop("--extract-score=FNAME   extract from score.srt using extract file"),
  Str_noop("--keep-sorted-score"),
<<<<<<< HEAD
  Str_noop("--simple_sorted_score"),
=======
  Str_noop("--simple-sorted-score"),
>>>>>>> ba945e23
  Str_noop("--env:NAME=VALUE        set environment variable NAME to VALUE"),
  Str_noop("--env:NAME+=VALUE       append VALUE to environment variable NAME"),
  Str_noop("--strsetN=VALUE         set strset table at index N to VALUE"),
  Str_noop("--utility=NAME          run utility program"),
  Str_noop("--verbose               verbose orch translation"),
  Str_noop("--list-opcodes          list opcodes in this version"),
   Str_noop("--list-opcodesN         list opcodes in style N in this version"),
  Str_noop("--dither                dither output"),
  Str_noop("--dither-triangular     dither output with triangular distribution"),
  Str_noop("--dither-uniform        dither output with rectanular distribution"),
  Str_noop("--sched                 set real-time scheduling priority and "
                                   "lock memory"),
  Str_noop("--sched=N               set priority to N and lock memory"),
  Str_noop("--opcode-lib=NAMES      dynamic libraries to load"),
  Str_noop("--opcode-omit=NAMES     dynamic libraries not to load"),
  Str_noop("--omacro:XXX=YYY        set orchestra macro XXX to value YYY"),
  Str_noop("--smacro:XXX=YYY        set score macro XXX to value YYY"),
  Str_noop("--midi-key=N            route MIDI note on message"),
  Str_noop("                          key number to pfield N as "
                                   "MIDI value [0-127]"),
  Str_noop("--midi-key-cps=N        route MIDI note on message"),
  Str_noop("                          key number to pfield N as cycles per second"),
  Str_noop("--midi-key-oct=N        route MIDI note on message"),
  Str_noop("                          key number to pfield N as linear octave"),
  Str_noop("--midi-key-pch=N        route MIDI note on message"),
  Str_noop("                          key number to pfield N as oct.pch"),
  Str_noop("--midi-velocity=N       route MIDI note on message"),
  Str_noop("                          velocity number to pfield N as MIDI "
                                   "value [0-127]"),
  Str_noop("--midi-velocity-amp=N   route MIDI note on message"),
  Str_noop("                          velocity number to pfield N as amplitude"),
  Str_noop("--no-default-paths      turn off relative paths from CSD/ORC/SCO"),
  Str_noop("--sample-accurate       use sample-accurate timing of score events"),
  Str_noop("--realtime              realtime priority mode"),
  Str_noop("--nchnls=N              override number of audio channels"),
  Str_noop("--nchnls_i=N            override number of input audio channels"),
  Str_noop("--0dbfs=N               override 0dbfs (max positive signal amplitude)"),
  Str_noop("--sinesize              length of internal sine table"),
  Str_noop("--daemon                daemon mode: do not exit if CSD/orchestra is "
                                    "not given, is empty or does not compile"),
  Str_noop("--port=N                listen to UDP port N for instruments/orchestra "
                                    "code (implies --daemon)"),
  Str_noop("--vbr-quality=Ft        set quality of variable bit-rate compression"),
  Str_noop("--devices[=in|out]      list available audio devices and exit"),
  Str_noop("--midi-devices[=in|out] list available MIDI devices and exit"),
  Str_noop("--get-system-sr         print system sr and exit, requires realtime\n"
       "                        audio output (e.g. -odac) to be defined first)"),
  Str_noop("--use-system-sr         print system sr and use realtime audio\n"
           "                        output (e.g. -odac) to be defined first"),
  Str_noop("--ksmps=N               override ksmps"),
  Str_noop("--fftlib=N              actual FFT lib to use (FFTLIB=0, "
                                   "PFFFT = 1, vDSP =2)"),
  Str_noop("--udp-echo              echo UDP commands on terminal"),
  Str_noop("--aft-zero              set aftertouch to zero, not 127 (default)"),
  " ",
  Str_noop("--help                  long help"),
  NULL
};

/* IV - Feb 19 2005 */
void print_short_usage(CSOUND *csound)
{
    char    buf[256];
    int     i;
    i = -1;
    while (shortUsageList[++i] != NULL) {
      snprintf(buf, 256, "%s\n", shortUsageList[i]);
      csound->Message(csound, "%s", Str(buf));
    }
    csound->Message(csound,
                    Str("flag defaults: csound -s -otest -b%d -B%d -m%d\n\n"),
                    IOBUFSAMPS, IODACSAMPS, csound->oparms->msglevel);
}

static void longusage(CSOUND *p)
{
    const char **sp;
    p->Message(p, Str("Usage:     csound [-flags] orchfile scorefile\n"));
    p->Message(p, Str("Legal flags are:\n"));
    p->Message(p, Str("Long format:\n\n"));
    for (sp = &(longUsageList[0]); *sp != NULL; sp++)
      p->Message(p, "%s\n", Str(*sp));
    dump_cfg_variables(p);
    p->Message(p, Str("\nShort format:\n\n"));
    print_short_usage(p);
}

CS_NORETURN void dieu(CSOUND *csound, char *s, ...)
{
    va_list args;

    csound->Message(csound,Str("Usage:      csound [-flags] orchfile scorefile\n"));
    csound->Message(csound,Str("Legal flags are:\n"));
    print_short_usage(csound);
    va_start(args, s);
    csound->ErrMsgV(csound, Str("Csound Command ERROR:    "), s, args);
    va_end(args);
    //***FIXME This code makes no sense
    /* if (csound->info_message_request == 0) { */
    /*   csound->info_message_request = 0; */
    /*   csound->LongJmp(csound, 1); */
    /* } */
    //Added longjump -- JPff
    csound->LongJmp(csound, 1);
}

void set_output_format(OPARMS *O, char c)
{
    switch (c) {
    case 'a':
      O->outformat = AE_ALAW;    /* a-law soundfile */
      break;

    case 'c':
      O->outformat = AE_CHAR;    /* signed 8-bit soundfile */
      break;

    case '8':
      O->outformat = AE_UNCH;    /* unsigned 8-bit soundfile */
      break;

    case 'f':
      O->outformat = AE_FLOAT;   /* float soundfile */
      break;

    case 'd':
      O->outformat = AE_DOUBLE;  /* double soundfile */
      break;

    case 's':
      O->outformat = AE_SHORT;   /* short_int soundfile*/
      break;

    case 'l':
      O->outformat = AE_LONG;    /* long_int soundfile */
      break;

    case 'u':
      O->outformat = AE_ULAW;    /* mu-law soundfile */
      break;

    case '3':
      O->outformat = AE_24INT;   /* 24bit packed soundfile*/
      break;

    case 'e':
      O->outformat = AE_FLOAT;   /* float soundfile (for rescaling) */
      break;

    case 'v':
      O->outformat = AE_VORBIS;  /* Xiph Vorbis encoding */
      break;

    default:
      return; /* do nothing */
    };
}


typedef struct  {
    char    *longformat;
    char    shortformat;
} SAMPLE_FORMAT_ENTRY;

static const SAMPLE_FORMAT_ENTRY sample_format_map[] = {
  { "alaw",   'a' },  { "schar",  'c' },  { "uchar",  '8' },
  { "float",  'f' },  { "double", 'd' },  { "long",   'l' },
  { "short",  's' },  { "ulaw",   'u' },  { "24bit",  '3' },
  { "vorbis", 'v' },  { NULL, '\0' }
};

const char* get_output_format(OPARMS *O)
{
  int i = 0;
  char c;
    switch (O->outformat) {
    case  AE_ALAW:
      c  = 'a';
      break;
    case AE_CHAR:
      c  = 'c';
      break;
    case AE_UNCH:
      c  = '8';
      break;
    case AE_FLOAT:
      c  = 'f';
      break;
    case AE_DOUBLE:
      c  = 'd';
      break;
    case AE_SHORT:
      c  = 's';
      break;
    case AE_LONG:
      c  = 'l';
      break;
    case AE_ULAW:
      c  = 'u';
      break;
    case AE_24INT:
      c  = '3';
      break;
    case AE_VORBIS:
      c  = 'v';
      break;
    default:
      c = '\0';
    };
    while(c != sample_format_map[i].shortformat  &&
          sample_format_map[i].longformat != NULL) {
      i++;
    }
    return sample_format_map[i].longformat;
}


typedef struct {
    char    *format;
    int     type;
} SOUNDFILE_TYPE_ENTRY;

static const SOUNDFILE_TYPE_ENTRY file_type_map[] = {
    { "wav",    TYP_WAV   },  { "aiff",   TYP_AIFF  },
    { "au",     TYP_AU    },  { "raw",    TYP_RAW   },
    { "paf",    TYP_PAF   },  { "svx",    TYP_SVX   },
    { "nist",   TYP_NIST  },  { "voc",    TYP_VOC   },
    { "ircam",  TYP_IRCAM },  { "w64",    TYP_W64   },
    { "mat4",   TYP_MAT4  },  { "mat5",   TYP_MAT5  },
    { "pvf",    TYP_PVF   },  { "xi",     TYP_XI    },
    { "htk",    TYP_HTK   },  { "sds",    TYP_SDS   },
    { "avr",    TYP_AVR   },  { "wavex",  TYP_WAVEX },
    { "sd2",    TYP_SD2   },
    { "flac",   TYP_FLAC  },  { "caf",    TYP_CAF   },
    { "wve",    TYP_WVE   },  { "ogg",    TYP_OGG   },
    { "mpc2k",  TYP_MPC2K },  { "rf64",   TYP_RF64  },
    { NULL , -1 }
};

extern void sfopenout(CSOUND *csound);
extern void sfcloseout(CSOUND *csound);

static int decode_long(CSOUND *csound, char *s, int argc, char **argv)
{
    OPARMS  *O = csound->oparms;
    /* Add other long options here */
    if (UNLIKELY(O->odebug))
      csound->Message(csound, "decode_long %s\n", s);
    if (!(strncmp(s, "omacro:", 7))) {
      if (csound->orcname_mode) return 1;
      NAMES *nn = (NAMES*) csound->Malloc(csound, sizeof(NAMES));
      nn->mac = s;
      nn->next = csound->omacros;
      csound->omacros = nn;
      return 1;
    }
    else if (!(strncmp(s, "smacro:", 7))) {
      if (csound->orcname_mode) return 1;
      NAMES *nn = (NAMES*) csound->Malloc(csound, sizeof(NAMES));
      nn->mac = s;
      nn->next = csound->smacros;
      csound->smacros = nn;
      return 1;
    }
    else if (!(strncmp(s, "format=", 7))) {
      const SAMPLE_FORMAT_ENTRY   *sfe;
      const SOUNDFILE_TYPE_ENTRY  *ff;
      s += 7;
      do {
        char  *t;
        t = strchr(s, ':');
        if (t != NULL)
          *(t++) = '\0';
        for (ff = &(file_type_map[0]); ff->format != NULL; ff++) {
          if (strcmp(ff->format, s) == 0) {
            O->filetyp = ff->type;
            goto nxtToken;
          }
        }
        for (sfe = &(sample_format_map[0]); sfe->longformat != NULL; sfe++) {
          if (strcmp(s, sfe->longformat) == 0) {
            set_output_format(O, sfe->shortformat);
            goto nxtToken;
          }
        }
        csoundErrorMsg(csound, Str("unknown output format: '%s'"), s);
        return 0;
      nxtToken:
        s = t;
      } while (s != NULL);
      return 1;
    }
    /* -A */
    else if (!(strcmp (s, "aiff"))) {
      O->filetyp = TYP_AIFF;            /* AIFF output request */
      return 1;
    }
    else if (!(strcmp (s, "au"))) {
      O->filetyp = TYP_AU;              /* AU output request */
      return 1;
    }
    else if (!(strncmp (s, "iobufsamps=", 11))) {
      s += 11;
      if (UNLIKELY(*s=='\0')) dieu(csound, Str("no iobufsamps"));
      /* defaults in musmon.c */
      O->inbufsamps = O->outbufsamps = atoi(s);
      return 1;
    }
    else if (!(strncmp (s, "hardwarebufsamps=", 17))) {
      s += 17;
      if (UNLIKELY(*s=='\0')) dieu(csound, Str("no hardware bufsamps"));
      O->inbufsamps = O->outbufsamps = atoi(s);
      return 1;
    }
    else if (!(strcmp (s, "orc"))) {
      csound->use_only_orchfile = 1;    /* orchfile without scorefile */
      return 1;
    }
    else if (!(strcmp (s, "cscore"))) {
      O->usingcscore = 1;               /* use cscore processing  */
      return 1;
    }
    else if (!(strcmp (s, "nodisplays"))) {
      O->displays = 0;                  /* no func displays */
      return 1;
    }
    else if (!(strcmp (s, "displays"))) {
      O->displays = 1;                  /* func displays */
      O->graphsoff = 0;
      return 1;
    }
    else if (!(strcmp (s, "defer-gen1"))) {
      O->gen01defer = 1;                /* defer GEN01 sample loads */
      return 1;                         /*   until performance time */
    }
    else if (!(strncmp (s, "midifile=", 9))) {
      s += 9;
      if (*s==3) s++;           /* skip ETX */
      if (UNLIKELY(*s == '\0')) dieu(csound, Str("no midifile name"));
      O->FMidiname = s;                 /* Midifile name */
      if (!strcmp(O->FMidiname, "stdin")) {
#if defined(WIN32)
        csoundDie(csound, Str("-F: stdin not supported on this platform"));
#else
        set_stdin_assign(csound, STDINASSIGN_MIDIFILE, 1);
#endif
      }
      else
        set_stdin_assign(csound, STDINASSIGN_MIDIFILE, 0);
      O->FMidiin = 1;                   /***************/
      return 1;
    }
    else if (!(strncmp (s, "midioutfile=", 12))) {
      s += 12;
      if (*s==3) s++;           /* skip ETX */
      if (UNLIKELY(*s == '\0')) dieu(csound, Str("no midi output file name"));
      O->FMidioutname = s;
      return 1;
    }
    /* -g */
    else if (!(strcmp (s, "asciidisplay"))) {
      O->graphsoff = 1;                 /* don't use graphics but ASCII */
      return 1;
    }
    /* -G */
    else if (!(strcmp (s, "postscriptdisplay"))) {
      O->postscript = 1;                /* don't use graphics but PostScript */
      return 1;
    }
    /* -h */
    else if (!(strcmp (s, "noheader"))) {
      O->filetyp = TYP_RAW;             /* RAW output request */
      return 1;
    }
    else if (!(strncmp (s, "heartbeat=", 10))) {
      s += 10;
      if (*s == '\0') O->heartbeat = 1;
      else O->heartbeat = atoi(s);
      return 1;
    }
#ifdef EMBEDDED_PYTHON
    else if (strncmp(s, "pyvar=", 6) == 0) {
      s += 6;
      if (*s==3) s++;           /* skip ETX */
      if (UNLIKELY(python_add_cmdline_definition(s)))
        dieu(csound, Str("invalid python variable definition syntax"));
      return 1;
    }
#endif
    else if (!(strncmp (s, "input=", 6))) {
      s += 6;
      if (*s==3) s++;           /* skip ETX */
      if (UNLIKELY(*s == '\0')) dieu(csound, Str("no infilename"));
      O->infilename = s;                /* soundin name */
      if (UNLIKELY(strcmp(O->infilename, "stdout") == 0))
        csoundDie(csound, Str("input cannot be stdout"));
      if (strcmp(O->infilename, "stdin") == 0) {
        set_stdin_assign(csound, STDINASSIGN_SNDFILE, 1);
#if defined(WIN32)
        csoundDie(csound, Str("stdin audio not supported"));
#endif
      }
      else
        set_stdin_assign(csound, STDINASSIGN_SNDFILE, 0);
      O->sfread = 1;
      return 1;
    }
    /*
      -I I-time only orch run
     */
    else if (!(strcmp (s, "i-only"))) {
      csound->initonly = 1;
      O->syntaxCheckOnly = 0;           /* overrides --syntax-check-only */
      O->sfwrite = 0;                   /* and implies nosound */
      return 1;
    }
    else if (!(strcmp (s, "ircam"))) {
      O->filetyp = TYP_IRCAM;           /* IRCAM output request */
      return 1;
    }
    else if (!(strcmp (s, "ogg"))) {
      O->filetyp = TYP_OGG;             /* OGG output request   */
      O->outformat = AE_VORBIS;         /* Xiph Vorbis encoding */
      return 1;
    }
    /*
      -k N orchestra krate override
     */
    else if (!(strncmp(s, "control-rate=", 13))) {
      s += 13;
      if (UNLIKELY(*s=='\0')) dieu(csound, Str("no control rate"));
      O->kr_override = (float)atof(s);
      return 1;
    }
    else if (!(strncmp(s, "ksmps=", 6))) {
      s += 6;
      if (UNLIKELY(*s=='\0')) dieu(csound, Str("no ksmps"));
      O->ksmps_override = atoi(s);
      return 1;
    }
    /* -K */
    else if (!(strcmp (s, "nopeaks"))) {
      csound->peakchunks = 0;           /* Do not write peak information */
      return 1;
    }
    /*
      -L dnam read Line-oriented realtime score events from device 'dnam'
     */
    else if (!(strncmp (s, "score-in=", 9))) {
      s += 9;
      if (*s==3) s++;           /* skip ETX */
      if (UNLIKELY(*s=='\0')) dieu(csound, Str("no Linein score device_name"));
      O->Linename = s;
      if (!strcmp(O->Linename, "stdin")) {
        set_stdin_assign(csound, STDINASSIGN_LINEIN, 1);
      }
      else
        set_stdin_assign(csound, STDINASSIGN_LINEIN, 0);
      O->Linein = 1;
      return 1;
    }
    /*
      -m N tty message level.
      Sum of: 1=note amps, 2=out-of-range msg, 4=warnings
     */
    else if (!(strncmp (s, "messagelevel=", 13))) {
      s += 13;
      if (UNLIKELY(*s=='\0')) dieu(csound, Str("no message level"));
      O->msglevel = atoi(s);
      return 1;
    }
    else if (!(strncmp (s, "messageolevel=", 14))) {
      s += 14;
      if (UNLIKELY(*s=='\0')) dieu(csound, Str("no message level"));
      sscanf(s, "%o", &(O->msglevel));
      return 1;
    }
    else if (!(strncmp (s, "m-amps=", 7))) {
      int n;
      s += 7;
      if (UNLIKELY(*s=='\0')) dieu(csound, Str("no message amps"));
      sscanf(s, "%d", &n);
      if (n) O->msglevel |= AMPLMSG;
      else O->msglevel &= ~AMPLMSG;
      return 1;
    }
    else if (!(strncmp (s, "m-range=",8))) {
      int n;
      s += 8;
      if (UNLIKELY(*s=='\0')) dieu(csound, Str("no message range"));
      sscanf(s, "%d", &n);
      if (n) O->msglevel |= RNGEMSG;
      else O->msglevel &= ~RNGEMSG;
      return 1;
     }
    else if (!(strncmp (s, "m-warnings=",11))) {
      int n;
      s += 11;
      if (UNLIKELY(*s=='\0')) dieu(csound, Str("no message warnings"));
      sscanf(s, "%d", &n);
      if (n) O->msglevel |= WARNMSG;
      else O->msglevel &= ~WARNMSG;
      return 1;
    }
    else if (!(strncmp (s, "m-raw=",6))) {
      int n;
      s += 6;
      if (UNLIKELY(*s=='\0')) dieu(csound, Str("no message raw"));
      sscanf(s, "%d", &n);
      if (n) O->msglevel |= 32;
      else O->msglevel &= ~32;
      return 1;
    }
    else if (!(strncmp (s, "m-dB=",5))) {
      int n;
      s += 5;
      if (UNLIKELY(*s=='\0')) dieu(csound, Str("no message dB"));
      sscanf(s, "%d", &n);
      if (n) O->msglevel |= RAWMSG;
      else O->msglevel &= ~RAWMSG;
      return 1;
    }
    else if (!(strncmp (s, "m-colours=",10)) || !(strncmp (s, "m-colors=",9))) {
      int n;
      s += 10;
      if (*s=='\0') dieu(csound, Str("no message colours"));
      sscanf(s, "%d", &n);
      if (n) O->msglevel |= 96;
      else O->msglevel &= ~96;
      return 1;
    }
    else if (!(strncmp (s, "m-benchmarks=",13))) {
      int n;
      s += 13;
      if (UNLIKELY(*s=='\0')) dieu(csound, Str("no benchmark level"));
      sscanf(s, "%d", &n);
      if (n) O->msglevel |= TIMEMSG;
      else O->msglevel &= ~TIMEMSG;
      return 1;
    }
    else if (!(strncmp (s, "csd-line-nums=",14))) {
      s += 14;
      if (UNLIKELY(*s=='\0')) dieu(csound, Str("no value for --csd-line-nums"));
      O->useCsdLineCounts = (atoi(s) != 0);
      return 1;
    }
    /*
      -M dnam read MIDI realtime events from device 'dnam'
     */
    else if (!(strncmp (s, "midi-device=", 12))) {
      s += 12;
      if (*s==3) s++;           /* skip ETX */
      if (UNLIKELY(*s=='\0')) dieu(csound, Str("no midi device_name"));
      O->Midiname = s;
      if (!strcmp(O->Midiname, "stdin")) {
        set_stdin_assign(csound, STDINASSIGN_MIDIDEV, 1);
#if defined(WIN32)
        csoundDie(csound, Str("-M: stdin not supported on this platform"));
#endif
      }
      else
        set_stdin_assign(csound, STDINASSIGN_MIDIDEV, 0);
      O->Midiin = 1;
      return 1;
    }
    /* -n no sound */
    else if (!(strcmp (s, "nosound"))) {
      O->sfwrite = 0;                   /* nosound        */
      return 1;
    }
    /* -N */
    else if (!(strcmp (s, "notify"))) {
      O->ringbell = 1;                  /* notify on completion */
      return 1;
    }
    else if (!(strncmp (s, "output=", 7))) {
      s += 7;
      if (*s==3) s++;           /* skip ETX */
      if (UNLIKELY(*s == '\0')) dieu(csound, Str("no outfilename"));
      O->outfilename = s;               /* soundout name */
      if (UNLIKELY(strcmp(O->outfilename, "stdin")) == 0)
        dieu(csound, Str("-o cannot be stdin"));
      if (strcmp(O->outfilename, "stdout") == 0) {
        set_stdout_assign(csound, STDOUTASSIGN_SNDFILE, 1);
#if defined(WIN32)
        csoundDie(csound, Str("stdout audio not supported"));
#endif
      }
      else
        set_stdout_assign(csound, STDOUTASSIGN_SNDFILE, 0);
      O->sfwrite = 1;
      return 1;
    }
    else if (!(strncmp (s, "logfile=", 8))) {
      s += 8;
      if (UNLIKELY(*s=='\0')) dieu(csound, Str("no log file"));
      do_logging(s);
      return 1;
    }
    /* -r N */
    else if (!(strncmp (s, "sample-rate=", 12))) {
      s += 12;
      if (*s==3) s++;           /* skip ETX */
      O->sr_override = (float)atof(s);
      return 1;
    }
    /* R */
    else if (!(strcmp (s, "rewrite"))) {
      O->rewrt_hdr = 1;
      return 1;
    }
    /* -S  */
    /* tempo=N use uninterpreted beats of the score, initially at tempo N
     */
    else if (UNLIKELY(!(strncmp (s, "tempo=", 6)))) {
      s += 6;
      O->cmdTempo = atof(s);
      O->Beatmode = 1;                  /* on uninterpreted Beats */
      return 1;
    }
    /* -t0 */
    else if (!(strcmp (s, "keep-sorted-score"))) {
      csound->keep_tmp = 1;
      return 1;
    }
    else if (!(strcmp (s, "simple-sorted-score"))) {
      csound->keep_tmp = 2;
      return 1;
    }
    /* IV - Jan 27 2005: --expression-opt */
    /* NOTE these do nothing */
    else if (!(strcmp (s, "expression-opt"))) {
      //O->expr_opt = 1;
      csound->Warning(csound, Str("option expresson-opt has no affect\n"));
      return 1;
    }
    else if (!(strcmp (s, "no-expression-opt"))) {
      //O->expr_opt = 0;
      csound->Warning(csound, Str("option no-expresson-opt has no affect\n"));
      return 1;
    }
    else if (!(strncmp (s, "env:", 4))) {
      if (csoundParseEnv(csound, s + 4) == CSOUND_SUCCESS)
        return 1;
      else
        return 0;
    }
    else if (!(strncmp (s, "strset", 6))) {
      strset_option(csound, s + 6);
      return 1;
    }
    /* -T terminate the performance when miditrack is done */
    else if (!(strcmp (s, "terminate-on-midi"))) {
      O->termifend = 1;                 /* terminate on midifile end */
      return 1;
    }
    else if (!(strncmp (s, "utility=", 8))) {
      int retval;
      s += 8;
      if (*s==3) s++;           /* skip ETX */
      if (*s=='\0') dieu(csound, Str("no utility name"));

      retval = csoundRunUtility(csound, s, argc, argv);
      if (retval) {
        csound->info_message_request = 1;
        csound->orchname = NULL;
        return 0;
      }
      else csound->LongJmp(csound, retval);
     return 1;
    }
    /* -v */
    else if (!(strcmp (s, "verbose"))) {
      O->odebug = 1;                    /* verbose otran  */
      return 1;
    }
    /* -x fnam extract from score.srt using extract file 'fnam' */
    else if (!(strncmp(s, "extract-score=", 14))) {
      s += 14;
      if (UNLIKELY(*s=='\0')) dieu(csound, Str("no xfilename"));
      csound->xfilename = s;
      return 1;
    }
    else if (!(strcmp(s, "wave"))) {
      O->filetyp = TYP_WAV;             /* WAV output request */
      return 1;
    }
    else if (!(strncmp (s, "list-opcodes", 12))) {
      int full = 0;
      s += 12;

      if (*s != '\0') {
        if (isdigit(*s)) full = *s++ - '0';
      }
      list_opcodes(csound, full);
      return 1;
      //csound->LongJmp(csound, 0);
    }
    /* -Z */
    else if (!(strcmp (s, "dither"))) {
      csound->dither_output = 1;
      return 1;
    }
    else if (!(strcmp (s, "dither-uniform"))) {
      csound->dither_output = 2;
      return 1;
    }
    else if (!(strcmp (s, "dither-triangular"))) {
      csound->dither_output = 1;
      return 1;
    }
    else if (!(strncmp (s, "midi-key=", 9))) {
      s += 9;
      O->midiKey = atoi(s);
      return 1;
    }
    else if (!(strncmp (s, "midi-key-cps=", 13))) {
      s += 13 ;
      O->midiKeyCps = atoi(s);
      return 1;
    }
    else if (!(strncmp (s, "midi-key-oct=", 13))) {
      s += 13 ;
      O->midiKeyOct = atoi(s);
      return 1;
    }
    else if (!(strncmp (s, "midi-key-pch=", 13))) {
      s += 13 ;
      O->midiKeyPch = atoi(s);
      return 1;
    }
    else if (!(strncmp (s, "midi-velocity=", 14))) {
      s += 14;
      O->midiVelocity = atoi(s);
      return 1;
    }
    else if (!(strncmp (s, "midi-velocity-amp=", 18))) {
      s += 18;
      O->midiVelocityAmp = atoi(s);
      return 1;
    }
    else if (!(strncmp (s, "opcode-lib=", 11))) {
      int   nbytes;
      s += 11;
      if (*s==3) s++;           /* skip ETX */
      nbytes = (int) strlen(s) + 1;
      if (csound->dl_opcodes_oplibs == NULL) {
        /* start new library list */
        csound->dl_opcodes_oplibs = (char*) csound->Malloc(csound, (size_t) nbytes);
        strcpy(csound->dl_opcodes_oplibs, s);
      }
      else {
        /* append to existing list */
        nbytes += ((int) strlen(csound->dl_opcodes_oplibs) + 1);
        csound->dl_opcodes_oplibs = (char*) csound->ReAlloc(csound,
                                                     csound->dl_opcodes_oplibs,
                                                     (size_t) nbytes);
        strcat(csound->dl_opcodes_oplibs, ",");
        strcat(csound->dl_opcodes_oplibs, s);
      }
      return 1;
    }
    else if (!(strcmp(s, "default-paths"))) {
      O->noDefaultPaths = 0;
      return 1;
    }
    else if (!(strcmp(s, "no-default-paths"))) {
      O->noDefaultPaths = 1;
      return 1;
    }
    else if (!(strncmp (s, "num-threads=", 12))) {
      s += 12 ;
      O->numThreads = atoi(s);
      return 1;
    }
    else if (!(strcmp (s, "syntax-check-only"))) {
      O->syntaxCheckOnly = 1;
      return 1;
    }
    else if (!(strcmp(s, "version"))) {
      //print_csound_version(csound); // as already printed!
      csound->LongJmp(csound, 0);
    }
    else if (!(strcmp(s, "help"))) {
      longusage(csound);
      csound->info_message_request = 1;
      return 1;
      //csound->LongJmp(csound, 0);
    }
    else if (!(strcmp(s, "sample-accurate"))) {
      O->sampleAccurate = 1;
      return 1;
    }
    else if (!(strcmp(s, "realtime"))) {
      csound->Message(csound, Str("realtime mode enabled\n"));
      O->realtime = 1;
      return 1;
    }
    else if (!(strncmp(s, "nchnls=", 7))) {
      s += 7;
      O->nchnls_override = atoi(s);
      return 1;
    }
    else if (!(strncmp(s, "0dbfs=", 6))) {
      s += 6;
      O->e0dbfs_override = atoi(s);
      return 1;
    }
    else if (!(strncmp(s, "nchnls_i=", 9))) {
      s += 9;
      O->nchnls_i_override = atoi(s);
      return 1;
    }
    else if (!(strncmp(s, "sinesize=", 9))) {
      {
        int i = 1, n;
        s += 9;
        n = atoi(s);
        while (i<=n && i< MAXLEN) i <<= 1;
        csound->sinelength = i;
        return 1;
      }
    }
    else if (!(strcmp(s, "new-parser")) ||
             !(strcmp(s, "old-parser"))) {
      return 1;  /* ignore flag, this is here for backwards compatibility */
    }
    else if (!(strcmp(s, "sco-parser"))) {
      csound->score_parser = 1;
      return 1;  /* Try new parser */
    }
    else if (!(strcmp(s, "daemon"))) {
      if(O->daemon == 0) O->daemon = 1;
      return 1;
    }
    else if (!(strncmp(s, "port=",5))) {
      s += 5;
      O->daemon = atoi(s);
      return 1;
    }
    else if (!(strncmp(s, "udp-echo",8))) {
      s += 8;
      O->echo = 1;
      return 1;
    }
    else if (!(strncmp(s, "udp-console=",12))) {
      char *ports;
      s += 12;
      ports = strchr(s, ':');
      if(*s != '\0' && ports != NULL) {
        *ports = '\0';
        csoundUDPConsole(csound, s, atoi(ports+1),0);
      } else
        csound->Warning(csound, "UDP console: needs address and port\n");
      return 1;
    }
    else if (!(strncmp(s, "udp-mirror-console=",19))) {
      char *ports;
      s += 19;
      ports = strchr(s, ':');
      if(*s != '\0' && ports != NULL) {
        *ports = '\0';
        csoundUDPConsole(csound, s, atoi(ports+1),1);
      } else
        csound->Warning(csound, "UDP console: needs address and port\n");
      return 1;
    }
    else if (!(strncmp(s, "fftlib=",7))) {
      s += 7;
      O->fft_lib = atoi(s);
      return 1;
    }
    else if (!(strncmp(s, "vbr-quality=",12))) {
      s += 12;
      O->quality = atof(s);
      return 1;
      }
    else if (!(strncmp(s, "devices",7))) {
      csoundLoadExternals(csound);
      if (csoundInitModules(csound) != 0)
        csound->LongJmp(csound, 1);
      if (*(s+7) == '='){
        if (!strncmp(s+8,"in", 2)) {
          list_audio_devices(csound, 0);
        }
        else if (!strncmp(s+8,"out", 2))
          list_audio_devices(csound,1);
      }
      else {
        list_audio_devices(csound,0);
        list_audio_devices(csound,1);
      }
      csound->info_message_request = 1;
      return 1;
      }
     else if (!(strncmp(s, "midi-devices",12))) {
      csoundLoadExternals(csound);
      if (csoundInitModules(csound) != 0)
        csound->LongJmp(csound, 1);
      if (*(s+12) == '='){
        if (!strncmp(s+13,"in", 2)) {
          list_midi_devices(csound, 0);
        }
        else if (!strncmp(s+13,"out", 2))
          list_midi_devices(csound,1);
      }
      else {
        list_midi_devices(csound,0);
        list_midi_devices(csound,1);
      }
      csound->info_message_request = 1;
      return 1;
      }
    else if (!(strncmp(s, "get-system-sr",13)) ){
      if (O->outfilename &&
          !(strncmp(O->outfilename, "dac",3))) {
        /* these are default values to get the
           backend to open successfully */
        set_output_format(O, 'f');
        O->inbufsamps = O->outbufsamps = 256;
        O->oMaxLag = 1024;
        csoundLoadExternals(csound);
        if (csoundInitModules(csound) != 0)
          csound->LongJmp(csound, 1);
        sfopenout(csound);
        csound->MessageS(csound,CSOUNDMSG_STDOUT,
                         "system sr: %f\n", csound->system_sr(csound,0));
        sfcloseout(csound);
      }
      csound->info_message_request = 1;
      return 1;
    }
    else if(!strncmp(s, "use-system-sr",13)){
      if (O->sr_override == FL(0.0))
          O->sr_override = FL(-1.0);
      return 1;
    }
    else if (!(strcmp(s, "aft-zero"))){
      csound->aftouch = 0;
      return 1;
    }

    csoundErrorMsg(csound, Str("unknown long option: '--%s'"), s);
    return 0;
}

PUBLIC int argdecode(CSOUND *csound, int argc, const char **argv_)
{
    OPARMS  *O = csound->oparms;
    char    *s, **argv;
    int     n;
    char    c;

    /* make a copy of the option list */
    char  *p1, *p2;
    int   nbytes, i;
    /* calculate the number of bytes to allocate */
    /* N.B. the argc value passed to argdecode is decremented by one */
    nbytes = (argc + 1) * (int) sizeof(char*);
    for (i = 0; i <= argc; i++)
      nbytes += ((int) strlen(argv_[i]) + 1);
    p1 = (char*) csound->Malloc(csound, nbytes); /* will be freed by memRESET() */
    p2 = (char*) p1 + ((int) sizeof(char*) * (argc + 1));
    argv = (char**) p1;
    for (i = 0; i <= argc; i++) {
      argv[i] = p2;
      strcpy(p2, argv_[i]);
      p2 = (char*) p2 + ((int) strlen(argv_[i]) + 1);
    }
    csound->keep_tmp = 0;

    do {
      s = *++argv;
      if (*s++ == '-') {                  /* read all flags:  */
        while ((c = *s++) != '\0') {
          switch (c) {
          case 'U':
            FIND(Str("no utility name"));
            {
              int retval = csoundRunUtility(csound, s, argc, argv);
              if (retval) {
                  csound->info_message_request = 1;
                  csound->orchname = NULL;
                  goto end;
              }
              else csound->LongJmp(csound, retval);
            }
            break;
          case 'C':
            O->usingcscore = 1;           /* use cscore processing  */
            break;
          case 'I':
            csound->initonly = 1;         /* I-only overrides */
            O->syntaxCheckOnly = 0;       /* --syntax-check-only and implies */
            /* FALLTHRU */
          case 'n':
            O->sfwrite = 0;               /* nosound        */
            break;
          case 'i':
            FIND(Str("no infilename"));
            O->infilename = s;            /* soundin name */
            s += (int) strlen(s);
            if (UNLIKELY(strcmp(O->infilename, "stdout")) == 0)
              csoundDie(csound, Str("input cannot be stdout"));
            if (strcmp(O->infilename, "stdin") == 0) {
              set_stdin_assign(csound, STDINASSIGN_SNDFILE, 1);
#if defined(WIN32)
              csoundDie(csound, Str("stdin audio not supported"));
#endif
            }
            else
              set_stdin_assign(csound, STDINASSIGN_SNDFILE, 0);
            O->sfread = 1;
            break;
          case 'o':
            FIND(Str("no outfilename"));
            O->outfilename = s;           /* soundout name */
            s += (int) strlen(s);
            if (UNLIKELY(strcmp(O->outfilename, "stdin") == 0))
              dieu(csound, Str("-o cannot be stdin"));
            if (strcmp(O->outfilename, "stdout") == 0) {
              set_stdout_assign(csound, STDOUTASSIGN_SNDFILE, 1);
#if defined(WIN32)
              csoundDie(csound, Str("stdout audio not supported"));
#endif
            }
            else
              set_stdout_assign(csound, STDOUTASSIGN_SNDFILE, 0);
            O->sfwrite = 1;
            break;
          case 'b':
            FIND(Str("no iobufsamps"));
            sscanf(s, "%d%n", &(O->outbufsamps), &n);
            /* defaults in musmon.c */
            O->inbufsamps = O->outbufsamps;
            s += n;
            break;
          case 'B':
            FIND(Str("no hardware bufsamps"));
            sscanf(s, "%d%n", &(O->oMaxLag), &n);
            /* defaults in rtaudio.c */
            s += n;
            break;
          case 'A':
            O->filetyp = TYP_AIFF;        /* AIFF output request*/
            break;
          case 'J':
            O->filetyp = TYP_IRCAM;       /* IRCAM output request */
            break;
          case 'W':
            O->filetyp = TYP_WAV;         /* WAV output request */
            break;
          case 'h':
            O->filetyp = TYP_RAW;         /* RAW output request */
            break;
          case 'c':
          case 'a':
          case 'u':
          case '8':
          case 's':
          case '3':
          case 'l':
          case 'f':
            set_output_format(O, c);
            break;
          case 'r':
            FIND(Str("no sample rate"));
            O->sr_override = (float)atof(s);
            while (*++s);
            break;
          case 'k':
            FIND(Str("no control rate"));
            O->kr_override = (float)atof(s);
            while (*++s);
            break;
          case 'v':
            O->odebug = 1;                /* verbose otran  */
            break;
          case 'm':
            FIND(Str("no message level"));
            sscanf(s, "%d%n", &(O->msglevel), &n);
            s += n;
            break;
          case 'd':
            O->displays = 0;              /* no func displays */
            break;
          case 'g':
            O->graphsoff = 1;             /* don't use graphics */
            break;
          case 'G':
            O->postscript = 1;            /* Postscript graphics*/
            break;
          case 'x':
            FIND(Str("no xfilename"));
            csound->xfilename = s;        /* extractfile name */
            while (*++s);
            break;
          case 't':
            FIND(Str("no tempo value"));
            {
              double val;
              sscanf(s, "%lg%n", &val, &n); /* use this tempo .. */
              s += n;
              if (UNLIKELY(val < 0.0)) dieu(csound, Str("illegal tempo"));
              else if (val == 0.0) {
                csound->keep_tmp = 1;
                break;
              }
              O->cmdTempo = val;
              O->Beatmode = 1;            /* on uninterpreted Beats */
            }
            break;
          case 'L':
            FIND(Str("no Linein score device_name"));
            O->Linename = s;              /* Linein device name */
            s += (int) strlen(s);
            if (!strcmp(O->Linename, "stdin")) {
              set_stdin_assign(csound, STDINASSIGN_LINEIN, 1);
            }
            else
              set_stdin_assign(csound, STDINASSIGN_LINEIN, 0);
            O->Linein = 1;
            break;
          case 'M':
            FIND(Str("no midi device_name"));
            O->Midiname = s;              /* Midi device name */
            s += (int) strlen(s);
            if (strcmp(O->Midiname, "stdin")==0) {
#if defined(WIN32)
              csoundDie(csound, Str("-M: stdin not supported on this platform"));
#else
              set_stdin_assign(csound, STDINASSIGN_MIDIDEV, 1);
#endif
            }
            else
              set_stdin_assign(csound, STDINASSIGN_MIDIDEV, 0);
            O->Midiin = 1;
            break;
          case 'F':
            FIND(Str("no midifile name"));
            O->FMidiname = s;             /* Midifile name */
            s += (int) strlen(s);
            if (strcmp(O->FMidiname, "stdin")==0) {
#if defined(WIN32)
              csoundDie(csound, Str("-F: stdin not supported on this platform"));
#else
              set_stdin_assign(csound, STDINASSIGN_MIDIFILE, 1);
#endif
            }
            else
              set_stdin_assign(csound, STDINASSIGN_MIDIFILE, 0);
            O->FMidiin = 1;               /*****************/
            break;
          case 'Q':
            FIND(Str("no MIDI output device"));
            O->Midioutname = s;
            s += (int) strlen(s);
            break;
          case 'R':
            O->rewrt_hdr = 1;
            break;
          case 'H':
            if (isdigit(*s)) {
              sscanf(s, "%d%n", &(O->heartbeat), &n);
              s += n;
            }
            else O->heartbeat = 1;
            break;
          case 'N':
            O->ringbell = 1;              /* notify on completion */
            break;
          case 'T':
            O->termifend = 1;             /* terminate on midifile end */
            break;
          case 'D':
            O->gen01defer = 1;            /* defer GEN01 sample loads
                                             until performance time */
            break;
          case 'K':
            csound->peakchunks = 0;       /* Do not write peak information */
            break;
          case 'z':
            {
              int full = 0;
              if (*s != '\0') {
                if (isdigit(*s)) full = *s++ - '0';
              }
              list_opcodes(csound, full);
            }
            csound->info_message_request = 1;
            // csound->LongJmp(csound, 0);
            break;
          case 'Z':
            {
              int full = 1;
              if (*s != '\0') {
                if (isdigit(*s)) full = *s++ - '0';
              }
              csound->dither_output = full;
            }
            break;
          case '@':
            FIND(Str("No indirection file"));
            {
              FILE *ind;
              void *fd;
              fd = csound->FileOpen2(csound, &ind, CSFILE_STD,
                                     s, "r", NULL, CSFTYPE_OPTIONS, 0);
              if (UNLIKELY(fd == NULL)) {
                dieu(csound, Str("Cannot open indirection file %s\n"), s);
              }
              else {
                CORFIL *cf = copy_to_corefile(csound, s, NULL, 0);
                readOptions(csound, cf, 0);
                corfile_rm(csound, &cf);
                csound->FileClose(csound, fd);
              }
              while (*s++) {};
              s--; /* semicolon on separate line to silence warning */
            }
            break;
          case 'O':
            FIND(Str("no log file"));
            do_logging(s);
            while (*s++) {};
            s--; /* semicolon on separate line to silence warning */
            break;
          case '-':
#if defined(LINUX)
            if (!(strcmp (s, "sched"))) {             /* ignore --sched */
              while (*(++s));
              break;
            }
            if (!(strncmp(s, "sched=", 6))) {
              while (*(++s));
              break;
            }
#endif
            if (!decode_long(csound, s, argc, argv))
              csound->LongJmp(csound, 1);
            while (*(++s));
            break;
          case 'j':
            FIND(Str("no number of threads"));
            sscanf(s, "%d%n", &(O->numThreads), &n);
            s += n;
            break;
          case '+':                                   /* IV - Feb 01 2005 */
            if (parse_option_as_cfgvar(csound, (char*) s - 2) != 0)
              csound->LongJmp(csound, 1);
            while (*(++s));
            break;
          default:
            if (csound->info_message_request == 0)
            dieu(csound, Str("unknown flag -%c"), c);
          }
        }
      }
      else {
        /* 0: normal, 1: ignore, 2: fail */
        if (csound->orcname_mode == 2) {
          csound->Die(csound, Str("error: orchestra and score name not "
                                  "allowed in .csound6rc"));
        }
        else if (csound->orcname_mode == 0) {
          if (csound->orchname == NULL) /* VL dec 2016: better duplicate these */
            csound->orchname = cs_strdup(csound, --s);
          else if (LIKELY(csound->scorename == NULL))
            csound->scorename = cs_strdup(csound, --s);
          else {
            csound->Message(csound,"argc=%d Additional string \"%s\"\n",argc,--s);
            dieu(csound, Str("too many arguments"));
          }
        }
      }
    } while (--argc);
 end:
    return 1;
}

PUBLIC int csoundSetOption(CSOUND *csound, const char *option){
    /* if already compiled and running, return */
    if (csound->engineStatus & CS_STATE_COMP) return 1;
    else {
    const char *args[2] = {"csound", option};
    csound->info_message_request = 1;
    return (argdecode(csound, 1, args) ? 0 : 1);
    }
}

PUBLIC void csoundSetParams(CSOUND *csound, CSOUND_PARAMS *p){
    OPARMS *oparms = csound->oparms;
    /* if already compiled and running, return */
    if (csound->engineStatus & CS_STATE_COMP) return;

    /* simple ON/OFF switches */
    oparms->odebug = p->debug_mode;
    oparms->displays = p->displays;
    oparms->graphsoff = p->ascii_graphs;
    oparms->postscript = p->postscript_graphs;
    oparms->usingcscore = p->use_cscore;
    oparms->ringbell = p->ring_bell;
    oparms->gen01defer = p->defer_gen01_load;
    oparms->termifend =  p->terminate_on_midi;
    oparms->noDefaultPaths = p->no_default_paths;
    oparms->syntaxCheckOnly = p->syntax_check_only;
    oparms->sampleAccurate = p->sample_accurate;
    oparms->realtime = p->realtime_mode;
    oparms->useCsdLineCounts = p->csd_line_counts;
    oparms->heartbeat = p->heartbeat;
    oparms->ringbell = p->ring_bell;
    oparms->daemon = p->daemon;

    /* message level */
    if (p->message_level > 0)
      oparms->msglevel = p->message_level;

    /* tempo / beatmode */
    if (p->tempo > 0) {
      oparms->cmdTempo = p->tempo;
      oparms->Beatmode = 1;
    }
    /* buffer frames */
    if (p->buffer_frames > 0)
      oparms->inbufsamps = oparms->outbufsamps = p->buffer_frames;

    /* hardware buffer frames */
    if (p->hardware_buffer_frames > 0)
      oparms->oMaxLag = p->hardware_buffer_frames;

    /* multicore threads */
    if (p->number_of_threads > 1)
      oparms->numThreads = p->number_of_threads;

    /* MIDI interop */
    if (p->midi_key > 0) oparms->midiKey = p->midi_key;
    else if (p->midi_key_cps > 0) oparms->midiKeyCps = p->midi_key_cps;
    else if (p->midi_key_pch > 0) oparms->midiKeyPch = p->midi_key_pch;
    else if (p->midi_key_oct > 0) oparms->midiKeyOct = p->midi_key_oct;

    if (p->midi_velocity > 0) oparms->midiVelocity = p->midi_velocity;
    else if (p->midi_velocity_amp > 0)
      oparms->midiVelocityAmp = p->midi_velocity_amp;

    /* CSD line counts */
    if (p->csd_line_counts > 0) oparms->useCsdLineCounts = p->csd_line_counts;

    /* kr override */
    if (p->control_rate_override > 0)
      oparms->kr_override = p->control_rate_override;

    /* sr override */
    if (p->sample_rate_override > 0)
      oparms->sr_override = p->sample_rate_override;

    oparms->nchnls_override = p->nchnls_override;
    oparms->nchnls_i_override = p->nchnls_i_override;
    oparms->e0dbfs_override = p->e0dbfs_override;

    if (p->ksmps_override > 0) oparms->ksmps_override = p->ksmps_override;
}

PUBLIC void csoundGetParams(CSOUND *csound, CSOUND_PARAMS *p){

    OPARMS *oparms = csound->oparms;

    p->debug_mode = oparms->odebug;
    p->displays = oparms->displays;
    p->ascii_graphs = oparms->graphsoff;
    p->postscript_graphs = oparms->postscript;
    p->use_cscore = oparms->usingcscore;
    p->ring_bell = oparms->ringbell;
    p->defer_gen01_load = oparms->gen01defer;
    p->terminate_on_midi = oparms->termifend;
    p->no_default_paths = oparms->noDefaultPaths;
    p->syntax_check_only = oparms->syntaxCheckOnly;
    p->sample_accurate = oparms->sampleAccurate;
    p->realtime_mode = oparms->realtime;
    p->message_level = oparms->msglevel;
    p->tempo = oparms->cmdTempo;
    p->buffer_frames = oparms->outbufsamps;
    p->hardware_buffer_frames = oparms->oMaxLag;
    p->number_of_threads = oparms->numThreads;
    p->midi_key = oparms->midiKey;
    p->midi_key_cps = oparms->midiKeyCps;
    p->midi_key_pch = oparms->midiKeyPch;
    p->midi_key_oct = oparms->midiKeyOct;
    p->midi_velocity = oparms->midiVelocity;
    p->midi_velocity_amp = oparms->midiVelocityAmp;
    p->csd_line_counts = oparms->useCsdLineCounts;
    p->control_rate_override = oparms->kr_override;
    p->sample_rate_override = oparms->sr_override;
    p->nchnls_override = oparms->nchnls_override;
    p->nchnls_i_override = oparms->nchnls_i_override;
    p->e0dbfs_override = oparms->e0dbfs_override;
    p->heartbeat = oparms->heartbeat;
    p->ring_bell = oparms->ringbell;
    p->daemon = oparms->daemon;
    p->ksmps_override = oparms->ksmps_override;
    p->FFT_library = oparms->fft_lib;
}


PUBLIC void csoundSetOutput(CSOUND *csound, const char *name,
                            const char *type, const char *format)
{

    OPARMS *oparms = csound->oparms;
    char *typename;

    /* if already compiled and running, return */
    if (csound->engineStatus & CS_STATE_COMP) return;

    oparms->outfilename =
      csound->Malloc(csound, strlen(name) + 1); /* will be freed by memRESET */
    strcpy(oparms->outfilename, name); /* unsafe -- REVIEW */
    if (strcmp(oparms->outfilename, "stdout") == 0) {
      set_stdout_assign(csound, STDOUTASSIGN_SNDFILE, 1);
#if defined(WIN32)
      csound->Warning(csound, Str("stdout not supported on this platform"));
#endif
    }
    else set_stdout_assign(csound, STDOUTASSIGN_SNDFILE, 0);

    oparms->sfwrite = 1;
    if (type != NULL) {
      int i=0;
      while ((typename = file_type_map[i].format) != NULL) {
        if (!strcmp(type,typename)) break;
        i++;
      }
      if (typename != NULL) {
        oparms->filetyp = file_type_map[i].type;
      }
    }
    if (format != NULL) {
      int i=0;
      while ((typename = sample_format_map[i].longformat) != NULL) {
        if (!strcmp(format,typename)) break;
        i++;
      }
      if (format != NULL) {
        set_output_format(oparms, sample_format_map[i].shortformat);
      }
    }
}

PUBLIC void csoundGetOutputFormat(CSOUND *csound,
                                  char *type, char *format)
{

    OPARMS *oparms = csound->oparms;
    int i = 0;
    const char* fmt = get_output_format(oparms);
    while (file_type_map[i].type != oparms->filetyp  &&
           file_type_map[i].format  != NULL) i++;
    if(file_type_map[i].format != NULL)
      strcpy(type,file_type_map[i].format);
    else
      strcpy(type,"");
    if(fmt != NULL)
      strcpy(format, fmt);
    else
      strcpy(format,"");
}



PUBLIC void csoundSetInput(CSOUND *csound, const char *name) {
    OPARMS *oparms = csound->oparms;

    /* if already compiled and running, return */
    if (csound->engineStatus & CS_STATE_COMP) return;

    oparms->infilename =
      csound->Malloc(csound, strlen(name)); /* will be freed by memRESET */
    strcpy(oparms->infilename, name);
    if (strcmp(oparms->infilename, "stdin") == 0) {
      set_stdin_assign(csound, STDINASSIGN_SNDFILE, 1);
#if defined(WIN32)
      csound->Warning(csound, Str("stdin not supported on this platform"));
#endif
    }
    else
      set_stdin_assign(csound, STDINASSIGN_SNDFILE, 0);
    oparms->sfread = 1;
}

PUBLIC void csoundSetMIDIInput(CSOUND *csound, const char *name) {
    OPARMS *oparms = csound->oparms;

    /* if already compiled and running, return */
    if (csound->engineStatus & CS_STATE_COMP) return;

    oparms->Midiname =
      csound->Malloc(csound, strlen(name)); /* will be freed by memRESET */
    strcpy(oparms->Midiname, name);
    if (!strcmp(oparms->Midiname, "stdin")) {
      set_stdin_assign(csound, STDINASSIGN_MIDIDEV, 1);
#if defined(WIN32)
      csound->Warning(csound, Str("stdin not supported on this platform"));
#endif
    }
    else
      set_stdin_assign(csound, STDINASSIGN_MIDIDEV, 0);
    oparms->Midiin = 1;
}

PUBLIC void csoundSetMIDIFileInput(CSOUND *csound, const char *name) {
    OPARMS *oparms = csound->oparms;

    /* if already compiled and running, return */
    if (csound->engineStatus & CS_STATE_COMP) return;

    oparms->FMidiname =
      csound->Malloc(csound, strlen(name)); /* will be freed by memRESET */
    strcpy(oparms->FMidiname, name);
    if (!strcmp(oparms->FMidiname, "stdin")) {
      set_stdin_assign(csound, STDINASSIGN_MIDIFILE, 1);
#if defined(WIN32)
      csound->Warning(csound, Str("stdin not supported on this platform"));
#endif
    }
    else
      set_stdin_assign(csound, STDINASSIGN_MIDIFILE, 0);
    oparms->FMidiin = 1;
}

PUBLIC void csoundSetMIDIFileOutput(CSOUND *csound, const char *name) {
    OPARMS *oparms = csound->oparms;

    /* if already compiled and running, return */
    if (csound->engineStatus & CS_STATE_COMP) return;

    oparms->FMidioutname =
      csound->Malloc(csound, strlen(name)); /* will be freed by memRESET */
    strcpy(oparms->FMidioutname, name);
}

PUBLIC void csoundSetMIDIOutput(CSOUND *csound, const char *name) {
    OPARMS *oparms = csound->oparms;

    /* if already compiled and running, return */
    if (csound->engineStatus & CS_STATE_COMP) return;

    oparms->Midioutname =
      csound->Malloc(csound, strlen(name)); /* will be freed by memRESET */
    strcpy(oparms->Midioutname, name);
}

static void list_audio_devices(CSOUND *csound, int output){

    int i,n = csoundGetAudioDevList(csound,NULL, output);
    CS_AUDIODEVICE *devs = (CS_AUDIODEVICE *)
      csound->Malloc(csound, n*sizeof(CS_AUDIODEVICE));
    if (output)
      csound->MessageS(csound,CSOUNDMSG_STDOUT,
                       Str("%d audio output devices\n"), n);
    else
      csound->MessageS(csound, CSOUNDMSG_STDOUT,
                       Str("%d audio input devices\n"), n);
    csoundGetAudioDevList(csound,devs,output);
    for (i=0; i < n; i++)
      csound->Message(csound, " %d: %s (%s)\n",
                      i, devs[i].device_id, devs[i].device_name);
    csound->Free(csound, devs);
}

static void list_midi_devices(CSOUND *csound, int output){

    int i,n = csoundGetMIDIDevList(csound,NULL, output);
    CS_MIDIDEVICE *devs =
      (CS_MIDIDEVICE *) csound->Malloc(csound, n*sizeof(CS_MIDIDEVICE));
    if (output)
      csound->MessageS(csound, CSOUNDMSG_STDOUT,
                       Str("%d MIDI output devices\n"), n);
    else
      csound->MessageS(csound, CSOUNDMSG_STDOUT,
                       Str("%d MIDI input devices\n"), n);
    csoundGetMIDIDevList(csound,devs,output);
    for (i=0; i < n; i++)
      csound->Message(csound, " %d: %s (%s)\n",
                      i, devs[i].device_id, devs[i].device_name);
    csound->Free(csound, devs);
}<|MERGE_RESOLUTION|>--- conflicted
+++ resolved
@@ -255,18 +255,14 @@
                                    "ORC/SCO-relative line #s"),
   Str_noop("--extract-score=FNAME   extract from score.srt using extract file"),
   Str_noop("--keep-sorted-score"),
-<<<<<<< HEAD
-  Str_noop("--simple_sorted_score"),
-=======
   Str_noop("--simple-sorted-score"),
->>>>>>> ba945e23
   Str_noop("--env:NAME=VALUE        set environment variable NAME to VALUE"),
   Str_noop("--env:NAME+=VALUE       append VALUE to environment variable NAME"),
   Str_noop("--strsetN=VALUE         set strset table at index N to VALUE"),
   Str_noop("--utility=NAME          run utility program"),
   Str_noop("--verbose               verbose orch translation"),
   Str_noop("--list-opcodes          list opcodes in this version"),
-   Str_noop("--list-opcodesN         list opcodes in style N in this version"),
+  Str_noop("--list-opcodesN         list opcodes in style N in this version"),
   Str_noop("--dither                dither output"),
   Str_noop("--dither-triangular     dither output with triangular distribution"),
   Str_noop("--dither-uniform        dither output with rectanular distribution"),
