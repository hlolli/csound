--- conflicted
+++ resolved
@@ -622,26 +622,16 @@
     NULL, NULL, NULL, /* tseg, tpsave, tplim */
     0, 0, 0, 0, 0, 0, /*  acount, kcount, icount, Bcount, bcount, tcount */
     (MYFLT*) NULL,  /*  gbloffbas           */
-<<<<<<< HEAD
-#if defined(WIN32) && (__GNUC_VERSION__ < 40800)
+#if defined(WIN32) //&& (__GNUC_VERSION__ < 40800)
     {0, 0},   /* file_io_thread    */
-=======
-#if defined(WIN32) //&& (__GNUC_VERSION__ < 40800)
-    (pthread_t){0, 0},   /* file_io_thread    */
->>>>>>> 66ae4c17
 #else
     (pthread_t)0,   /* file_io_thread    */
 #endif
     0,              /* file_io_start   */
     NULL,           /* file_io_threadlock */
     0,              /* realtime_audio_flag */
-<<<<<<< HEAD
-#if defined(WIN32) && (__GNUC_VERSION__ < 40800)
+#if defined(WIN32) //&& (__GNUC_VERSION__ < 40800)
     {0, 0},   /* init pass thread    */
-=======
-#if defined(WIN32) //&& (__GNUC_VERSION__ < 40800)
-    (pthread_t){0, 0},   /* init pass thread    */
->>>>>>> 66ae4c17
 #else
     (pthread_t)0,   /* init pass thread */
 #endif
