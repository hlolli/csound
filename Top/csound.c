--- conflicted
+++ resolved
@@ -2166,15 +2166,9 @@
     }
     csound->sampsNeeded += csound->oparms_.outbufsamps;
     while (csound->sampsNeeded > 0) {
-<<<<<<< HEAD
      if(!csound->oparms->realtime) {// no API lock in realtime mode
       csoundLockMutex(csound->API_lock);
      }
-=======
-      if(!csound->oparms->realtime){ // no API lock in realtime mode
-      csoundLockMutex(csound->API_lock);
-      }
->>>>>>> 2a52bbad
       do {
         if (UNLIKELY((done = sensevents(csound)))){
           if(!csound->oparms->realtime) // no API lock in realtime mode
@@ -2182,11 +2176,7 @@
           return done;
         }
       } while (csound->kperf(csound));
-<<<<<<< HEAD
-      if(!csound->oparms->realtime) {// no API lock in realtime mode
-=======
       if(!csound->oparms->realtime) { // no API lock in realtime mode
->>>>>>> 2a52bbad
        csoundUnlockMutex(csound->API_lock);
       }
       csound->sampsNeeded -= csound->nspout;
