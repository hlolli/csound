--- conflicted
+++ resolved
@@ -427,13 +427,7 @@
     csoundCloseLibrary,
     csoundGetLibrarySymbol,
     csoundLocalizeString,
-<<<<<<< HEAD
-#ifndef WIN32
-    {NULL},         /* c_locale */
-#endif
-=======
     get_c_locale,
->>>>>>> 63e1a4ec
     {
       NULL, NULL, NULL, NULL, NULL, NULL, NULL, NULL, NULL, NULL,
       NULL, NULL, NULL, NULL, NULL, NULL, NULL, NULL, NULL, NULL,
