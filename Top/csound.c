/*
 * C S O U N D
 *
 * An auto-extensible system for making music on computers
 * by means of software alone.
 *
 * Copyright (C) 2001-2006 Michael Gogins, Matt Ingalls, John D. Ramsdell,
 *                         John P. ffitch, Istvan Varga, Victor Lazzarini, Steven Yi
 *
 * L I C E N S E
 *
 * This software is free software; you can redistribute it and/or
 * modify it under the terms of the GNU Lesser General Public
 * License as published by the Free Software Foundation; either
 * version 2.1 of the License, or (at your option) any later version.
 *
 * This software is distributed in the hope that it will be useful,
 * but WITHOUT ANY WARRANTY; without even the implied warranty of
 * MERCHANTABILITY or FITNESS FOR A PARTICULAR PURPOSE.  See the GNU
 * Lesser General Public License for more details.
 *
 * You should have received a copy of the GNU Lesser General Public
 * License along with this software; if not, write to the Free Software
 * Foundation, Inc., 59 Temple Place, Suite 330, Boston, MA  02111-1307  USA
 *
 */

//#ifdef __cplusplus
//extern "C" {
//#endif

#if defined(HAVE_UNISTD_H) || defined (__unix) || defined(__unix__)
#include <unistd.h>
#endif
#include "csoundCore.h"
#include "csmodule.h"
#include "corfile.h"
#include "csGblMtx.h"
#include <stdarg.h>
#include <signal.h>
#include <time.h>
#include <ctype.h>
#include <limits.h>
#ifdef HAVE_SYS_TYPES_H
# include <sys/types.h>
#endif
#ifdef WIN32
# include <windows.h>
# include <winsock2.h>
#endif
#include <math.h>
#include "oload.h"
#include "fgens.h"
#include "namedins.h"
#include "pvfileio.h"
#include "fftlib.h"
#include "cs_par_base.h"
#include "cs_par_orc_semantics.h"
#include "cs_par_dispatch.h"

#if defined(linux) || defined(__HAIKU__)
#define PTHREAD_SPINLOCK_INITIALIZER 0
#endif

#if defined(USE_OPENMP)
#include <omp.h>
#endif /* USE_OPENMP */

#include "csound_standard_types.h"

static void SetInternalYieldCallback(CSOUND *, int (*yieldCallback)(CSOUND *));
static int  playopen_dummy(CSOUND *, const csRtAudioParams *parm);
static void rtplay_dummy(CSOUND *, const MYFLT *outBuf, int nbytes);
static int  recopen_dummy(CSOUND *, const csRtAudioParams *parm);
static int  rtrecord_dummy(CSOUND *, MYFLT *inBuf, int nbytes);
static void rtclose_dummy(CSOUND *);
static int  audio_dev_list_dummy(CSOUND *, CS_AUDIODEVICE *, int);
static int  midi_dev_list_dummy(CSOUND *, CS_MIDIDEVICE *, int);
static void csoundDefaultMessageCallback(CSOUND *, int, const char *, va_list);
static int  defaultCsoundYield(CSOUND *);
static int  csoundDoCallback_(CSOUND *, void *, unsigned int);
static void reset(CSOUND *);
static int  csoundPerformKsmpsInternal(CSOUND *csound);
static void csoundTableSetInternal(CSOUND *csound, int table, int index, MYFLT value);
static INSTRTXT **csoundGetInstrumentList(CSOUND *csound);
static long csoundGetKcounter(CSOUND *csound);
static void set_util_sr(CSOUND *csound, MYFLT sr);
static void set_util_nchnls(CSOUND *csound, int nchnls);

extern void cscoreRESET(CSOUND *);
extern void memRESET(CSOUND *);
extern MYFLT csoundPow2(CSOUND *csound, MYFLT a);
extern int csoundInitStaticModules(CSOUND *);
extern void close_all_files(CSOUND *);
extern void csoundInputMessageInternal(CSOUND *csound, const char *message);

void (*msgcallback_)(CSOUND *, int, const char *, va_list) = NULL;

extern OENTRY opcodlst_1[];
static void create_opcodlst(CSOUND *csound)
{
    OENTRY  *saved_opcodlst = csound->opcodlst;
    int     old_cnt = 0, err;

    if (saved_opcodlst != NULL) {
      csound->opcodlst = NULL;
      if (csound->oplstend != NULL)
        old_cnt = (int) ((OENTRY*) csound->oplstend - (OENTRY*) saved_opcodlst);
      csound->oplstend = NULL;
      memset(csound->opcode_list, 0, sizeof(int) * 256);
    }
    /* Basic Entry1 stuff */
    err = csoundAppendOpcodes(csound, &(opcodlst_1[0]), -1);
    /* Add opcodes registered by host application */
    if (old_cnt)
      err |= csoundAppendOpcodes(csound, saved_opcodlst, old_cnt);
    if (saved_opcodlst != NULL)
      free(saved_opcodlst);
    if (err)
      csoundDie(csound, Str("Error allocating opcode list"));
}


#define MAX_MODULES 64

static void module_list_add(CSOUND *csound, char *drv, char *type){
    MODULE_INFO **modules = (MODULE_INFO **) csoundQueryGlobalVariable(csound, "_MODULES");
    if(modules != NULL){
     int i = 0;
     while(modules[i] != NULL && i < MAX_MODULES){
       if(!strcmp(modules[i]->module, drv)) return;
       i++;
     }
     modules[i] = (MODULE_INFO *) csound->Malloc(csound, sizeof(MODULE_INFO));
     strncpy(modules[i]->module, drv, 11);
     strncpy(modules[i]->type, type, 11);
    }
}

static int csoundGetRandSeed(CSOUND *csound, int which){
  if(which > 1) return csound->randSeed1;
  else return csound->randSeed2;
}

static char *csoundGetStrsets(CSOUND *csound, long p){
  if(csound->strsets == NULL) return NULL;
  else return csound->strsets[p];
}

static int csoundGetStrsmax(CSOUND *csound){
  return csound->strsmax;
}

static void csoundGetOParms(CSOUND *csound, OPARMS *p){
  memcpy(p, csound->oparms, sizeof(OPARMS));
}

static int csoundGetDitherMode(CSOUND *csound){
  return  csound->dither_output;
}

static int csoundGetZakBounds(CSOUND *csound, MYFLT **zkstart){
  *zkstart = csound->zkstart;
  return csound->zklast;
}

static int csoundGetReinitFlag(CSOUND *csound){
  return csound->reinitflag;
}

static int csoundGetTieFlag(CSOUND *csound){
  return csound->tieflag;
}

static const CSOUND cenviron_ = {
    /* attributes  */
    csoundGetSr,
    csoundGetKr,
    csoundGetKsmps,
    csoundGetNchnls,
    csoundGetNchnlsInput,
    csoundGet0dBFS,
    csoundGetKcounter,
    csoundGetCurrentTimeSamples,
    csoundGetStrVarMaxLen,
    csoundGetInputBufferSize,
    csoundGetOutputBufferSize,
    csoundGetInputBuffer,
    csoundGetOutputBuffer,
    csoundSetDebug,
    csoundGetDebug,
    csoundGetSizeOfMYFLT,
    csoundGetOParms,
    csoundGetEnv,
    /* message printout */
    csoundMessage,
    csoundMessageS,
    csoundMessageV,
    csoundGetMessageLevel,
    csoundSetMessageLevel,
    csoundSetMessageCallback,
    /* Event and MIDI functionality for opcodes */
    csoundSetReleaseLength,
    csoundSetReleaseLengthSeconds,
    csoundGetMidiChannelNumber,
    csoundGetMidiChannel,
    csoundGetMidiNoteNumber,
    csoundGetMidiVelocity,
    csoundGetReleaseFlag,
    csoundGetOffTime,
    csoundGetPFields,
    csoundGetInstrumentNumber,
    csoundGetZakBounds,
    csoundGetTieFlag,
    csoundGetReinitFlag,
    csoundGetStrsmax,
    csoundGetStrsets,
    csoundPow2,
    intpow,
    type2string,
    /* arguments to opcodes */
    csoundGetInputArgCnt,
    csoundGetInputArgAMask,
    csoundGetInputArgSMask,
    csoundGetInputArgName,
    csoundGetOutputArgCnt,
    csoundGetOutputArgAMask,
    csoundGetOutputArgSMask,
    csoundGetOutputArgName,
    get_arg_string,
    strarg2insno,
    strarg2name,
    /* memory allocation */
    csoundAuxAlloc,
    mmalloc,
    mcalloc,
    mrealloc,
    mfree,
    /* function tables */
    hfgens,
    csoundFTAlloc,
    csoundFTDelete,
    csoundFTFind,
    csoundFTFindP,
    csoundFTnp2Find,
    csoundGetTable,
    csoundTableLength,
    csoundTableGet,
    csoundTableSetInternal,
    csoundGetNamedGens,
    /* global and config variable manipulation */
    csoundCreateGlobalVariable,
    csoundQueryGlobalVariable,
    csoundQueryGlobalVariableNoCheck,
    csoundDestroyGlobalVariable,
    csoundCreateConfigurationVariable,
    csoundSetConfigurationVariable,
    csoundParseConfigurationVariable,
    csoundQueryConfigurationVariable,
    csoundListConfigurationVariables,
    csoundDeleteConfigurationVariable,
    csoundCfgErrorCodeToString,
    /* FFT support */
    csoundGetInverseComplexFFTScale,
    csoundGetInverseRealFFTScale,
    csoundComplexFFT,
    csoundInverseComplexFFT,
    csoundRealFFT,
    csoundInverseRealFFT,
    csoundRealFFTMult,
    csoundRealFFTnp2,
    csoundInverseRealFFTnp2,
    /* PVOC-EX system */
    pvoc_createfile,
    pvoc_openfile,
    pvoc_closefile,
    pvoc_putframes,
    pvoc_getframes,
    pvoc_framecount,
    pvoc_fseek,
    pvoc_errorstr,
    PVOCEX_LoadFile,
    /* error messages */
    csoundDie,
    csoundInitError,
    csoundPerfError,
    csoundWarning,
    csoundDebugMsg,
    csoundLongJmp,
    csoundErrorMsg,
    csoundErrMsgV,
    /* random numbers */
    csoundGetRandomSeedFromTime,
    csoundSeedRandMT,
    csoundRandMT,
    csoundRand31,
    csoundGetRandSeed,
    /* threads and locks */
    csoundCreateThread,
    csoundJoinThread,
    csoundCreateThreadLock,
    csoundDestroyThreadLock,
    csoundWaitThreadLock,
    csoundNotifyThreadLock,
    csoundWaitThreadLockNoTimeout,
    csoundCreateMutex,
    csoundLockMutexNoWait,
    csoundLockMutex,
    csoundUnlockMutex,
    csoundDestroyMutex,
    csoundCreateBarrier,
    csoundDestroyBarrier,
    csoundWaitBarrier,
    csoundGetCurrentThreadId,
    csoundSleep,
    csoundInitTimerStruct,
    csoundGetRealTime,
    csoundGetCPUTime,
    /* circular buffer */
    csoundCreateCircularBuffer,
    csoundReadCircularBuffer,
    csoundWriteCircularBuffer,
    csoundFlushCircularBuffer,
    csoundFreeCircularBuffer,
    /* File access */
    csoundFindInputFile,
    csoundFindOutputFile,
    SAsndgetset,
    sndgetset,
    getsndin,
    rewriteheader,
    csoundLoadSoundFile,
    fdrecord,
    fdclose,
    csoundCreateFileHandle,
    csoundGetFileName,
    csoundFileClose,
    csoundFileOpenWithType,
    type2csfiletype,
    csoundNotifyFileOpened,
    sftype2csfiletype,
    ldmemfile2withCB,
    csoundFileOpenWithType_Async,
    csoundReadAsync,
    csoundWriteAsync,
    csoundFSeekAsync,
    getstrformat,
    sfsampsize,
    /* RT audio IO and callbacks */
    csoundSetPlayopenCallback,
    csoundSetRtplayCallback,
    csoundSetRecopenCallback,
    csoundSetRtrecordCallback,
    csoundSetRtcloseCallback,
    csoundSetAudioDeviceListCallback,
    csoundGetRtRecordUserData,
    csoundGetRtPlayUserData,
    csoundGetDitherMode,
    /* MIDI and callbacks */
    csoundSetExternalMidiInOpenCallback,
    csoundSetExternalMidiReadCallback,
    csoundSetExternalMidiInCloseCallback,
    csoundSetExternalMidiOutOpenCallback,
    csoundSetExternalMidiWriteCallback,
    csoundSetExternalMidiOutCloseCallback,
    csoundSetExternalMidiErrorStringCallback,
    csoundSetMIDIDeviceListCallback,
    module_list_add,
    /* displays & graphs */
    dispset,
    display,
    dispexit,
    dispinit,
    csoundSetIsGraphable,
    csoundSetMakeGraphCallback,
    csoundSetDrawGraphCallback,
    csoundSetKillGraphCallback,
    csoundSetExitGraphCallback,
    /* generic callbacks */
    csoundSetYieldCallback,
    csoundSetCallback,
    csoundRemoveCallback,
    csoundRegisterSenseEventCallback,
    csoundRegisterDeinitCallback,
    csoundRegisterResetCallback,
    SetInternalYieldCallback,
    /* opcodes and instruments  */
    csoundAppendOpcode,
    csoundAppendOpcodes,
    csoundGetOpcodeName,
    csoundGetInstrumentList,
    /* events and performance */
    csoundYield,
    insert_score_event,
    insert_score_event_at_sample,
    csoundPerformKsmpsInternal,
    /* utilities */
    csoundAddUtility,
    csoundRunUtility,
    csoundListUtilities,
    csoundSetUtilityDescription,
    csoundGetUtilityDescription,
    set_util_sr,
    set_util_nchnls,
    /* miscellaneous */
    csoundRunCommand,
    csoundOpenLibrary,
    csoundCloseLibrary,
    csoundGetLibrarySymbol,
    csoundLocalizeString,
<<<<<<< HEAD
   
=======

    /*
    csoundSetInputChannelCallback,
    csoundSetOutputChannelCallback,
    csoundSetControlChannelHints,
    csoundGetControlChannelHints,
    */

    /* NULL, */
>>>>>>> bd559832
    {
      NULL, NULL, NULL, NULL, NULL, NULL, NULL, NULL, NULL, NULL,
      NULL, NULL, NULL, NULL, NULL, NULL, NULL, NULL, NULL, NULL,
      NULL, NULL, NULL, NULL, NULL, NULL, NULL, NULL, NULL, NULL,
      NULL, NULL, NULL, NULL, NULL, NULL, NULL, NULL, NULL, NULL,
      NULL, NULL, NULL, NULL, NULL, NULL, NULL, NULL, NULL, NULL,
    },
    /* ------- private data (not to be used by hosts or externals) ------- */
    /* callback function pointers */
    (SUBR) NULL,    /*  first_callback_     */
    (channelCallback_t) NULL,
    (channelCallback_t) NULL,
    csoundDefaultMessageCallback,
    (int (*)(CSOUND *)) NULL,
    (void (*)(CSOUND *, WINDAT *windat, const char *name)) NULL, /* was: MakeAscii,*/
    (void (*)(CSOUND *, WINDAT *windat)) NULL, /* was: DrawAscii,*/
    (void (*)(CSOUND *, WINDAT *windat)) NULL, /* was: KillAscii,*/
    (int (*)(CSOUND *)) NULL, /* was: defaultCsoundExitGraph, */
    defaultCsoundYield,
    cscore_,        /*  cscoreCallback_     */
    (void(*)(CSOUND*, const char*, int, int, int)) NULL, /* FileOpenCallback_ */
    (SUBR) NULL,    /*  last_callback_      */
    /* these are not saved on RESET */
    playopen_dummy,
    rtplay_dummy,
    recopen_dummy,
    rtrecord_dummy,
    rtclose_dummy,
    audio_dev_list_dummy,
    midi_dev_list_dummy,
    csoundDoCallback_,  /*  doCsoundCallback    */
    defaultCsoundYield, /* csoundInternalYieldCallback_*/
    /* end of callbacks */
    csound_str_hash_32, /*  strHash32           */
    (void (*)(CSOUND *)) NULL,                      /*  spinrecv    */
    (void (*)(CSOUND *)) NULL,                      /*  spoutran    */
    (int (*)(CSOUND *, MYFLT *, int)) NULL,         /*  audrecv     */
    (void (*)(CSOUND *, const MYFLT *, int)) NULL,  /*  audtran     */
    NULL,           /*  hostdata            */
    NULL, NULL,     /*  orchname, scorename */
    NULL, NULL,     /*  orchstr, *scorestr  */
    (OPDS*) NULL,   /*  ids                 */
    (OPDS*) NULL,   /*  pds                 */
    { (CS_VAR_POOL*)NULL,
      (MYFLT_POOL *) NULL,
      (STRING_POOL *) NULL,
      -1,
      (INSTRTXT**)NULL,
      { NULL,
        {
          0,0,
          NULL, NULL, NULL, NULL,
          0,
          NULL,
          0,0,0,0,0,0,0},
        0,0,0,
        0,
        NULL,
        0,
        0,
        0,
        NULL,
        NULL,
        NULL,
        NULL,
        NULL,
        0,
        0,
        0,
        FL(0.0),
        NULL,
        NULL,
        0,
        0
      },
      NULL,
      MAXINSNO,     /* engineState          */
    },
    (INSTRTXT *) NULL, /* instr0  */
    (INSTRTXT**)NULL,  /* dead_instr_pool */
    0,                /* dead_instr_no */
    (TYPE_POOL*)NULL,
    DFLT_KSMPS,     /*  ksmps               */
    DFLT_NCHNLS,    /*  nchnls              */
    -1,             /*  inchns              */
     0,              /*  spoutactive         */
    0L,             /*  kcounter            */
    0L,             /*  global_kcounter     */
    DFLT_SR,        /*  esr                 */
    DFLT_KR,        /*  ekr                 */
    0l,             /*  curTime             */
    0l,             /*  curTime_inc         */
    0.0,            /*  timeOffs            */
    0.0,            /*  beatOffs            */
    0.0,            /*  curBeat             */
    0.0,            /*  curBeat_inc         */
    0.0,            /*  beatTime            */
    (EVTBLK*) NULL, /*  currevent           */
    (INSDS*) NULL,  /*  curip               */
    0, 0,           /*  nchanik, nchania    */
    0, 0,           /*  nchanok, nchanoa    */
    NULL, NULL,     /*  chanik, chania      */
    NULL, NULL,     /*  chanok, chanoa      */
    FL(0.0),        /*  cpu_power_busy      */
    (char*) NULL,   /*  xfilename           */
    1,              /*  peakchunks          */
    0,              /*  keep_tmp            */
    (OENTRY*) NULL, /*  opcodlst     */
    (int*) NULL,  /*  opcode_list         */
    (OENTRY*) NULL, /*  opcodlstend         */
    (OENTRIES *) NULL, /* opcodelist */
    (OENTRIES *) NULL, /* opcodelist_end */
    0,              /*  nrecs               */
    NULL,           /*  Linepipe            */
    0,              /*  Linefd              */
    NULL,           /*  csoundCallbacks_    */
    (FILE*)NULL,    /*  scfp                */
    (CORFIL*)NULL,  /*  scstr               */
    NULL,           /*  oscfp               */
    { FL(0.0) },    /*  maxamp              */
    { FL(0.0) },    /*  smaxamp             */
    { FL(0.0) },    /*  omaxamp             */
    {0}, {0}, {0},  /*  maxpos, smaxpos, omaxpos */
    NULL, NULL,     /*  scorein, scoreout   */
    NULL,           /*  argoffspace         */
    NULL,           /*  frstoff             */
    NULL,           /*  zkstart             */
    0L,             /*  zklast              */
    NULL,           /*  zastart             */
    0L,             /*  zalast              */
    NULL,           /*  stdOp_Env           */
    2345678,        /*  holdrand            */
    0,              /*  randSeed1           */
    0,              /*  randSeed2           */
    NULL,           /*  csRandState         */
    NULL,           /*  csRtClock           */
    256,            /*  strVarMaxLen        */
       0,              /*  strsmax             */
    (char**) NULL,  /*  strsets             */
    NULL,           /*  spin                */
    NULL,           /*  spout               */
    0,              /*  nspin               */
    0,              /*  nspout              */
    (OPARMS*) NULL, /*  oparms              */
       { NULL },       /*  m_chnbp             */
        0,                      /*   dither_output  */
    FL(0.0),        /*  onedsr              */
    FL(0.0),        /*  sicvt               */
    FL(-1.0),       /*  tpidsr              */
    FL(-1.0),       /*  pidsr               */
    FL(-1.0),       /*  mpidsr              */
    FL(-1.0),       /*  mtpdsr              */
    FL(0.0),        /*  onedksmps           */
    FL(0.0),        /*  onedkr              */
    FL(0.0),        /*  kicvt               */
    0,              /*  reinitflag          */
    0,              /*  tieflag             */
    DFLT_DBFS,      /*  e0dbfs              */
    FL(1.0) / DFLT_DBFS, /* dbfs_to_float ( = 1.0 / e0dbfs) */
    NULL,           /*  rtRecord_userdata   */
    NULL,           /*  rtPlay_userdata     */
#if defined(MSVC) ||defined(__POWERPC__) || defined(MACOSX) || (defined(_WIN32) && defined(__GNUC__))
    {0},
#else
   {{{0}}},        /*  exitjmp of type jmp_buf */
#endif
    NULL,           /*  frstbp              */
    0,              /*  sectcnt             */
    0, 0, 0,        /*  inerrcnt, synterrcnt, perferrcnt */
    /* {NULL}, */   /*  instxtanchor  in engineState */
    {NULL},         /*  actanchor           */
    {0L },          /*  rngcnt              */
    0, 0,           /*  rngflg, multichan   */
    NULL,           /*  evtFuncChain        */
    NULL,           /*  OrcTrigEvts         */
    NULL,           /*  freeEvtNodes        */
    1,              /*  csoundIsScorePending_ */
    0,              /*  advanceCnt          */
    0,              /*  initonly            */
    0,              /*  evt_poll_cnt        */
    0,              /*  evt_poll_maxcnt     */
    0, 0, 0,        /*  Mforcdecs, Mxtroffs, MTrkend */
    NULL,           /*  opcodeInfo  */
   (STRING_POOL*)NULL, /* string save pool */
    NULL,           /*  flist               */
    0,              /*  maxfnum             */
    NULL,           /*  gensub              */
    GENMAX+1,       /*  genmax              */
    NULL,           /*  namedGlobals        */
    0,              /*  namedGlobalsCurrLimit */
    0,              /*  namedGlobalsMaxLimit */
    NULL,           /*  cfgVariableDB       */
    FL(0.0), FL(0.0), FL(0.0),  /*  prvbt, curbt, nxtbt */
    FL(0.0), FL(0.0),       /*  curp2, nxtim        */
    0,              /*  cyclesRemaining     */
    { 0, NULL, '\0', 0, FL(0.0), FL(0.0), { FL(0.0) }, {NULL}},   /*  evt */
    NULL,           /*  memalloc_db         */
    (MGLOBAL*) NULL, /* midiGlobals         */
    NULL,           /*  envVarDB            */
    (MEMFIL*) NULL, /*  memfiles            */
    NULL,           /*  pvx_memfiles        */
    0,              /*  FFT_max_size        */
    NULL,           /*  FFT_table_1         */
    NULL,           /*  FFT_table_2         */
    NULL, NULL, NULL, /* tseg, tpsave, tplim */
    0, 0, 0, 0, 0, 0, /*  acount, kcount, icount, Bcount, bcount, tcount */
    0,              /*  strVpooarSamples       */
    (MYFLT*) NULL,  /*  gbloffbas           */
#ifdef WIN32
    (pthread_t){0, 0},   /* file_io_thread    */
#else
    (pthread_t)0,   /* file_io_thread    */
#endif
    0,              /* file_io_start   */
    NULL,           /* file_io_threadlock */
    0,              /* realtime_audio_flag */
#ifdef WIN32
    (pthread_t){0, 0},   /* file_io_thread    */
#else
    (pthread_t)0,   /* init pass thread */
#endif
    0,              /* init pass loop  */
    NULL,           /* init pass threadlock */
    NULL,           /* API_lock */
#if defined(HAVE_PTHREAD_SPIN_LOCK)
    PTHREAD_SPINLOCK_INITIALIZER,              /*  spoutlock           */
    PTHREAD_SPINLOCK_INITIALIZER,              /*  spinlock            */
#else
    0,              /*  spoutlock           */
    0,              /*  spinlock            */
#endif
#if defined(HAVE_PTHREAD_SPIN_LOCK)
    PTHREAD_SPINLOCK_INITIALIZER,              /*  memlock             */
    PTHREAD_SPINLOCK_INITIALIZER,              /*  spinlock1           */
#else
    0, 0,              /*  memlock, spinlock1             */
#endif
    NULL, NULL,             /* Delayed messages */
    {
      NULL, NULL, NULL, NULL, /* bp, prvibp, sp, nx */
      0, 0, 0, 0,   /*  op warpin linpos lincnt */
      -FL(1.0), FL(0.0), FL(1.0), /* prvp2 clock_base warp_factor */
      NULL,         /*  curmem              */
      NULL,         /*  memend              */
      NULL,         /*  macros              */
      -1,           /*  next_name           */
      NULL, NULL,   /*  inputs, str         */
      0,0,0,        /*  input_size, input_cnt, pop */
      1,            /*  ingappop            */
      -1,           /*  linepos             */
      {{NULL, 0, 0, NULL}}, /* names        */
      {""},         /*  repeat_name_n[RPTDEPTH][NAMELEN] */
      {0},          /*  repeat_cnt_n[RPTDEPTH] */
      {0},          /*  repeat_point_n[RPTDEPTH] */
      1, {NULL}, 0, /*  repeat_inc_n,repeat_mm_n repeat_index */
      "",          /*  repeat_name[NAMELEN] */
      0,0,1,        /*  repeat_cnt, repeat_point, repeat_inc */
      NULL,         /*  repeat_mm */
    },
    {
      { '\0'},      /*  inslst        */
      0, 0, 0, 0,   /*  sectno, a0done, onsect, offsect */
      FL(0.0), FL(0.0), FL(0.0), FL(0.0), /* onbeat, offbeat, ontime, offtime */
      NULL, NULL,   /*  frstout, prvout   */
      { 0 }, { 0 }, { 0 },/*  a0, f0, e   */
    },
    {
      NULL,
      {'\0'}, {'\0'}, {'\0'}, /* orcname, sconame, midname */
      0, 0           /* midiSet, csdlinecount */
    },
    {
      NULL, NULL,   /* Linep, Linebufend    */
      0,            /* stdmode              */
      {
        0, NULL, 0, 0, FL(0.0), FL(0.0), { FL(0.0) },
        {NULL},
      },            /* EVTBLK  prve         */
      NULL,        /* Linebuf              */
      0            /* linebufsiz */
    },
    {
      {0,0}, {0,0},  /* srngcnt, orngcnt    */
      0, 0, 0, 0, 0, /* srngflg, sectno, lplayed, segamps, sormsg */
      NULL, NULL,    /* ep, epend           */
      NULL           /* lsect               */
    },
    //NULL,           /*  musmonGlobals       */
    {
      NULL,         /*  outfile             */
      NULL,         /*  infile              */
      NULL,         /*  sfoutname;          */
      NULL,         /*  inbuf               */
      NULL,         /*  outbuf              */
      NULL,         /*  outbufp             */
      0,            /*  inbufrem            */
      0,            /*  outbufrem           */
      0,0,          /*  inbufsiz,  outbufsiz */
      0,            /*  isfopen             */
      0,            /*  osfopen             */
      0,0,          /*  pipdevin, pipdevout */
      1U,           /*  nframes             */
      NULL, NULL,   /*  pin, pout           */
      0,            /*dither                */
    },
    0,              /*  warped              */
    0,              /*  sstrlen             */
    (char*) NULL,   /*  sstrbuf             */
    1,              /*  enableMsgAttr       */
    0,              /*  sampsNeeded         */
    FL(0.0),        /*  csoundScoreOffsetSeconds_   */
    -1,             /*  inChar_             */
    0,              /*  isGraphable_        */
    0,              /*  delayr_stack_depth  */
    NULL,           /*  first_delayr        */
    NULL,           /*  last_delayr         */
    { 0L, 0L, 0L, 0L, 0L, 0L },     /*  revlpsiz    */
    0L,             /*  revlpsum            */
    0.5,            /*  rndfrac             */
    NULL,           /*  logbase2            */
    NULL, NULL,     /*  omacros, smacros    */
    NULL,           /*  namedgen            */
    NULL,           /*  open_files          */
    NULL,           /*  searchPathCache     */
    NULL,           /*  sndmemfiles         */
    NULL,           /*  reset_list          */
    NULL,           /*  pvFileTable         */
    0,              /*  pvNumFiles          */
    0,              /*  pvErrorCode         */
    //    NULL,           /*  pluginOpcodeFiles   */
    0,              /*  enableHostImplementedAudioIO  */
    0,              /*  hostRequestedBufferSize       */
    0,              /*  engineStatus         */
    0,              /*  stdin_assign_flg    */
    0,              /*  stdout_assign_flg   */
    0,              /*  orcname_mode        */
    0,              /*  use_only_orchfile   */
    NULL,           /*  csmodule_db         */
    (char*) NULL,   /*  dl_opcodes_oplibs   */
    (char*) NULL,   /*  SF_csd_licence      */
    (char*) NULL,   /*  SF_id_title         */
    (char*) NULL,   /*  SF_id_copyright     */
    (char*) NULL,   /*  SF_id_software      */
    (char*) NULL,   /*  SF_id_artist        */
    (char*) NULL,   /*  SF_id_comment       */
    (char*) NULL,   /*  SF_id_date          */
    NULL,           /*  utility_db          */
    (int16*) NULL,  /*  isintab             */
    NULL,           /*  lprdaddr            */
    0,              /*  currentLPCSlot      */
    0,              /*  max_lpc_slot        */
    NULL,           /*  chn_db              */
    1,              /*  opcodedirWasOK      */
    0,              /*  disable_csd_options */
    { 0, { 0U } },  /*  randState_          */
    0,              /*  performState        */
    1000,           /*  ugens4_rand_16      */
    1000,           /*  ugens4_rand_15      */
    NULL,           /*  schedule_kicked     */
    (MYFLT*) NULL,  /*  disprep_fftcoefs    */
    NULL,           /*  winEPS_globals      */
    {               /*  oparms_             */
      0,            /*    odebug            */
      0, 1, 1, 0,   /*    sfread, ...       */
      0, 0, 0, 0,   /*    inbufsamps, ...   */
      0,            /*    sfsampsize        */
      1,            /*    displa          */
      0, 1, 135, /*    disp.. graphsoff ... */
      0, 0, 0,      /*    Beatmode, ...     */
      0, 0,         /*    usingcscore, ...  */
      0, 0, 0, 0,   /*    RTevents, ...     */
      0, 0,         /*    ringbell, ...     */
      0, 0, 0,      /*    rewrt_hdr, ...    */
      0,            /*    expr_opt          */
      0.0f, 0.0f,   /*    sr_override ...  */
      (char*) NULL, (char*) NULL, NULL,
      (char*) NULL, (char*) NULL, (char*) NULL,
      (char*) NULL, (char*) NULL,
      0,            /*    midiKey           */
      0,            /*    midiKeyCps        */
      0,            /*    midiKeyOct        */
      0,            /*    midiKeyPch        */
      0,            /*    midiVelocity      */
      0,            /*    midiVelocityAmp   */
      0,            /*    noDefaultPaths    */
      1,            /*    numThreads        */
      0,            /*    syntaxCheckOnly   */
      1,            /*    useCsdLineCounts  */
      0,            /*    calculateWeights   */
    },

    &(strhash_tabl_8[0]),   /*  strhash_tabl_8  */

    {0, 0, {0}}, /* REMOT_BUF */
    NULL,           /* remoteGlobals        */
    0, 0,           /* nchanof, nchanif     */
    NULL, NULL,     /* chanif, chanof       */
    NULL,           /* multiThreadedBarrier1 */
    NULL,           /* multiThreadedBarrier2 */
    0,              /* multiThreadedComplete */
    NULL,           /* multiThreadedThreadInfo */
    NULL,           /* multiThreadedDag */
    NULL,           /* barrier1 */
    NULL,           /* barrier2 */
    NULL,           /* global_var_lock_root */
    NULL,           /* global_var_lock_cache */
    0,              /* global_var_lock_count */
    /* statics from cs_par_orc_semantic_analysis */
    NULL,           /* instCurr */
    NULL,           /* instRoot */
    0,              /* inInstr */
    /* new dag model statics */
    1,              /* dag_changed */
    0,              /* dag_num_active */
    NULL,           /* dag_task_map */
    NULL,           /* dag_task_status */
    NULL,           /* dag_task_watch */
    NULL,           /* dag_wlmm */
    NULL,           /* dag_task_dep */
    0 ,             /* dag_task_max_size */
    0,              /* tempStatus */
    0,              /* orcLineOffset */
    0,              /* scoLineOffset */
    NULL,           /* csdname */
    -1,             /*  parserUdoflag */
    0,              /*  parserNamedInstrFlag */
    0,              /*  tran_nchnlsi */
    0,              /* Count of score strings */
    0,              /* length of current strings space */
    NULL,           /* sinetable */
    8192,           /* sinesize */
    NULL,           /* pow2 table */
    NULL,           /* cps conv table */
    NULL,           /* output of preprocessor */
    NULL,           /* filedir */
    {NULL},           /* message buffer struct */
    0               /* jumpset */
};

/* from threads.c */
void csoundLock(void);
void csoundUnLock(void);
void csound_aops_init_tables(CSOUND *cs);

typedef struct csInstance_s {
    CSOUND              *csound;
    struct csInstance_s *nxt;
} csInstance_t;

/* initialisation state: */
/* 0: not done yet, 1: complete, 2: in progress, -1: failed */
static  volatile  int init_done = 0;
/* chain of allocated Csound instances */
static  volatile  csInstance_t  *instance_list = NULL;
/* non-zero if performance should be terminated now */
static  volatile  int exitNow_ = 0;

static void destroy_all_instances(void)
{
    volatile csInstance_t *p;

    csoundLock();
    init_done = -1;     /* prevent the creation of any new instances */
    if (instance_list == NULL) {
      csoundUnLock();
      return;
    }
    csoundUnLock();
    csoundSleep(250);
    while (1) {
      csoundLock();
      p = instance_list;
      csoundUnLock();
      if (p == NULL) {
        break;
      }
      csoundDestroy(p->csound);
    }
}

#if defined(ANDROID) || (!defined(LINUX) && !defined(SGI) && \
                         !defined(__HAIKU__) && !defined(__BEOS__) && \
                         !defined(__MACH__))
static char *signal_to_string(int sig)
{
    switch(sig) {
#ifdef SIGHUP
    case SIGHUP:
      return "Hangup";
#endif
#ifdef SIGINT
    case SIGINT:
      return "Interrupt";
#endif
#ifdef SIGQUIT
    case SIGQUIT:
      return "Quit";
#endif
#ifdef SIGILL
    case SIGILL:
      return "Illegal instruction";
#endif
#ifdef SIGTRAP
    case SIGTRAP:
      return "Trace trap";
#endif
#ifdef SIGABRT
    case SIGABRT:
      return "Abort";
#endif
#ifdef SIGBUS
    case SIGBUS:
      return "BUS error";
#endif
#ifdef SIGFPE
    case SIGFPE:
      return "Floating-point exception";
#endif
#ifdef SIGUSR1
    case SIGUSR1:
      return "User-defined signal 1";
#endif
#ifdef SIGSEGV
    case SIGSEGV:
      return "Segmentation violation";
#endif
#ifdef SIGUSR2
    case SIGUSR2:
      return "User-defined signal 2";
#endif
#ifdef SIGPIPE
    case SIGPIPE:
      return "Broken pipe";
#endif
#ifdef SIGALRM
    case SIGALRM:
      return "Alarm clock";
#endif
#ifdef SIGTERM
    case SIGTERM:
      return "Termination";
#endif
#ifdef SIGSTKFLT
    case SIGSTKFLT:
      return "???";
#endif
#ifdef SIGCHLD
    case SIGCHLD:
      return "Child status has changed";
#endif
#ifdef SIGCONT
    case SIGCONT:
      return "Continue";
#endif
#ifdef SIGSTOP
    case SIGSTOP:
      return "Stop, unblockable";
#endif
#ifdef SIGTSTP
    case SIGTSTP:
      return "Keyboard stop";
#endif
#ifdef SIGTTIN
    case SIGTTIN:
      return "Background read from tty";
#endif
#ifdef SIGTTOU
    case SIGTTOU:
      return "Background write to tty";
#endif
#ifdef SIGURG
    case SIGURG:
      return "Urgent condition on socket ";
#endif
#ifdef SIGXCPU
    case SIGXCPU:
      return "CPU limit exceeded";
#endif
#ifdef SIGXFSZ
    case SIGXFSZ:
      return "File size limit exceeded ";
#endif
#ifdef SIGVTALRM
    case SIGVTALRM:
      return "Virtual alarm clock ";
#endif
#ifdef SIGPROF
    case SIGPROF:
      return "Profiling alarm clock";
#endif
#ifdef SIGWINCH
    case SIGWINCH:
      return "Window size change ";
#endif
#ifdef SIGIO
    case SIGIO:
      return "I/O now possible";
#endif
#ifdef SIGPWR
    case SIGPWR:
      return "Power failure restart";
#endif
    default:
      return "???";
    }
}

static void psignal(int sig, char *str)
{
    fprintf(stderr, "%s: %s\n", str, signal_to_string(sig));
}
#elif defined(__BEOS__)
static void psignal(int sig, char *str)
{
    fprintf(stderr, "%s: %s\n", str, strsignal(sig));
}
#endif

static void signal_handler(int sig)
{
#if defined(SIGPIPE)
    if (sig == (int) SIGPIPE) {
      psignal(sig, "Csound ignoring SIGPIPE");
      return;
    }
#endif
    psignal(sig, "Csound tidy up");
    if ((sig == (int) SIGINT || sig == (int) SIGTERM) && !exitNow_) {
      exitNow_ = -1;
      return;
    }
    exit(1);
}

static const int sigs[] = {
#if defined(LINUX) || defined(SGI) || defined(sol) || defined(__MACH__)
  SIGHUP, SIGINT, SIGQUIT, SIGILL, SIGTRAP, SIGABRT, SIGIOT, SIGBUS,
  SIGFPE, SIGSEGV, SIGPIPE, SIGTERM, SIGXCPU, SIGXFSZ,
#elif defined(WIN32)
  SIGINT, SIGILL, SIGABRT, SIGFPE, SIGSEGV, SIGTERM,
#elif defined(__EMX__)
  SIGHUP, SIGINT, SIGQUIT, SIGILL, SIGTRAP, SIGABRT, SIGBUS, SIGFPE,
  SIGUSR1, SIGSEGV, SIGUSR2, SIGPIPE, SIGTERM, SIGCHLD,
#endif
  -1
};

static void install_signal_handler(void)
{
    unsigned int i;
    for (i = 0; sigs[i] >= 0; i++) {
      signal(sigs[i], signal_handler);
    }
}

static int getTimeResolution(void);

PUBLIC int csoundInitialize(int *argc, char ***argv, int flags)
{
    int     n;

    (void) argc;
    (void) argv;
    do {
      csoundLock();
      n = init_done;
      switch (n) {
      case 2:
        csoundUnLock();
        csoundSleep(1);
      case 0:
        break;
      default:
        csoundUnLock();
        return n;
      }
    } while (n);
    init_done = 2;
    csoundUnLock();
    init_getstring();
    if (getTimeResolution() != 0) {
      csoundLock();
      init_done = -1;
      csoundUnLock();
      return -1;
    }
    if (!(flags & CSOUNDINIT_NO_SIGNAL_HANDLER)) {
      install_signal_handler();
    }
#if !defined(WIN32)
    if (!(flags & CSOUNDINIT_NO_ATEXIT))
      atexit(destroy_all_instances);
#endif
    csoundLock();
    init_done = 1;
    csoundUnLock();
    return 0;
  }

PUBLIC CSOUND *csoundCreate(void *hostdata)
{
    CSOUND        *csound;
    csInstance_t  *p;

    if (init_done != 1) {
      if (csoundInitialize(NULL, NULL, 0) < 0) return NULL;
    }
    csound = (CSOUND*) malloc(sizeof(CSOUND));
    if (UNLIKELY(csound == NULL)) return NULL;
    memcpy(csound, &cenviron_, sizeof(CSOUND));
    csound->oparms = &(csound->oparms_);
    csound->hostdata = hostdata;
    p = (csInstance_t*) malloc(sizeof(csInstance_t));
    if (UNLIKELY(p == NULL)) {
      free(csound);
      return NULL;
    }
    csoundLock();
    p->csound = csound;
    p->nxt = (csInstance_t*) instance_list;
    instance_list = p;
    csoundUnLock();
    csoundReset(csound);
    csound->API_lock = csoundCreateMutex(1);
    return csound;
}

  /* dummy real time MIDI functions */
static int DummyMidiInOpen(CSOUND *csound, void **userData,
                           const char *devName);
static int DummyMidiRead(CSOUND *csound, void *userData,
                         unsigned char *buf, int nbytes);
static int DummyMidiOutOpen(CSOUND *csound, void **userData,
                            const char *devName);
static int DummyMidiWrite(CSOUND *csound, void *userData,
                          const unsigned char *buf, int nbytes);
/* random.c */
extern void csound_init_rand(CSOUND *);

/*
PUBLIC int csoundQueryInterface(const char *name, void **iface, int *version)
{
    if (strcmp(name, "CSOUND") != 0)
      return 1;
    *iface = csoundCreate(NULL);
    *version = csoundGetAPIVersion();
    return 0;
}
*/

typedef struct CsoundCallbackEntry_s CsoundCallbackEntry_t;

struct CsoundCallbackEntry_s {
    unsigned int  typeMask;
    CsoundCallbackEntry_t *nxt;
    void    *userData;
    int     (*func)(void *, void *, unsigned int);
};

PUBLIC void csoundDestroy(CSOUND *csound)
{
    csInstance_t  *p, *prv = NULL;

    csoundLock();
    p = (csInstance_t*) instance_list;
    while (p != NULL && p->csound != csound) {
      prv = p;
      p = p->nxt;
    }
    if (p == NULL) {
      csoundUnLock();
      return;
    }
    if (prv == NULL)
      instance_list = p->nxt;
    else
      prv->nxt = p->nxt;
    csoundUnLock();
    free(p);
    reset(csound);
    if (csound->csoundCallbacks_ != NULL) {
      CsoundCallbackEntry_t *pp, *nxt;
      pp = (CsoundCallbackEntry_t*) csound->csoundCallbacks_;
      do {
        nxt = pp->nxt;
        free((void*) pp);
        pp = nxt;
      } while (pp != (CsoundCallbackEntry_t*) NULL);
    }
    if(csound->API_lock != NULL) csoundDestroyMutex(csound->API_lock);
    free((void*) csound);
}

PUBLIC int csoundGetVersion(void)
{
    return (int) (CS_VERSION * 1000 + CS_SUBVER * 10 + CS_PATCHLEVEL);
}

PUBLIC int csoundGetAPIVersion(void)
{
    return CS_APIVERSION * 100 + CS_APISUBVER;
}

PUBLIC void *csoundGetHostData(CSOUND *csound)
{
    return csound->hostdata;
}

PUBLIC void csoundSetHostData(CSOUND *csound, void *hostData)
{
    csound->hostdata = hostData;
}

/*
 * PERFORMANCE
 */

extern int sensevents(CSOUND *);

/**
 * perform currently active instrs for one kperiod
 *      & send audio result to output buffer
 * returns non-zero if this kperiod was skipped
 */

static int getThreadIndex(CSOUND *csound, void *threadId)
{
    int index = 0;
    THREADINFO *current = csound->multiThreadedThreadInfo;

    if (current == NULL) {
      return -1;
    }

    while(current != NULL) {
      if (pthread_equal(*(pthread_t *)threadId, *(pthread_t *)current->threadId))
        return index;
      index++;
      current = current->next;
    }
    return -1;
}

#if 0
static int getNumActive(INSDS *start, INSDS *end)
{
    INSDS *current = start;
    int counter = 1;
    while(((current = current->nxtact) != NULL) && current != end) {
      counter++;
    }
    return counter;
}
#endif

inline void advanceINSDSPointer(INSDS ***start, int num)
{
    int i;
    INSDS *s = **start;

    if (s == NULL) return;
    for (i = 0; i < num; i++) {
      s = s->nxtact;

      if (s == NULL) {
        **start = NULL;
        return;
      }
    }
    **start = s;
}

int dag_get_task(CSOUND *csound);
int dag_end_task(CSOUND *csound, int task);
void dag_build(CSOUND *csound, INSDS *chain);
void dag_reinit(CSOUND *csound);

inline static int nodePerf(CSOUND *csound, int index)
{
    INSDS *insds = NULL;
    OPDS  *opstart = NULL;
    int played_count = 0;
    int which_task;
    INSDS **task_map = (INSDS**)csound->dag_task_map;
    double time_end;
#define INVALID (-1)
#define WAIT    (-2)
    IGN(index);

    while(1) {
      which_task = dag_get_task(csound);
      //printf("******** Select task %d\n", which_task);
      if (which_task==WAIT) continue;
      if (which_task==INVALID) return played_count;
         /* VL: the validity of icurTime needs to be checked */
        time_end = (csound->ksmps+csound->icurTime)/csound->esr;
        insds = task_map[which_task];
        if (insds->offtim > 0 && time_end > insds->offtim){
            /* this is the last cycle of performance */
            insds->ksmps_no_end = insds->no_end;
          }
        opstart = (OPDS*)task_map[which_task];
        while ((opstart = opstart->nxtp) != NULL) {
          /* In case of jumping need this repeat of opstart */
          opstart->insdshead->pds = opstart;
          (*opstart->opadr)(csound, opstart); /* run each opcode */
          opstart = opstart->insdshead->pds;
        }
        insds->ksmps_offset = 0; /* reset sample-accuracy offset */
        insds->ksmps_no_end = 0;  /* reset end of loop samples */
        played_count++;
        //printf("******** finished task %d\n", which_task);
        dag_end_task(csound, which_task);
    }
    return played_count;
}

unsigned long kperfThread(void * cs)
{
    INSDS *start;
    CSOUND *csound = (CSOUND *)cs;
    void *threadId;
    int index;
    int numThreads;

    csound->WaitBarrier(csound->barrier2);

    threadId = csound->GetCurrentThreadID();
    index = getThreadIndex(csound, threadId);
    numThreads = csound->oparms->numThreads;
    start = NULL;
    csound->Message(csound,
                    "Multithread performance: insno: %3d  thread %d of "
                    "%d starting.\n",
                    start ? start->insno : -1,
                    index,
                    numThreads);
    if (index < 0) {
      csound->Die(csound, "Bad ThreadId");
      return ULONG_MAX;
    }
    index++;

    while (1) {

      SHARK_SIGNPOST(BARRIER_1_WAIT_SYM);
      csound->WaitBarrier(csound->barrier1);

      csound_global_mutex_lock();
      if (csound->multiThreadedComplete == 1) {
        csound_global_mutex_unlock();
        free(threadId);
        return 0UL;
      }
      csound_global_mutex_unlock();

      TIMER_INIT(thread, "");
      TIMER_T_START(thread, index, "");

      nodePerf(csound, index);

      SHARK_SIGNPOST(BARRIER_2_WAIT_SYM);
      csound->WaitBarrier(csound->barrier2);
    }
}

int kperf(CSOUND *csound)
{
    INSDS *ip;
    /* update orchestra time */
    csound->kcounter = ++(csound->global_kcounter);
    csound->icurTime += csound->ksmps;
    csound->curBeat += csound->curBeat_inc;


    /* if skipping time on request by 'a' score statement: */
    if (UNLIKELY(csound->advanceCnt)) {
      csound->advanceCnt--;
      return 1;
    }
    /* if i-time only, return now */
    if (UNLIKELY(csound->initonly))
      return 1;
    /* PC GUI needs attention, but avoid excessively frequent */
    /* calls of csoundYield() */
    if (UNLIKELY(--(csound->evt_poll_cnt) < 0)) {
      csound->evt_poll_cnt = csound->evt_poll_maxcnt;
    if (!csoundYield(csound)) csound->LongJmp(csound, 1);
    }

    /* for one kcnt: */
    if (csound->oparms_.sfread)         /*   if audio_infile open  */
      csound->spinrecv(csound);         /*      fill the spin buf  */
    csound->spoutactive = 0;            /*   make spout inactive   */
    ip = csound->actanchor.nxtact;

    if (ip != NULL) {
      /* There are 2 partitions of work: 1st by inso,
         2nd by inso count / thread count. */
      if (csound->multiThreadedThreadInfo != NULL) {
        if (csound->dag_changed) dag_build(csound, ip);
        else dag_reinit(csound);     /* set to initial state */

        /* process this partition */
        csound->WaitBarrier(csound->barrier1);

        (void) nodePerf(csound, 0);

        /* wait until partition is complete */
        csound->WaitBarrier(csound->barrier2);
        csound->multiThreadedDag = NULL;
      }
      else {
        double time_end = (csound->ksmps+csound->icurTime)/csound->esr;

        while (ip != NULL) {                /* for each instr active:  */
          INSDS *nxt = ip->nxtact;
          if (UNLIKELY(csound->oparms->sampleAccurate &&
                       ip->offtim > 0                 &&
                       time_end > ip->offtim)) {
            /* this is the last cycle of performance */
             //   csound->Message(csound, "last cycle %d: %f %f %d\n",
             //       ip->insno, csound->icurTime/csound->esr,
             //          ip->offtim, ip->no_end);
              ip->ksmps_no_end = ip->no_end;
          }

          if (ip->init_done == 1) {/* if init-pass has been done */
            csound->pds = (OPDS*) ip;
            while ((csound->pds = csound->pds->nxtp) != NULL) {
             csound->pds->insdshead->pds = csound->pds;
             (*csound->pds->opadr)(csound, csound->pds); /* run each opcode */
             csound->pds = csound->pds->insdshead->pds;
             }
          }

          ip->ksmps_offset = 0; /* reset sample-accuracy offset */
          ip->ksmps_no_end = 0;  /* reset end of loop samples */
          ip = nxt; /* but this does not allow for all deletions */
        }
      }
    }

    if (!csound->spoutactive) {             /*   results now in spout? */
     memset(csound->spout, 0, csound->nspout * sizeof(MYFLT));
    }
    csound->spoutran(csound);               /*      send to audio_out  */
    return 0;
}

PUBLIC int csoundReadScore(CSOUND *csound, char *str)
{
    OPARMS  *O = csound->oparms;
     /* protect resource */
    if(csound->scorestr != NULL &&
       csound->scorestr->body != NULL)
         corfile_rewind(csound->scorestr);

    csound->scorestr = corfile_create_w();
    corfile_puts(str, csound->scorestr);
    corfile_flush(csound->scorestr);
    /* copy sorted score name */
    csoundLockMutex(csound->API_lock);
    if(csound->scstr == NULL) {
       scsortstr(csound, csound->scorestr);
       O->playscore = csound->scstr;
    }
    else {
      char *sc = scsortstr(csound, csound->scorestr);
      csoundInputMessageInternal(csound, (const char *) sc);
      free(sc);
      corfile_rm(&(csound->scorestr));
    }
    csoundUnlockMutex(csound->API_lock);
     return CSOUND_SUCCESS;
}


PUBLIC int csoundPerformKsmps(CSOUND *csound)
{
    int done;

    /* VL: 1.1.13 if not compiled (csoundStart() not called)  */
    if (UNLIKELY(!(csound->engineStatus & CS_STATE_COMP))) {
      csound->Warning(csound,
                      Str("Csound not ready for performance: csoundStart() "
                          "has not been called \n"));
      return CSOUND_ERROR;
    }
    if (csound->jumpset == 0) {
      int returnValue;
      csound->jumpset = 1;
      /* setup jmp for return after an exit() */
      if (UNLIKELY((returnValue = setjmp(csound->exitjmp))))
        return ((returnValue - CSOUND_EXITJMP_SUCCESS) | CSOUND_EXITJMP_SUCCESS);
    }
    csoundLockMutex(csound->API_lock);
    do {
      done = sensevents(csound);
      if (UNLIKELY(done)) {
         csoundUnlockMutex(csound->API_lock);
        csoundMessage(csound, Str("Score finished in csoundPerformKsmps().\n"));
        return done;
      }
    } while (kperf(csound));
    csoundUnlockMutex(csound->API_lock);
      return 0;
}

static int csoundPerformKsmpsInternal(CSOUND *csound)
{
    int done;
    int returnValue;

    /* VL: 1.1.13 if not compiled (csoundStart() not called)  */
    if (UNLIKELY(!(csound->engineStatus & CS_STATE_COMP))) {
      csound->Warning(csound,
                      Str("Csound not ready for performance: csoundStart() "
                          "has not been called \n"));
      return CSOUND_ERROR;
    }
    /* setup jmp for return after an exit() */
        if (UNLIKELY((returnValue = setjmp(csound->exitjmp)))) {
#ifndef MACOSX
      csoundMessage(csound, Str("Early return from csoundPerformKsmps().\n"));
#endif
      return ((returnValue - CSOUND_EXITJMP_SUCCESS) | CSOUND_EXITJMP_SUCCESS);
    }
   do {
     if ((done = sensevents(csound))) {
        csoundMessage(csound, Str("Score finished in csoundPerformKsmps().\n"));
        return done;
      }
    } while (kperf(csound));
    return 0;
}


PUBLIC int csoundPerformKsmpsAbsolute(CSOUND *csound)
{
    int done = 0;
    int returnValue;

    /* VL: 1.1.13 if not compiled (csoundStart() not called)  */
    if (UNLIKELY(!(csound->engineStatus & CS_STATE_COMP))) {
      csound->Warning(csound,
                      Str("Csound not ready for performance: csoundStart() "
                          "has not been called \n"));
      return CSOUND_ERROR;
    }
    /* setup jmp for return after an exit() */
    if (UNLIKELY((returnValue = setjmp(csound->exitjmp)))) {
#ifndef MACOSX
      csoundMessage(csound, Str("Early return from csoundPerformKsmps().\n"));
#endif
      return ((returnValue - CSOUND_EXITJMP_SUCCESS) | CSOUND_EXITJMP_SUCCESS);
    }
    csoundLockMutex(csound->API_lock);
    do {
      done |= sensevents(csound);
    } while (kperf(csound));
    csoundUnlockMutex(csound->API_lock);
    return done;
}

/* external host's outbuffer passed in csoundPerformBuffer() */
PUBLIC int csoundPerformBuffer(CSOUND *csound)
{
    int returnValue;
    int done;
    /* VL: 1.1.13 if not compiled (csoundStart() not called)  */
    if (UNLIKELY(!(csound->engineStatus & CS_STATE_COMP))) {
      csound->Warning(csound,
                      Str("Csound not ready for performance: csoundStart() "
                          "has not been called \n"));
      return CSOUND_ERROR;
    }
    /* Setup jmp for return after an exit(). */
    if (UNLIKELY((returnValue = setjmp(csound->exitjmp)))) {
#ifndef MACOSX
      csoundMessage(csound, Str("Early return from csoundPerformBuffer().\n"));
#endif
      return ((returnValue - CSOUND_EXITJMP_SUCCESS) | CSOUND_EXITJMP_SUCCESS);
    }
    csound->sampsNeeded += csound->oparms_.outbufsamps;
    while (csound->sampsNeeded > 0) {
      csoundLockMutex(csound->API_lock);
      do {
        if (UNLIKELY((done = sensevents(csound)))){
          csoundLockMutex(csound->API_lock);
          return done;
        }
      } while (kperf(csound));
      csoundUnlockMutex(csound->API_lock);
      csound->sampsNeeded -= csound->nspout;
    }
    return 0;
}

/* perform an entire score */

PUBLIC int csoundPerform(CSOUND *csound)
{
    int done;
    int returnValue;

   /* VL: 1.1.13 if not compiled (csoundStart() not called)  */
    if (UNLIKELY(!(csound->engineStatus & CS_STATE_COMP))) {
      csound->Warning(csound,
                      Str("Csound not ready for performance: csoundStart() "
                          "has not been called \n"));
      return CSOUND_ERROR;
    }

    csound->performState = 0;
    /* setup jmp for return after an exit() */
    if (UNLIKELY((returnValue = setjmp(csound->exitjmp)))) {
#ifndef MACOSX
      csoundMessage(csound, Str("Early return from csoundPerform().\n"));
#endif
      return ((returnValue - CSOUND_EXITJMP_SUCCESS) | CSOUND_EXITJMP_SUCCESS);
    }
    do {
           csoundLockMutex(csound->API_lock);
      do {
        if ((done = sensevents(csound))) {
          csoundMessage(csound, Str("Score finished in csoundPerform().\n"));
          csoundUnlockMutex(csound->API_lock);
          if (csound->oparms->numThreads > 1) {
           csound->multiThreadedComplete = 1;
           csound->WaitBarrier(csound->barrier1);
          }
          return done;
        }
      } while (kperf(csound));
      csoundUnlockMutex(csound->API_lock);
    } while ((unsigned char) csound->performState == (unsigned char) '\0');
    csoundMessage(csound, Str("csoundPerform(): stopped.\n"));
    csound->performState = 0;
    return 0;
}

/* stop a csoundPerform() running in another thread */

PUBLIC void *csoundGetNamedGens(CSOUND *csound)
{
    return csound->namedgen;
}

PUBLIC void csoundStop(CSOUND *csound)
{
    csound->performState = -1;
}

/*
 * ATTRIBUTES
 */

PUBLIC int64_t csoundGetCurrentTimeSamples(CSOUND *csound){
  return csound->icurTime;
}

PUBLIC MYFLT csoundGetSr(CSOUND *csound)
{
    return csound->esr;
}

PUBLIC MYFLT csoundGetKr(CSOUND *csound)
{
    return csound->ekr;
}

PUBLIC uint32_t csoundGetKsmps(CSOUND *csound)
{
    return csound->ksmps;
}

PUBLIC uint32_t csoundGetNchnls(CSOUND *csound)
{
    return csound->nchnls;
}

PUBLIC uint32_t csoundGetNchnlsInput(CSOUND *csound)
{
  if(csound->inchnls > 0)
    return (uint32_t) csound->inchnls;
  else return csound->nchnls;
}

PUBLIC MYFLT csoundGet0dBFS(CSOUND *csound)
{
    return csound->e0dbfs;
}

PUBLIC int csoundGetStrVarMaxLen(CSOUND *csound)
{
    return csound->strVarMaxLen;
}

PUBLIC long csoundGetInputBufferSize(CSOUND *csound)
{
    return csound->oparms_.inbufsamps;
}

PUBLIC long csoundGetOutputBufferSize(CSOUND *csound)
{
    return csound->oparms_.outbufsamps;
}

PUBLIC MYFLT *csoundGetSpin(CSOUND *csound)
{
    return csound->spin;
}

PUBLIC void csoundAddSpinSample(CSOUND *csound, int frame,
                                int channel, MYFLT sample)
{

    int index = (frame * csound->inchnls) + channel;
    csound->spin[index] += sample;
}

PUBLIC MYFLT *csoundGetSpout(CSOUND *csound)
{
    return csound->spout;
}

PUBLIC MYFLT csoundGetSpoutSample(CSOUND *csound, int frame, int channel)
{
    int index = (frame * csound->nchnls) + channel;
    return csound->spout[index];
}

PUBLIC const char *csoundGetOutputName(CSOUND *csound)
{
    return (const char*) csound->oparms_.outfilename;
}

/**
 * Calling this function with a non-zero will disable all default
 * handling of sound I/O by the Csound library, allowing the host
 * application to use the spin/spout/input/output buffers directly.
 * If 'bufSize' is greater than zero, the buffer size (-b) will be
 * set to the integer multiple of ksmps that is nearest to the value
 * specified.
 */

PUBLIC void csoundSetHostImplementedAudioIO(CSOUND *csound,
                                            int state, int bufSize)
{
    csound->enableHostImplementedAudioIO = state;
    csound->hostRequestedBufferSize = (bufSize > 0 ? bufSize : 0);
}

PUBLIC double csoundGetScoreTime(CSOUND *csound)
{
    return (double)csound->icurTime/csound->esr;
}

/*
 * SCORE HANDLING
 */

PUBLIC int csoundIsScorePending(CSOUND *csound)
{
    return csound->csoundIsScorePending_;
}

PUBLIC void csoundSetScorePending(CSOUND *csound, int pending)
{
    csound->csoundIsScorePending_ = pending;
}

PUBLIC void csoundSetScoreOffsetSeconds(CSOUND *csound, MYFLT offset)
{
    double  aTime;
    MYFLT   prv = (MYFLT) csound->csoundScoreOffsetSeconds_;

    csound->csoundScoreOffsetSeconds_ = offset;
    if (offset < FL(0.0))
      return;
    /* if csoundCompile() was not called yet, just store the offset */
    if (!(csound->engineStatus & CS_STATE_COMP))
      return;
    /* otherwise seek to the requested time now */
    aTime = (double) offset - (csound->icurTime/csound->esr);
    if (aTime < 0.0 || offset < prv) {
      csoundRewindScore(csound);    /* will call csoundSetScoreOffsetSeconds */
      return;
    }
    if (aTime > 0.0) {
      EVTBLK  evt;
      evt.strarg = NULL;
      evt.opcod = 'a';
      evt.pcnt = 3;
      evt.p[2] = evt.p[1] = FL(0.0);
      evt.p[3] = (MYFLT) aTime;
      insert_score_event_at_sample(csound, &evt, csound->icurTime);
    }
}

PUBLIC MYFLT csoundGetScoreOffsetSeconds(CSOUND *csound)
{
    return csound->csoundScoreOffsetSeconds_;
}

extern void musmon_rewind_score(CSOUND *csound);      /* musmon.c */
extern void midifile_rewind_score(CSOUND *csound);    /* midifile.c */

PUBLIC void csoundRewindScore(CSOUND *csound)
{
    musmon_rewind_score(csound);
    midifile_rewind_score(csound);
}

PUBLIC void csoundSetCscoreCallback(CSOUND *p,
                                    void (*cscoreCallback)(CSOUND *))
{
    p->cscoreCallback_ = (cscoreCallback != NULL ? cscoreCallback : cscore_);
}

static void csoundDefaultMessageCallback(CSOUND *csound, int attr,
                                         const char *format, va_list args)
{
#if defined(WIN32) || defined(MAC)
    switch (attr & CSOUNDMSG_TYPE_MASK) {
    case CSOUNDMSG_ERROR:
    case CSOUNDMSG_WARNING:
    case CSOUNDMSG_REALTIME:
      vfprintf(stderr, format, args);
      break;
    default:
      vfprintf(stdout, format, args);
    }
#else
    if (!attr || !csound->enableMsgAttr) {
      vfprintf(stderr, format, args);
      return;
    }
    if ((attr & CSOUNDMSG_TYPE_MASK) == CSOUNDMSG_ORCH)
      if (attr & CSOUNDMSG_BG_COLOR_MASK)
        fprintf(stderr, "\033[4%cm", ((attr & 0x70) >> 4) + '0');
    if (attr & CSOUNDMSG_FG_ATTR_MASK) {
      if (attr & CSOUNDMSG_FG_BOLD)
        fprintf(stderr, "\033[1m");
      if (attr & CSOUNDMSG_FG_UNDERLINE)
        fprintf(stderr, "\033[4m");
    }
    if (attr & CSOUNDMSG_FG_COLOR_MASK)
      fprintf(stderr, "\033[3%cm", (attr & 7) + '0');
    vfprintf(stderr, format, args);
    fprintf(stderr, "\033[m");
#endif
}

PUBLIC void csoundSetDefaultMessageCallback(
           void (*csoundMessageCallback)(CSOUND *csound,
                                         int attr,
                                         const char *format,
                                         va_list args))
{
    if (csoundMessageCallback) {
      msgcallback_ = csoundMessageCallback;
    } else {
      msgcallback_ = csoundDefaultMessageCallback;
    }
}

PUBLIC void csoundSetMessageCallback(CSOUND *csound,
            void (*csoundMessageCallback)(CSOUND *csound,
                                          int attr,
                                          const char *format,
                                          va_list args))
{
    /* Protect against a null callback. */
    if (csoundMessageCallback) {
      csound->csoundMessageCallback_ = csoundMessageCallback;
    } else {
      csound->csoundMessageCallback_ = csoundDefaultMessageCallback;
    }
}

PUBLIC void csoundMessageV(CSOUND *csound,
                           int attr, const char *format, va_list args)
{
    csound->csoundMessageCallback_(csound, attr, format, args);
}

PUBLIC void csoundMessage(CSOUND *csound, const char *format, ...)
{
    va_list args;
    va_start(args, format);
    csound->csoundMessageCallback_(csound, 0, format, args);
    va_end(args);
}

PUBLIC void csoundMessageS(CSOUND *csound, int attr, const char *format, ...)
{
    va_list args;
    va_start(args, format);
    csound->csoundMessageCallback_(csound, attr, format, args);
    va_end(args);
}

void csoundDie(CSOUND *csound, const char *msg, ...)
{
    va_list args;
    va_start(args, msg);
    csound->ErrMsgV(csound, (char*) 0, msg, args);
    va_end(args);
    csound->perferrcnt++;
    csound->LongJmp(csound, 1);
}

void csoundWarning(CSOUND *csound, const char *msg, ...)
{
    va_list args;
    if (!(csound->oparms_.msglevel & WARNMSG))
      return;
    csoundMessageS(csound, CSOUNDMSG_WARNING, Str("WARNING: "));
    va_start(args, msg);
    csound->csoundMessageCallback_(csound, CSOUNDMSG_WARNING, msg, args);
    va_end(args);
    csoundMessageS(csound, CSOUNDMSG_WARNING, "\n");
}

void csoundDebugMsg(CSOUND *csound, const char *msg, ...)
{
    va_list args;
    if (!(csound->oparms_.odebug))
      return;
    va_start(args, msg);
    csound->csoundMessageCallback_(csound, 0, msg, args);
    va_end(args);
    csoundMessage(csound, "\n");
}

void csoundErrorMsg(CSOUND *csound, const char *msg, ...)
{
    va_list args;
    va_start(args, msg);
    csound->csoundMessageCallback_(csound, CSOUNDMSG_ERROR, msg, args);
    va_end(args);
    csound->MessageS(csound, CSOUNDMSG_ERROR, "\n");
}

void csoundErrMsgV(CSOUND *csound,
                   const char *hdr, const char *msg, va_list args)
{
    if (hdr != NULL)
      csound->MessageS(csound, CSOUNDMSG_ERROR, "%s", hdr);
    csound->csoundMessageCallback_(csound, CSOUNDMSG_ERROR, msg, args);
    csound->MessageS(csound, CSOUNDMSG_ERROR, "\n");
}

void csoundLongJmp(CSOUND *csound, int retval)
{
    int   n = CSOUND_EXITJMP_SUCCESS;

    n = (retval < 0 ? n + retval : n - retval) & (CSOUND_EXITJMP_SUCCESS - 1);
    if (!n)
      n = CSOUND_EXITJMP_SUCCESS;

    csound->curip = NULL;
    csound->ids = NULL;
    csound->pds = NULL;
    csound->reinitflag = 0;
    csound->tieflag = 0;
    csound->perferrcnt += csound->inerrcnt;
    csound->inerrcnt = 0;
    csound->engineStatus |= CS_STATE_JMP;

    longjmp(csound->exitjmp, n);
}

PUBLIC void csoundSetMessageLevel(CSOUND *csound, int messageLevel)
{
    csound->oparms_.msglevel = messageLevel;
}

PUBLIC int csoundGetMessageLevel(CSOUND *csound)
{
    return csound->oparms_.msglevel;
}

PUBLIC void csoundKeyPress(CSOUND *csound, char c)
{
    csound->inChar_ = (int) ((unsigned char) c);
}

/*
 * CONTROL AND EVENTS
 */

PUBLIC void
csoundSetInputChannelCallback(CSOUND *csound,channelCallback_t inputChannelCalback)
{
    csound->InputChannelCallback_ = inputChannelCalback;
}

PUBLIC void
csoundSetOutputChannelCallback(CSOUND *csound,channelCallback_t outputChannelCalback)
{
    csound->OutputChannelCallback_ = outputChannelCalback;
}

PUBLIC int csoundScoreEvent(CSOUND *csound, char type,
                            const MYFLT *pfields, long numFields)
{
    EVTBLK  evt;
    int     i;
    int ret;

    evt.strarg = NULL;
    evt.opcod = type;
    evt.pcnt = (int16) numFields;
    for (i = 0; i < (int) numFields; i++) /* Could be memcpy */
      evt.p[i + 1] = pfields[i];
    //memcpy(&evt.p[1],pfields, numFields*sizeof(MYFLT));
    csoundLockMutex(csound->API_lock);
    ret = insert_score_event_at_sample(csound, &evt, csound->icurTime);
    csoundUnlockMutex(csound->API_lock);
    return ret;
}

PUBLIC int csoundScoreEventAbsolute(CSOUND *csound, char type,
                                    const MYFLT *pfields, long numFields,
                                    double time_ofs)
{
    EVTBLK  evt;
    int     i;
    int     ret;

    evt.strarg = NULL;
    evt.opcod = type;
    evt.pcnt = (int16) numFields;
    for (i = 0; i < (int) numFields; i++)
      evt.p[i + 1] = pfields[i];
   csoundLockMutex(csound->API_lock);
    ret = insert_score_event(csound, &evt, time_ofs);
   csoundUnlockMutex(csound->API_lock);
    return ret;
}

/*
 *    REAL-TIME AUDIO
 */

/* dummy functions for the case when no real-time audio module is available */

static double *get_dummy_rtaudio_globals(CSOUND *csound)
{
    double  *p;

    p = (double*) csound->QueryGlobalVariable(csound, "__rtaudio_null_state");
    if (p == NULL) {
      if (UNLIKELY(csound->CreateGlobalVariable(csound, "__rtaudio_null_state",
                                                sizeof(double) * 4) != 0))
        csound->Die(csound, Str("rtdummy: failed to allocate globals"));
      csound->Message(csound, Str("rtaudio: dummy module enabled\n"));
      p = (double*) csound->QueryGlobalVariable(csound, "__rtaudio_null_state");
    }
    return p;
}

static void dummy_rtaudio_timer(CSOUND *csound, double *p)
{
    double  timeWait;
    int     i;

    timeWait = p[0] - csoundGetRealTime(csound->csRtClock);
    i = (int) (timeWait * 1000.0 + 0.5);
    if (i > 0)
      csoundSleep((size_t) i);
}

static int playopen_dummy(CSOUND *csound, const csRtAudioParams *parm)
{
    double  *p;
    char    *s;

    /* find out if the use of dummy real-time audio functions was requested, */
    /* or an unknown plugin name was specified; the latter case is an error */
    s = (char*) csoundQueryGlobalVariable(csound, "_RTAUDIO");
    if (s != NULL && !(strcmp(s, "null") == 0 || strcmp(s, "Null") == 0 ||
                       strcmp(s, "NULL") == 0)) {
      if (s[0] == '\0')
        csoundErrorMsg(csound,
                       Str(" *** error: rtaudio module set to empty string"));
      else {
        // print_opcodedir_warning(csound);
        csoundErrorMsg(csound,
                       Str(" unknown rtaudio module: '%s', using dummy module"), s);
      }
      // return CSOUND_ERROR;
    }
    p = get_dummy_rtaudio_globals(csound);
    csound->rtPlay_userdata = (void*) p;
    p[0] = csound->GetRealTime(csound->csRtClock);
    p[1] = 1.0 / ((double) ((int) sizeof(MYFLT) * parm->nChannels)
                  * (double) parm->sampleRate);
    return CSOUND_SUCCESS;
}

static void rtplay_dummy(CSOUND *csound, const MYFLT *outBuf, int nbytes)
{
    double  *p = (double*) csound->rtPlay_userdata;
    (void) outBuf;
    p[0] += ((double) nbytes * p[1]);
    dummy_rtaudio_timer(csound, p);
}

static int recopen_dummy(CSOUND *csound, const csRtAudioParams *parm)
{
    double  *p;
    char    *s;

    /* find out if the use of dummy real-time audio functions was requested, */
    /* or an unknown plugin name was specified; the latter case is an error */
    s = (char*) csoundQueryGlobalVariable(csound, "_RTAUDIO");
    if (s != NULL && !(strcmp(s, "null") == 0 || strcmp(s, "Null") == 0 ||
                       strcmp(s, "NULL") == 0)) {
      if (s[0] == '\0')
        csoundErrorMsg(csound,
                       Str(" *** error: rtaudio module set to empty string"));
      else {
        // print_opcodedir_warning(csound);
        csoundErrorMsg(csound,
                       Str(" unknown rtaudio module: '%s', using dummy module"), s);
      }
      // return CSOUND_ERROR;
    }
    p = (double*) get_dummy_rtaudio_globals(csound) + 2;
    csound->rtRecord_userdata = (void*) p;
    p[0] = csound->GetRealTime(csound->csRtClock);
    p[1] = 1.0 / ((double) ((int) sizeof(MYFLT) * parm->nChannels)
                  * (double) parm->sampleRate);
    return CSOUND_SUCCESS;
}

static int rtrecord_dummy(CSOUND *csound, MYFLT *inBuf, int nbytes)
{
    double  *p = (double*) csound->rtRecord_userdata;

    /* for (i = 0; i < (nbytes / (int) sizeof(MYFLT)); i++) */
    /*   ((MYFLT*) inBuf)[i] = FL(0.0); */
    memset(inBuf, 0, nbytes);

    p[0] += ((double) nbytes * p[1]);
    dummy_rtaudio_timer(csound, p);

    return nbytes;
}

static void rtclose_dummy(CSOUND *csound)
{
    csound->rtPlay_userdata = NULL;
    csound->rtRecord_userdata = NULL;
}

static int  audio_dev_list_dummy(CSOUND *csound, CS_AUDIODEVICE *list, int isOutput){
  IGN(csound); IGN(list); IGN(isOutput);
  return 0;
}

static int  midi_dev_list_dummy(CSOUND *csound, CS_MIDIDEVICE *list, int isOutput){
  IGN(csound); IGN(list); IGN(isOutput);
  return 0;
}

PUBLIC void csoundSetPlayopenCallback(CSOUND *csound,
                                      int (*playopen__)(CSOUND *,
                                                        const csRtAudioParams
                                                        *parm))
{
    csound->playopen_callback = playopen__;
}

PUBLIC void csoundSetRtplayCallback(CSOUND *csound,
                                    void (*rtplay__)(CSOUND *,
                                                     const MYFLT *outBuf,
                                                     int nbytes))
{
    csound->rtplay_callback = rtplay__;
}

PUBLIC void csoundSetRecopenCallback(CSOUND *csound,
                                     int (*recopen__)(CSOUND *,
                                                      const csRtAudioParams *parm))
{
    csound->recopen_callback = recopen__;
}

PUBLIC void csoundSetRtrecordCallback(CSOUND *csound,
                                      int (*rtrecord__)(CSOUND *,
                                                        MYFLT *inBuf,
                                                        int nbytes))
{
    csound->rtrecord_callback = rtrecord__;
}

PUBLIC void csoundSetRtcloseCallback(CSOUND *csound,
                                     void (*rtclose__)(CSOUND *))
{
    csound->rtclose_callback = rtclose__;
}

PUBLIC void csoundSetAudioDeviceListCallback(CSOUND *csound,
                                             int (*audiodevlist__)(CSOUND *, CS_AUDIODEVICE *list, int isOutput))
{
    csound->audio_dev_list_callback = audiodevlist__;
}

PUBLIC void csoundSetMIDIDeviceListCallback(CSOUND *csound,
                                             int (*mididevlist__)(CSOUND *, CS_MIDIDEVICE *list, int isOutput))
{
    csound->midi_dev_list_callback = mididevlist__;
}

PUBLIC int csoundAudioDevList(CSOUND *csound,  CS_AUDIODEVICE *list, int isOutput){
  return csound->audio_dev_list_callback(csound,list,isOutput);
}

PUBLIC int csoundMIDIDevList(CSOUND *csound,  CS_MIDIDEVICE *list, int isOutput){
  return csound->midi_dev_list_callback(csound,list,isOutput);
}


/* dummy real time MIDI functions */

static int DummyMidiInOpen(CSOUND *csound, void **userData,
                           const char *devName)
{
    char *s;

    (void) devName;
    *userData = NULL;
    s = (char*) csoundQueryGlobalVariable(csound, "_RTMIDI");
    if (s == NULL ||
        (strcmp(s, "null") == 0 || strcmp(s, "Null") == 0 ||
         strcmp(s, "NULL") == 0)) {
      csoundMessage(csound, Str("WARNING: real time midi input disabled, "
                                "using dummy functions\n"));
      return 0;
    }
    if (s[0] == '\0')
      csoundErrorMsg(csound, Str("error: -+rtmidi set to empty string"));
    else {
      print_opcodedir_warning(csound);
      csoundErrorMsg(csound, Str("error: -+rtmidi='%s': unknown module"), s);
    }
    return -1;
}

static int DummyMidiRead(CSOUND *csound, void *userData,
                         unsigned char *buf, int nbytes)
{
    (void) csound;
    (void) userData;
    (void) buf;
    (void) nbytes;
    return 0;
}

static int DummyMidiOutOpen(CSOUND *csound, void **userData,
                            const char *devName)
{
    char *s;

    (void) devName;
    *userData = NULL;
    s = (char*) csoundQueryGlobalVariable(csound, "_RTMIDI");
    if (s == NULL ||
        (strcmp(s, "null") == 0 || strcmp(s, "Null") == 0 ||
         strcmp(s, "NULL") == 0)) {
      csoundMessage(csound, Str("WARNING: real time midi output disabled, "
                                "using dummy functions\n"));
      return 0;
    }
    if (s[0] == '\0')
      csoundErrorMsg(csound, Str("error: -+rtmidi set to empty string"));
    else {
      print_opcodedir_warning(csound);
      csoundErrorMsg(csound, Str("error: -+rtmidi='%s': unknown module"), s);
    }
    return -1;
}

static int DummyMidiWrite(CSOUND *csound, void *userData,
                          const unsigned char *buf, int nbytes)
{
    (void) csound;
    (void) userData;
    (void) buf;
    return nbytes;
}

static const char *midi_err_msg = Str_noop("Unknown MIDI error");

/**
 * Returns pointer to a string constant storing an error massage
 * for error code 'errcode'.
 */
const char *csoundExternalMidiErrorString(CSOUND *csound, int errcode)
{
    if (csound->midiGlobals->MidiErrorStringCallback == NULL)
      return midi_err_msg;
    return (csound->midiGlobals->MidiErrorStringCallback(errcode));
}

/* Set real time MIDI function pointers. */

PUBLIC void csoundSetExternalMidiInOpenCallback(CSOUND *csound,
                                                int (*func)(CSOUND *,
                                                            void **,
                                                            const char *))
{
    csound->midiGlobals->MidiInOpenCallback = func;
}

PUBLIC void csoundSetExternalMidiReadCallback(CSOUND *csound,
                                              int (*func)(CSOUND *,
                                                          void *,
                                                          unsigned char *, int))
{
    csound->midiGlobals->MidiReadCallback = func;
}

PUBLIC void csoundSetExternalMidiInCloseCallback(CSOUND *csound,
                                                 int (*func)(CSOUND *, void *))
{
    csound->midiGlobals->MidiInCloseCallback = func;
}

PUBLIC void csoundSetExternalMidiOutOpenCallback(CSOUND *csound,
                                                 int (*func)(CSOUND *,
                                                             void **,
                                                             const char *))
{
    csound->midiGlobals->MidiOutOpenCallback = func;
}

PUBLIC void csoundSetExternalMidiWriteCallback(CSOUND *csound,
                                               int (*func)(CSOUND *,
                                                           void *,
                                                           const unsigned char *,
                                                           int))
{
    csound->midiGlobals->MidiWriteCallback = func;
}

PUBLIC void csoundSetExternalMidiOutCloseCallback(CSOUND *csound,
                                                  int (*func)(CSOUND *, void *))
{
    csound->midiGlobals->MidiOutCloseCallback = func;
}

PUBLIC void csoundSetExternalMidiErrorStringCallback(CSOUND *csound,
                                                     const char *(*func)(int))
{
    csound->midiGlobals->MidiErrorStringCallback = func;
}

/*
 *    FUNCTION TABLE DISPLAY.
 */

PUBLIC int csoundSetIsGraphable(CSOUND *csound, int isGraphable)
{
    int prv = csound->isGraphable_;
    csound->isGraphable_ = isGraphable;
    return prv;
}

PUBLIC void csoundSetMakeGraphCallback(CSOUND *csound,
                                       void (*makeGraphCB)(CSOUND *csound,
                                                           WINDAT *windat,
                                                           const char *name))
{
    csound->csoundMakeGraphCallback_ = makeGraphCB;
}

PUBLIC void csoundSetDrawGraphCallback(CSOUND *csound,
                                       void (*drawGraphCallback)(CSOUND *csound,
                                                                 WINDAT *windat))
{
    csound->csoundDrawGraphCallback_ = drawGraphCallback;
}

PUBLIC void csoundSetKillGraphCallback(CSOUND *csound,
                                       void (*killGraphCallback)(CSOUND *csound,
                                                                 WINDAT *windat))
{
    csound->csoundKillGraphCallback_ = killGraphCallback;
}

#ifdef never

#endif

PUBLIC void csoundSetExitGraphCallback(CSOUND *csound,
                                       int (*exitGraphCallback)(CSOUND *))
{
    csound->csoundExitGraphCallback_ = exitGraphCallback;
}

/*
 * OPCODES
 */

static CS_NOINLINE int opcode_list_new_oentry(CSOUND *csound,
                                              const OENTRY *ep)
{
    int     oldCnt = 0;
    int     h = 0;

    if (ep->opname == NULL)
      return CSOUND_ERROR;
    if (ep->opname[0] != (char) 0)
      h = (int) name_hash_2(csound, ep->opname);
    else if (csound->opcodlst != NULL)
      return CSOUND_ERROR;
    if (csound->opcodlst != NULL) {
      int   n;
      oldCnt = (int) ((OENTRY*) csound->oplstend - (OENTRY*) csound->opcodlst);
      /* check if this opcode is already defined */
      n = csound->opcode_list[h];
      while (n) {
        if (!sCmp(csound->opcodlst[n].opname, ep->opname)) {
          int tmp = csound->opcodlst[n].prvnum;
          /* redefine existing opcode */
          memcpy(&(csound->opcodlst[n]), ep, sizeof(OENTRY));
          csound->opcodlst[n].useropinfo = NULL;
          csound->opcodlst[n].prvnum = tmp;
          return CSOUND_SUCCESS;
        }
        n = csound->opcodlst[n].prvnum;
      }
    }
    if (!(oldCnt & 0x7F)) {
      OENTRY  *newList;
      size_t  nBytes = (size_t) (oldCnt + 0x80) * sizeof(OENTRY);
      if (!oldCnt)
        newList = (OENTRY*) malloc(nBytes);
      else
        newList = (OENTRY*) realloc(csound->opcodlst, nBytes);
      if (newList == NULL)
        return CSOUND_MEMORY;
      csound->opcodlst = newList;
      csound->oplstend = ((OENTRY*) newList + (int) oldCnt);
      memset(&(csound->opcodlst[oldCnt]), 0, sizeof(OENTRY) * 0x80);
    }
    memcpy(&(csound->opcodlst[oldCnt]), ep, sizeof(OENTRY));
    csound->opcodlst[oldCnt].useropinfo = NULL;
    csound->opcodlst[oldCnt].prvnum = csound->opcode_list[h];
    csound->opcode_list[h] = oldCnt;
    csound->oplstend = (OENTRY*) csound->oplstend + (int) 1;
    return 0;
}

PUBLIC int csoundAppendOpcode(CSOUND *csound,
                              const char *opname, int dsblksiz, int flags,
                              int thread, const char *outypes, const char *intypes,
                              int (*iopadr)(CSOUND *, void *),
                              int (*kopadr)(CSOUND *, void *),
                              int (*aopadr)(CSOUND *, void *))
{
  OENTRY  tmpEntry;
    int     err;

    tmpEntry.opname     = (char*) opname;
    tmpEntry.dsblksiz   = (uint16) dsblksiz;
    tmpEntry.flags      = (uint16) flags;
    tmpEntry.thread     = (uint8_t) thread;
    tmpEntry.outypes    = (char*) outypes;
    tmpEntry.intypes    = (char*) intypes;
    tmpEntry.iopadr     = (SUBR) iopadr;
    tmpEntry.kopadr     = (SUBR) kopadr;
    tmpEntry.aopadr     = (SUBR) aopadr;
    err = opcode_list_new_oentry(csound, &tmpEntry);
    if (UNLIKELY(err))
      csoundErrorMsg(csound, Str("Failed to allocate new opcode entry."));
    return err;
}

/**
 * Appends a list of opcodes implemented by external software to Csound's
 * internal opcode list. The list should either be terminated with an entry
 * that has a NULL opname, or the number of entries (> 0) should be specified
 * in 'n'. Returns zero on success.
 */

int csoundAppendOpcodes(CSOUND *csound, const OENTRY *opcodeList, int n)
{
  OENTRY  *ep = (OENTRY*) opcodeList;
    int     err, retval = 0;

    if (UNLIKELY(opcodeList == NULL))
      return -1;
    if (UNLIKELY(n <= 0))
      n = 0x7FFFFFFF;
    while (n && ep->opname != NULL) {
      if (UNLIKELY((err = opcode_list_new_oentry(csound, ep)) != 0)) {
        csoundErrorMsg(csound, Str("Failed to allocate opcode entry for %s."),
                       ep->opname);
        retval = err;
      }

      n--, ep++;
    }
    return retval;
}

/*
 * MISC FUNCTIONS
 */

int defaultCsoundYield(CSOUND *csound)
{
    (void) csound;
    return 1;
}

PUBLIC void csoundSetYieldCallback(CSOUND *csound,
                                   int (*yieldCallback)(CSOUND *))
{
    csound->csoundYieldCallback_ = yieldCallback;
}

void SetInternalYieldCallback(CSOUND *csound,
                              int (*yieldCallback)(CSOUND *))
{
    csound->csoundInternalYieldCallback_ = yieldCallback;
}

int csoundYield(CSOUND *csound)
{
   if (exitNow_)
     csound->LongJmp(csound, CSOUND_SIGNAL);
     csound->csoundInternalYieldCallback_(csound);
    return csound->csoundYieldCallback_(csound);
}

extern void csoundDeleteAllGlobalVariables(CSOUND *csound);

typedef struct resetCallback_s {
  void    *userData;
  int     (*func)(CSOUND *, void *);
  struct resetCallback_s  *nxt;
} resetCallback_t;


static void reset(CSOUND *csound)
{
    CSOUND    *saved_env;
    void      *p1, *p2;
    uintptr_t length;
    uintptr_t end, start;
    int n = 0;

    csoundCleanup(csound);

    /* call registered reset callbacks */
    while (csound->reset_list != NULL) {
      resetCallback_t *p = (resetCallback_t*) csound->reset_list;
      p->func(csound, p->userData);
      csound->reset_list = (void*) p->nxt;
      free(p);
    }
    /* call local destructor routines of external modules */
    /* should check return value... */
    csoundDestroyModules(csound);

    /* IV - Feb 01 2005: clean up configuration variables and */
    /* named dynamic "global" variables of Csound instance */
    csoundDeleteAllConfigurationVariables(csound);
    csoundDeleteAllGlobalVariables(csound);

#ifdef CSCORE
    cscoreRESET(csound);
#endif
    if (csound->opcodlst != NULL)
      free(csound->opcodlst);
#ifdef HAVE_PTHREAD_SPIN_LOCK
     pthread_spin_init(&csound->spoutlock, PTHREAD_PROCESS_PRIVATE);
     pthread_spin_init(&csound->spinlock, PTHREAD_PROCESS_PRIVATE);
     pthread_spin_init(&csound->memlock, PTHREAD_PROCESS_PRIVATE);
     pthread_spin_init(&csound->spinlock1, PTHREAD_PROCESS_PRIVATE);
#endif
    csound->oparms_.odebug = 0;
    /* RWD 9:2000 not terribly vital, but good to do this somewhere... */
    pvsys_release(csound);
    close_all_files(csound);
    /* delete temporary files created by this Csound instance */
    remove_tmpfiles(csound);
    rlsmemfiles(csound);
    memRESET(csound);
    while (csound->filedir[n])        /* Clear source directory */
      free(csound->filedir[n++]);
    /**
     * Copy everything EXCEPT the function pointers.
     * We do it by saving them and copying them back again...
     * hope that this does not fail...
     */
    /* VL 15.03.2013 - I am not sure why this is needed, but
       it probably needs to be reviewed with the changes in
       the CSOUND struct */
    saved_env = (CSOUND*) malloc(sizeof(CSOUND));
    memcpy(saved_env, csound, sizeof(CSOUND));
    memcpy(csound, &cenviron_, sizeof(CSOUND));
    end = (uintptr_t) &(csound->first_callback_); /* used to be &(csound->ids) */
    start =(uintptr_t)  csound;
    length = end - start;
    memcpy((void*) csound, (void*) saved_env, (size_t) length);
    csound->oparms = &(csound->oparms_);
    csound->hostdata = saved_env->hostdata;
    p1 = (void*) &(csound->first_callback_);
    p2 = (void*) &(csound->last_callback_);
    length = (uintptr_t) p2 - (uintptr_t) p1;
    memcpy(p1, (void*) &(saved_env->first_callback_), (size_t) length);
    csound->csoundCallbacks_ = saved_env->csoundCallbacks_;
    csound->API_lock = saved_env->API_lock;
#ifdef HAVE_PTHREAD_SPIN_LOCK
    csound->memlock = saved_env->memlock;
    csound->spinlock = saved_env->spinlock;
    csound->spoutlock = saved_env->spoutlock;
    csound->spinlock1= saved_env->spinlock1;
#endif
    memcpy(&(csound->exitjmp), &(saved_env->exitjmp), sizeof(jmp_buf));
    csound->memalloc_db = saved_env->memalloc_db;
    free(saved_env);
}

PUBLIC void csoundSetRTAudioModule(CSOUND *csound, char *module){
  char *s;
  if((s = csoundQueryGlobalVariable(csound, "_RTAUDIO")) != NULL)
         strncpy(s, module, 20);
   if (csoundInitModules(csound) != 0)
             csound->LongJmp(csound, 1);
}

PUBLIC void csoundSetMIDIModule(CSOUND *csound, char *module){
  char *s;
  if((s = csoundQueryGlobalVariable(csound, "_RTMIDI")) != NULL)
         strncpy(s, module, 20);
   if (csoundInitModules(csound) != 0)
             csound->LongJmp(csound, 1);
}


PUBLIC int csoundGetModule(CSOUND *csound, int no, char **module, char **type){
   MODULE_INFO **modules = (MODULE_INFO **) csoundQueryGlobalVariable(csound, "_MODULES");
   if(modules[no] == NULL || no >= MAX_MODULES) return CSOUND_ERROR;
   *module = modules[no]->module;
   *type = modules[no]->type;
   return CSOUND_SUCCESS;
}

PUBLIC void csoundReset(CSOUND *csound)
{
    char    *s;
    int     i, max_len;
    OPARMS  *O = csound->oparms;

    if(csound->engineStatus & CS_STATE_COMP) {
      /* clear compiled flag */
      csound->engineStatus |= ~(CS_STATE_COMP);
    }

    reset(csound);
    if (msgcallback_ != NULL) {
      csoundSetMessageCallback(csound, msgcallback_);
    }
    csound->printerrormessagesflag = (void*)1234;
    /* copy system environment variables */
    i = csoundInitEnv(csound);
    if (UNLIKELY(i != CSOUND_SUCCESS)) {
      csound->engineStatus |= CS_STATE_JMP;
      csound->Die(csound, "Failed during csoundInitEnv");
    }
    csound_init_rand(csound);
    /* allow selecting real time audio module */
    max_len = 21;
    csoundCreateGlobalVariable(csound, "_RTAUDIO", (size_t) max_len);
    s = csoundQueryGlobalVariable(csound, "_RTAUDIO");
    strcpy(s, "PortAudio");
    csoundCreateConfigurationVariable(csound, "rtaudio", s, CSOUNDCFG_STRING,
                                      0, NULL, &max_len,
                                      "Real time audio module name", NULL);

    /* initialise real time MIDI */
    csound->midiGlobals = (MGLOBAL*) mcalloc(csound, sizeof(MGLOBAL));
    csound->midiGlobals->Midevtblk = (MEVENT*) NULL;
    csound->midiGlobals->MidiInOpenCallback = DummyMidiInOpen;
    csound->midiGlobals->MidiReadCallback = DummyMidiRead;
    csound->midiGlobals->MidiInCloseCallback = (int (*)(CSOUND *, void *)) NULL;
    csound->midiGlobals->MidiOutOpenCallback = DummyMidiOutOpen;
    csound->midiGlobals->MidiWriteCallback = DummyMidiWrite;
    csound->midiGlobals->MidiOutCloseCallback = (int (*)(CSOUND *, void *)) NULL;
    csound->midiGlobals->MidiErrorStringCallback = (const char *(*)(int)) NULL;
    csound->midiGlobals->midiInUserData = NULL;
    csound->midiGlobals->midiOutUserData = NULL;
    csound->midiGlobals->midiFileData = NULL;
    csound->midiGlobals->midiOutFileData = NULL;
    csound->midiGlobals->bufp = &(csound->midiGlobals->mbuf[0]);
    csound->midiGlobals->endatp = csound->midiGlobals->bufp;
    csoundCreateGlobalVariable(csound, "_RTMIDI", (size_t) max_len);
    s = csoundQueryGlobalVariable(csound, "_RTMIDI");
    strcpy(s, "portmidi");
    csoundCreateConfigurationVariable(csound, "rtmidi", s, CSOUNDCFG_STRING,
                                      0, NULL, &max_len,
                                      "Real time MIDI module name", NULL);
    max_len = 256;  /* should be the same as in csoundCore.h */
    csoundCreateConfigurationVariable(csound, "mute_tracks",
                                      &(csound->midiGlobals->muteTrackList[0]),
                                      CSOUNDCFG_STRING, 0, NULL, &max_len,
                                      "Ignore events (other than tempo changes)"
                                      " in tracks defined by pattern",
                                      NULL);
    csoundCreateConfigurationVariable(csound, "raw_controller_mode",
                                      &(csound->midiGlobals->rawControllerMode),
                                      CSOUNDCFG_BOOLEAN, 0, NULL, NULL,
                                      "Do not handle special MIDI controllers"
                                      " (sustain pedal etc.)", NULL);
    /* sound file tag options */
    max_len = 201;
    i = (max_len + 7) & (~7);
    csound->SF_id_title = (char*) mcalloc(csound, (size_t) i * (size_t) 6);
    csoundCreateConfigurationVariable(csound, "id_title", csound->SF_id_title,
                                      CSOUNDCFG_STRING, 0, NULL, &max_len,
                                      "Title tag in output soundfile "
                                      "(no spaces)", NULL);
    csound->SF_id_copyright = (char*) csound->SF_id_title + (int) i;
    csoundCreateConfigurationVariable(csound, "id_copyright",
                                      csound->SF_id_copyright,
                                      CSOUNDCFG_STRING, 0, NULL, &max_len,
                                      "Copyright tag in output soundfile"
                                      " (no spaces)", NULL);
    csound->SF_id_software = (char*) csound->SF_id_copyright + (int) i;
    csoundCreateConfigurationVariable(csound, "id_software",
                                      csound->SF_id_software,
                                      CSOUNDCFG_STRING, 0, NULL, &max_len,
                                      "Software tag in output soundfile"
                                      " (no spaces)", NULL);
    csound->SF_id_artist = (char*) csound->SF_id_software + (int) i;
    csoundCreateConfigurationVariable(csound, "id_artist", csound->SF_id_artist,
                                      CSOUNDCFG_STRING, 0, NULL, &max_len,
                                      "Artist tag in output soundfile "
                                      "(no spaces)",
                                      NULL);
    csound->SF_id_comment = (char*) csound->SF_id_artist + (int) i;
    csoundCreateConfigurationVariable(csound, "id_comment",
                                      csound->SF_id_comment,
                                      CSOUNDCFG_STRING, 0, NULL, &max_len,
                                      "Comment tag in output soundfile"
                                      " (no spaces)", NULL);
    csound->SF_id_date = (char*) csound->SF_id_comment + (int) i;
    csoundCreateConfigurationVariable(csound, "id_date", csound->SF_id_date,
                                      CSOUNDCFG_STRING, 0, NULL, &max_len,
                                      "Date tag in output soundfile "
                                      "(no spaces)",
                                      NULL);
    {
      int   minVal = 10;
      int   maxVal = 10000;
      MYFLT minValF = FL(0.0);
      /* max. length of string variables */
      csoundCreateConfigurationVariable(csound, "max_str_len",
                                        &(csound->strVarMaxLen),
                                        CSOUNDCFG_INTEGER, 0, &minVal, &maxVal,
                                        "Maximum length of string variables + 1",
                                        NULL);
      csoundCreateConfigurationVariable(csound, "msg_color",
                                        &(csound->enableMsgAttr),
                                        CSOUNDCFG_BOOLEAN, 0, NULL, NULL,
                                        "Enable message attributes (colors etc.)",
                                        NULL);
      csoundCreateConfigurationVariable(csound, "skip_seconds",
                                        &(csound->csoundScoreOffsetSeconds_),
                                        CSOUNDCFG_MYFLT, 0, &minValF, NULL,
                                        "Start score playback at the specified"
                                        " time, skipping earlier events",
                                        NULL);
    }
    csoundCreateConfigurationVariable(csound, "ignore_csopts",
                                      &(csound->disable_csd_options),
                                      CSOUNDCFG_BOOLEAN, 0, NULL, NULL,
                                      "Ignore <CsOptions> in CSD files"
                                      " (default: no)", NULL);

    csound->stringSavePool = string_pool_create(csound);
    csound->engineState.stringPool = string_pool_create(csound);
    csound->engineState.constantsPool = myflt_pool_create(csound);
    csound->opcode_list = (int*) mcalloc(csound, sizeof(int) * 256);
    csound->engineStatus |= CS_STATE_PRE;
    csound_aops_init_tables(csound);
    /* now load and pre-initialise external modules for this instance */
    /* this function returns an error value that may be worth checking */
    {
      int err = csoundInitStaticModules(csound);
      if (csound->delayederrormessages &&
          csound->printerrormessagesflag==NULL) {
        csound->Warning(csound, csound->delayederrormessages);
        free(csound->delayederrormessages);
        csound->delayederrormessages = NULL;
      }
      if (UNLIKELY(err==CSOUND_ERROR))
        csound->Die(csound, "Failed during csoundInitStaticModules");


     csoundCreateGlobalVariable(csound, "_MODULES",
                                (size_t) MAX_MODULES*sizeof(MODULE_INFO *));
     char *modules = (char *) csoundQueryGlobalVariable(csound, "_MODULES");
     memset(modules, 0, sizeof(MODULE_INFO *)*MAX_MODULES);

      err = csoundLoadModules(csound);
      if (csound->delayederrormessages &&
          csound->printerrormessagesflag==NULL) {
        csound->Warning(csound, csound->delayederrormessages);
        free(csound->delayederrormessages);
        csound->delayederrormessages = NULL;
      }
      if (err != CSOUND_SUCCESS)
        csound->Die(csound, "Failed during csoundLoadModules");

      /* VL: moved here from main.c */
      if (csoundInitModules(csound) != 0)
            csound->LongJmp(csound, 1);


      init_pvsys(csound);
      /* utilities depend on this as well as orchs; may get changed by an orch */
      dbfs_init(csound, DFLT_DBFS);
      csound->csRtClock = (RTCLOCK*) csound->Calloc(csound, sizeof(RTCLOCK));
      csoundInitTimerStruct(csound->csRtClock);
      csound->engineStatus |= /*CS_STATE_COMP |*/ CS_STATE_CLN;

#ifndef USE_DOUBLE
#ifdef BETA
      csound->Message(csound, Str("Csound version %s beta (float samples) %s\n"),
                      CS_PACKAGE_VERSION, __DATE__);
#else
      csound->Message(csound, Str("Csound version %s (float samples) %s\n"),
                      CS_PACKAGE_VERSION, __DATE__);
#endif
#else
#ifdef BETA
      csound->Message(csound, Str("Csound version %s beta (double samples) %s\n"),
                      CS_PACKAGE_VERSION, __DATE__);
#else
      csound->Message(csound, Str("Csound version %s (double samples) %s\n"),
                      CS_PACKAGE_VERSION, __DATE__);
#endif
#endif
      {
        char buffer[128];
        sf_command(NULL, SFC_GET_LIB_VERSION, buffer, 128);
        csound->Message(csound, "%s\n", buffer);
      }

      /* do not know file type yet */
      O->filetyp = -1;
      O->sfheader = 0;
      csound->peakchunks = 1;
      csound->typePool = csound->Calloc(csound, sizeof(TYPE_POOL));
      csound->engineState.varPool = csound->Calloc(csound, sizeof(CS_VAR_POOL));
      csoundAddStandardTypes(csound, csound->typePool);
      create_opcodlst(csound);
      csoundLoadExternals(csound);
    }
}

PUBLIC int csoundGetDebug(CSOUND *csound)
{
    return csound->oparms_.odebug;
}

PUBLIC void csoundSetDebug(CSOUND *csound, int debug)
{
    csound->oparms_.odebug = debug;
}

PUBLIC int csoundTableLength(CSOUND *csound, int table)
{
    MYFLT *tablePtr;
    return csoundGetTable(csound, &tablePtr, table);
}

PUBLIC MYFLT csoundTableGet(CSOUND *csound, int table, int index)
{
    return csound->flist[table]->ftable[index];
}

static void csoundTableSetInternal(CSOUND *csound, int table, int index, MYFLT value)
{
    csound->flist[table]->ftable[index] = value;
}

PUBLIC void csoundTableSet(CSOUND *csound, int table, int index, MYFLT value)
{
    /* in realtime mode init pass is executed in a separate thread, so
     we need to protect it */
    csoundUnlockMutex(csound->API_lock);
   if(csound->oparms->realtime) csoundLockMutex(csound->init_pass_threadlock);
    csound->flist[table]->ftable[index] = value;
   if(csound->oparms->realtime) csoundUnlockMutex(csound->init_pass_threadlock);
    csoundUnlockMutex(csound->API_lock);
}

static int csoundDoCallback_(CSOUND *csound, void *p, unsigned int type)
{
    if (csound->csoundCallbacks_ != NULL) {
      CsoundCallbackEntry_t *pp;
      pp = (CsoundCallbackEntry_t*) csound->csoundCallbacks_;
      do {
        if (pp->typeMask & type) {
          int   retval = pp->func(pp->userData, p, type);
          if (retval <= 0)
            return retval;
        }
        pp = pp->nxt;
      } while (pp != (CsoundCallbackEntry_t*) NULL);
    }
    return 1;
}

/**
 * Sets general purpose callback function that will be called on various
 * events. The callback is preserved on csoundReset(), and multiple
 * callbacks may be set and will be called in reverse order of
 * registration. If the same function is set again, it is only moved
 * in the list of callbacks so that it will be called first, and the
 * user data and type mask parameters are updated. 'typeMask' can be the
 * bitwise OR of callback types for which the function should be called,
 * or zero for all types.
 * Returns zero on success, CSOUND_ERROR if the specified function
 * pointer or type mask is invalid, and CSOUND_MEMORY if there is not
 * enough memory.
 *
 * The callback function takes the following arguments:
 *   void *userData
 *     the "user data" pointer, as specified when setting the callback
 *   void *p
 *     data pointer, depending on the callback type
 *   unsigned int type
 *     callback type, can be one of the following (more may be added in
 *     future versions of Csound):
 *       CSOUND_CALLBACK_KBD_EVENT
 *       CSOUND_CALLBACK_KBD_TEXT
 *         called by the sensekey opcode to fetch key codes. The data
 *         pointer is a pointer to a single value of type 'int', for
 *         returning the key code, which can be in the range 1 to 65535,
 *         or 0 if there is no keyboard event.
 *         For CSOUND_CALLBACK_KBD_EVENT, both key press and release
 *         events should be returned (with 65536 (0x10000) added to the
 *         key code in the latter case) as unshifted ASCII codes.
 *         CSOUND_CALLBACK_KBD_TEXT expects key press events only as the
 *         actual text that is typed.
 * The return value should be zero on success, negative on error, and
 * positive if the callback was ignored (for example because the type is
 * not known).
 */

PUBLIC int csoundSetCallback(CSOUND *csound,
                             int (*func)(void *userData, void *p,
                                         unsigned int type),
                             void *userData, unsigned int typeMask)
{
    CsoundCallbackEntry_t *pp;

    if (UNLIKELY(func == (int (*)(void *, void *, unsigned int)) NULL ||
                 (typeMask
                  & (~(CSOUND_CALLBACK_KBD_EVENT | CSOUND_CALLBACK_KBD_TEXT)))
                 != 0U))
      return CSOUND_ERROR;
    csoundRemoveCallback(csound, func);
    pp = (CsoundCallbackEntry_t*) malloc(sizeof(CsoundCallbackEntry_t));
    if (UNLIKELY(pp == (CsoundCallbackEntry_t*) NULL))
      return CSOUND_MEMORY;
    pp->typeMask = (typeMask ? typeMask : 0xFFFFFFFFU);
    pp->nxt = (CsoundCallbackEntry_t*) csound->csoundCallbacks_;
    pp->userData = userData;
    pp->func = func;
    csound->csoundCallbacks_ = (void*) pp;

    return CSOUND_SUCCESS;
}

/**
 * Removes a callback previously set with csoundSetCallback().
 */

PUBLIC void csoundRemoveCallback(CSOUND *csound,
                                 int (*func)(void *, void *, unsigned int))
{
    CsoundCallbackEntry_t *pp, *prv;

    pp = (CsoundCallbackEntry_t*) csound->csoundCallbacks_;
    prv = (CsoundCallbackEntry_t*) NULL;
    while (pp != (CsoundCallbackEntry_t*) NULL) {
      if (pp->func == func) {
        if (prv != (CsoundCallbackEntry_t*) NULL)
          prv->nxt = pp->nxt;
        else
          csound->csoundCallbacks_ = (void*) pp->nxt;
        free((void*) pp);
        return;
      }
      prv = pp;
      pp = pp->nxt;
    }
}

PUBLIC void csoundSetFileOpenCallback(CSOUND *p,
                                      void (*fileOpenCallback)(CSOUND*,
                                                               const char*,
                                                               int, int, int))
{
    p->FileOpenCallback_ = fileOpenCallback;
}

/* csoundNotifyFileOpened() should be called by plugins via
   csound->NotifyFileOpened() to let Csound know that they opened a file
   without using one of the standard mechanisms (csound->FileOpen2() or
   ldmemfile2withCB()).  The notification is passed on to the host if it
   has set the FileOpen callback. */
void csoundNotifyFileOpened(CSOUND* csound, const char* pathname,
                            int csFileType, int writing, int temporary)
{
    if (csound->FileOpenCallback_ != NULL)
      csound->FileOpenCallback_(csound, pathname, csFileType, writing,
                                temporary);
    return;

}

/* -------- IV - Jan 27 2005: timer functions -------- */

#ifdef HAVE_GETTIMEOFDAY
#undef HAVE_GETTIMEOFDAY
#endif
#if defined(LINUX) || defined(__unix) || defined(__unix__) || defined(__MACH__)
#define HAVE_GETTIMEOFDAY 1
#include <sys/time.h>
#endif

/* enable use of high resolution timer (Linux/i586/GCC only) */
/* could in fact work under any x86/GCC system, but do not   */
/* know how to query the actual CPU frequency ...            */

#define HAVE_RDTSC  1

/* ------------------------------------ */

#if defined(HAVE_RDTSC)
#if !(defined(LINUX) && defined(__GNUC__) && defined(__i386__))
#undef HAVE_RDTSC
#endif
#endif

/* hopefully cannot change during performance */
static double timeResolutionSeconds = -1.0;

/* find out CPU frequency based on /proc/cpuinfo */

static int getTimeResolution(void)
{
#if defined(HAVE_RDTSC)
    FILE    *f;
    char    buf[256];

    /* if frequency is not known yet */
    f = fopen("/proc/cpuinfo", "r");
    if (UNLIKELY(f == NULL)) {
      fprintf(stderr, Str("Cannot open /proc/cpuinfo. "
                          "Support for RDTSC is not available.\n"));
      return -1;
    }
    /* find CPU frequency */
    while (fgets(buf, 256, f) != NULL) {
      int     i;
      char    *s = (char*) buf - 1;

      buf[255] = '\0';          /* safety */
      if (strlen(buf) < 9)
        continue;                       /* too short, skip */
      while (*++s != '\0')
        if (isupper(*s))
          *s = tolower(*s);             /* convert to lower case */
      if (strncmp(buf, "cpu mhz", 7) != 0)
        continue;                       /* check key name */
      s = strchr(buf, ':');             /* find frequency value */
      if (s == NULL) continue;          /* invalid entry */
      do {
        s++;
      } while (*s == ' ' || *s == '\t');    /* skip white space */
      i = sscanf(s, "%lf", &timeResolutionSeconds);
      if (i < 1 || timeResolutionSeconds < 1.0) {
        timeResolutionSeconds = -1.0;       /* invalid entry */
        continue;
      }
    }
    fclose(f);
    if (UNLIKELY(timeResolutionSeconds <= 0.0)) {
      fprintf(stderr, Str("No valid CPU frequency entry "
                          "was found in /proc/cpuinfo.\n"));
      return -1;
    }
    /* MHz -> seconds */
    timeResolutionSeconds = 0.000001 / timeResolutionSeconds;
#elif defined(WIN32)
    LARGE_INTEGER tmp1;
    int_least64_t tmp2;
    QueryPerformanceFrequency(&tmp1);
    tmp2 = (int_least64_t) tmp1.LowPart + ((int_least64_t) tmp1.HighPart << 32);
    timeResolutionSeconds = 1.0 / (double) tmp2;
#elif defined(HAVE_GETTIMEOFDAY)
    timeResolutionSeconds = 0.000001;
#else
    timeResolutionSeconds = 1.0;
#endif
#ifdef BETA
    fprintf(stderr, "time resolution is %.3f ns\n",
            1.0e9 * timeResolutionSeconds);
#endif
    return 0;
}

/* function for getting real time */

static inline int_least64_t get_real_time(void)
{
#if defined(HAVE_RDTSC)
    /* optimised high resolution timer for Linux/i586/GCC only */
    uint32_t  l, h;
#ifndef __STRICT_ANSI__
    asm volatile ("rdtsc" : "=a" (l), "=d" (h));
#else
    __asm__ volatile ("rdtsc" : "=a" (l), "=d" (h));
#endif
    return ((int_least64_t) l + ((int_least64_t) h << 32));
#elif defined(WIN32)
    /* Win32: use QueryPerformanceCounter - resolution depends on system, */
    /* but is expected to be better than 1 us. GetSystemTimeAsFileTime    */
    /* seems to have much worse resolution under Win95.                   */
    LARGE_INTEGER tmp;
    QueryPerformanceCounter(&tmp);
    return ((int_least64_t) tmp.LowPart + ((int_least64_t) tmp.HighPart <<32));
#elif defined(HAVE_GETTIMEOFDAY)
    /* UNIX: use gettimeofday() - allows 1 us resolution */
    struct timeval tv;
    gettimeofday(&tv, NULL);
    return ((int_least64_t) tv.tv_usec
            + (int_least64_t) ((uint32_t) tv.tv_sec * (uint64_t) 1000000));
#else
    /* other systems: use time() - allows 1 second resolution */
    return ((int_least64_t) time(NULL));
#endif
}

/* function for getting CPU time */

static inline int_least64_t get_CPU_time(void)
{
    return ((int_least64_t) ((uint32_t) clock()));
}

/* initialise a timer structure */

PUBLIC void csoundInitTimerStruct(RTCLOCK *p)
{
    p->starttime_real = get_real_time();
    p->starttime_CPU = get_CPU_time();
}

/**
 * return the elapsed real time (in seconds) since the specified timer
 * structure was initialised
 */
PUBLIC double csoundGetRealTime(RTCLOCK *p)
{
    return ((double) (get_real_time() - p->starttime_real)
            * (double) timeResolutionSeconds);
}

/**
 * return the elapsed CPU time (in seconds) since the specified timer
 * structure was initialised
 */
PUBLIC double csoundGetCPUTime(RTCLOCK *p)
{
    return ((double) ((uint32_t) get_CPU_time() - (uint32_t) p->starttime_CPU)
            * (1.0 / (double) CLOCKS_PER_SEC));
}

/* return a 32-bit unsigned integer to be used as seed from current time */

PUBLIC uint32_t csoundGetRandomSeedFromTime(void)
{
    return (uint32_t) get_real_time();
}

/**
 * Return the size of MYFLT in bytes.
 */
PUBLIC int csoundGetSizeOfMYFLT(void)
{
    return (int) sizeof(MYFLT);
}

/**
 * Return pointer to user data pointer for real time audio input.
 */
PUBLIC void **csoundGetRtRecordUserData(CSOUND *csound)
{
    return &(csound->rtRecord_userdata);
}

/**
 * Return pointer to user data pointer for real time audio output.
 */
PUBLIC void **csoundGetRtPlayUserData(CSOUND *csound)
{
    return &(csound->rtPlay_userdata);
}

typedef struct opcodeDeinit_s {
  void    *p;
  int     (*func)(CSOUND *, void *);
  void    *nxt;
} opcodeDeinit_t;

/**
 * Register a function to be called at note deactivation.
 * Should be called from the initialisation routine of an opcode.
 * 'p' is a pointer to the OPDS structure of the opcode, and 'func'
 * is the function to be called, with the same arguments and return
 * value as in the case of opcode init/perf functions.
 * The functions are called in reverse order of registration.
 * Returns zero on success.
 */

int csoundRegisterDeinitCallback(CSOUND *csound, void *p,
                                 int (*func)(CSOUND *, void *))
{
    INSDS           *ip = ((OPDS*) p)->insdshead;
    opcodeDeinit_t  *dp = (opcodeDeinit_t*) malloc(sizeof(opcodeDeinit_t));

    (void) csound;
    if (UNLIKELY(dp == NULL))
      return CSOUND_MEMORY;
    dp->p = p;
    dp->func = func;
    dp->nxt = ip->nxtd;
    ip->nxtd = dp;
    return CSOUND_SUCCESS;
}

/**
 * Register a function to be called by csoundReset(), in reverse order
 * of registration, before unloading external modules. The function takes
 * the Csound instance pointer as the first argument, and the pointer
 * passed here as 'userData' as the second, and is expected to return zero
 * on success.
 * The return value of csoundRegisterResetCallback() is zero on success.
 */

int csoundRegisterResetCallback(CSOUND *csound, void *userData,
                                int (*func)(CSOUND *, void *))
{
    resetCallback_t *dp = (resetCallback_t*) malloc(sizeof(resetCallback_t));

    if (UNLIKELY(dp == NULL))
      return CSOUND_MEMORY;
    dp->userData = userData;
    dp->func = func;
    dp->nxt = csound->reset_list;
    csound->reset_list = (void*) dp;
    return CSOUND_SUCCESS;
}

/* call the opcode deinitialisation routines of an instrument instance */
/* called from deact() in insert.c */

int csoundDeinitialiseOpcodes(CSOUND *csound, INSDS *ip)
{
    int err = 0;

    while (ip->nxtd != NULL) {
      opcodeDeinit_t  *dp = (opcodeDeinit_t*) ip->nxtd;
      err |= dp->func(csound, dp->p);
      ip->nxtd = (void*) dp->nxt;
      free(dp);
    }
    return err;
}

/**
 * Returns the name of the opcode of which the data structure
 * is pointed to by 'p'.
 */
char *csoundGetOpcodeName(void *p)
{
    return ((OPDS*) p)->optext->t.oentry->opname;
}

/**
 * Returns the number of input arguments for opcode 'p'.
 */
int csoundGetInputArgCnt(void *p)
{
    return (int) ((OPDS*) p)->optext->t.inArgCount;
}

/**
 * Returns a binary value of which bit 0 is set if the first input
 * argument is a-rate, bit 1 is set if the second input argument is
 * a-rate, and so on.
 * Only the first 31 arguments are guaranteed to be reported correctly.
 */
unsigned long csoundGetInputArgAMask(void *p)
{
    return (unsigned long) ((unsigned int) ((OPDS*) p)->optext->t.xincod);
}

/**
 * Returns a binary value of which bit 0 is set if the first input
 * argument is a string, bit 1 is set if the second input argument is
 * a string, and so on.
 * Only the first 31 arguments are guaranteed to be reported correctly.
 */
unsigned long csoundGetInputArgSMask(void *p)
{
    return (unsigned long) ((unsigned int) ((OPDS*) p)->optext->t.xincod_str);
}

/**
 * Returns the name of input argument 'n' (counting from 0) for opcode 'p'.
 */
char *csoundGetInputArgName(void *p, int n)
{
    if ((unsigned int) n >=
        (unsigned int) ((OPDS*) p)->optext->t.inArgCount)
      return (char*) NULL;
    return (char*) ((OPDS*) p)->optext->t.inlist->arg[n];
}

/**
 * Returns the number of output arguments for opcode 'p'.
 */
int csoundGetOutputArgCnt(void *p)
{
    return (int) ((OPDS*) p)->optext->t.outArgCount;
}

/**
 * Returns a binary value of which bit 0 is set if the first output
 * argument is a-rate, bit 1 is set if the second output argument is
 * a-rate, and so on.
 * Only the first 31 arguments are guaranteed to be reported correctly.
 */
unsigned long csoundGetOutputArgAMask(void *p)
{
    return (unsigned long) ((unsigned int) ((OPDS*) p)->optext->t.xoutcod);
}

/**
 * Returns a binary value of which bit 0 is set if the first output
 * argument is a string, bit 1 is set if the second output argument is
 * a string, and so on.
 * Only the first 31 arguments are guaranteed to be reported correctly.
 */
unsigned long csoundGetOutputArgSMask(void *p)
{
    return (unsigned long) ((unsigned int) ((OPDS*) p)->optext->t.xoutcod_str);
}

/**
 * Returns the name of output argument 'n' (counting from 0) for opcode 'p'.
 */
char *csoundGetOutputArgName(void *p, int n)
{
    if ((unsigned int) n
        >= (unsigned int) ((OPDS*) p)->optext->t.outArgCount)
      return (char*) NULL;
    return (char*) ((OPDS*) p)->optext->t.outlist->arg[n];
}

/**
 * Set release time in control periods (1 / csound->ekr second units)
 * for opcode 'p' to 'n'. If the current release time is longer than
 * the specified value, it is not changed.
 * Returns the new release time.
 */
int csoundSetReleaseLength(void *p, int n)
{
    if (n > (int) ((OPDS*) p)->insdshead->xtratim)
      ((OPDS*) p)->insdshead->xtratim = n;
    return (int) ((OPDS*) p)->insdshead->xtratim;
}

/**
 * Set release time in seconds for opcode 'p' to 'n'.
 * If the current release time is longer than the specified value,
 * it is not changed.
 * Returns the new release time in seconds.
 */
MYFLT csoundSetReleaseLengthSeconds(void *p, MYFLT n)
{
    int kcnt = (int) (n * ((OPDS*) p)->insdshead->csound->ekr + FL(0.5));
    if (kcnt > (int) ((OPDS*) p)->insdshead->xtratim)
      ((OPDS*) p)->insdshead->xtratim = kcnt;
    return ((MYFLT) ((OPDS*) p)->insdshead->xtratim
            * ((OPDS*) p)->insdshead->csound->onedkr);
}

/**
 * Returns MIDI channel number (0 to 15) for the instrument instance
 * that called opcode 'p'.
 * In the case of score notes, -1 is returned.
 */
int csoundGetMidiChannelNumber(void *p)
{
    MCHNBLK *chn = ((OPDS*) p)->insdshead->m_chnbp;
    int     i;
    if (chn == NULL)
      return -1;
    for (i = 0; i < 16; i++) {
      if (chn == ((OPDS*) p)->insdshead->csound->m_chnbp[i])
        return i;
    }
    return -1;
}

/**
 * Returns a pointer to the MIDI channel structure for the instrument
 * instance that called opcode 'p'.
 * In the case of score notes, NULL is returned.
 */
MCHNBLK *csoundGetMidiChannel(void *p)
{
    return ((OPDS*) p)->insdshead->m_chnbp;
}

/**
 * Returns MIDI note number (in the range 0 to 127) for opcode 'p'.
 * If the opcode was not called from a MIDI activated instrument
 * instance, the return value is undefined.
 */
int csoundGetMidiNoteNumber(void *p)
{
    return (int) ((OPDS*) p)->insdshead->m_pitch;
}

/**
 * Returns MIDI velocity (in the range 0 to 127) for opcode 'p'.
 * If the opcode was not called from a MIDI activated instrument
 * instance, the return value is undefined.
 */
int csoundGetMidiVelocity(void *p)
{
    return (int) ((OPDS*) p)->insdshead->m_veloc;
}

/**
 * Returns non-zero if the current note (owning opcode 'p') is releasing.
 */
int csoundGetReleaseFlag(void *p)
{
    return (int) ((OPDS*) p)->insdshead->relesing;
}

/**
 * Returns the note-off time in seconds (measured from the beginning of
 * performance) of the current instrument instance, from which opcode 'p'
 * was called. The return value may be negative if the note has indefinite
 * duration.
 */
double csoundGetOffTime(void *p)
{
    return (double) ((OPDS*) p)->insdshead->offtim;
}

/**
 * Returns the array of p-fields passed to the instrument instance
 * that owns opcode 'p', starting from p0. Only p1, p2, and p3 are
 * guaranteed to be available. p2 is measured in seconds from the
 * beginning of the current section.
 */
MYFLT *csoundGetPFields(void *p)
{
    return (MYFLT*) &(((OPDS*) p)->insdshead->p0);
}

/**
 * Returns the instrument number (p1) for opcode 'p'.
 */
int csoundGetInstrumentNumber(void *p)
{
    return (int) ((OPDS*) p)->insdshead->p1;
}

typedef struct csMsgStruct_ {
  struct csMsgStruct_  *nxt;
  int         attr;
  char        s[1];
} csMsgStruct;

typedef struct csMsgBuffer_ {
  void        *mutex_;
  csMsgStruct *firstMsg;
  csMsgStruct *lastMsg;
  int         msgCnt;
  char        *buf;
} csMsgBuffer;

// callback for storing messages in the buffer only
static void csoundMessageBufferCallback_1_(CSOUND *csound, int attr,
                                           const char *fmt, va_list args);

// callback for writing messages to the buffer, and also stdout/stderr
static void csoundMessageBufferCallback_2_(CSOUND *csound, int attr,
                                           const char *fmt, va_list args);

/**
 * Creates a buffer for storing messages printed by Csound.
 * Should be called after creating a Csound instance; note that
 * the message buffer uses the host data pointer, and the buffer
 * should be freed by calling csoundDestroyMessageBuffer() before
 * deleting the Csound instance.
 * If 'toStdOut' is non-zero, the messages are also printed to
 * stdout and stderr (depending on the type of the message),
 * in addition to being stored in the buffer.
 */

void PUBLIC csoundEnableMessageBuffer(CSOUND *csound, int toStdOut)
{
    csMsgBuffer *pp;
    size_t      nBytes;

    csoundDestroyMessageBuffer(csound);
    nBytes = sizeof(csMsgBuffer);
        if (!toStdOut) {
                nBytes += (size_t) 16384;
        }
    pp = (csMsgBuffer*) malloc(nBytes);
    pp->mutex_ = csoundCreateMutex(0);
    pp->firstMsg = (csMsgStruct*) NULL;
    pp->lastMsg = (csMsgStruct*) NULL;
    pp->msgCnt = 0;
    if (!toStdOut) {
      pp->buf = (char*) pp + (int) sizeof(csMsgBuffer);
          pp->buf[0] = (char) '\0';
    } else {
          pp->buf = (char*) NULL;
        }
        csound->message_buffer = (void*) pp;
        if (!toStdOut) {
                csoundSetMessageCallback(csound, csoundMessageBufferCallback_1_);
        } else {
                csoundSetMessageCallback(csound, csoundMessageBufferCallback_2_);
        }
}

/**
 * Returns the first message from the buffer.
 */
#ifdef MSVC
const char PUBLIC *csoundGetFirstMessage(CSOUND *csound)
#else
const char */*PUBLIC*/ csoundGetFirstMessage(CSOUND *csound)
#endif
{
    csMsgBuffer *pp = (csMsgBuffer*) csound->message_buffer;
    char        *msg = NULL;

    if (pp && pp->msgCnt) {
      csoundLockMutex(pp->mutex_);
      if (pp->firstMsg)
        msg = &(pp->firstMsg->s[0]);
      csoundUnlockMutex(pp->mutex_);
    }
    return msg;
}

/**
 * Returns the attribute parameter (see msg_attr.h) of the first message
 * in the buffer.
 */

int PUBLIC csoundGetFirstMessageAttr(CSOUND *csound)
{
        csMsgBuffer *pp = (csMsgBuffer*) csound->message_buffer;
    int         attr = 0;

    if (pp && pp->msgCnt) {
          csoundLockMutex(pp->mutex_);
          if (pp->firstMsg) {
                  attr = pp->firstMsg->attr;
          }
      csoundUnlockMutex(pp->mutex_);
    }
    return attr;
}

/**
 * Removes the first message from the buffer.
 */

void PUBLIC csoundPopFirstMessage(CSOUND *csound)
{
        csMsgBuffer *pp = (csMsgBuffer*) csound->message_buffer;

    if (pp) {
      csMsgStruct *tmp;
      csoundLockMutex(pp->mutex_);
      tmp = pp->firstMsg;
      if (tmp) {
        pp->firstMsg = tmp->nxt;
        pp->msgCnt--;
        if (!pp->firstMsg)
          pp->lastMsg = (csMsgStruct*) 0;
      }
      csoundUnlockMutex(pp->mutex_);
      if (tmp)
        free((void*) tmp);
    }
}

/**
 * Returns the number of pending messages in the buffer.
 */

int PUBLIC csoundGetMessageCnt(CSOUND *csound)
{
        csMsgBuffer *pp = (csMsgBuffer*) csound->message_buffer;
    int         cnt = 0;

    if (pp) {
      csoundLockMutex(pp->mutex_);
      cnt = pp->msgCnt;
      csoundUnlockMutex(pp->mutex_);
    }
    return cnt;
}

/**
 * Releases all memory used by the message buffer.
 */

void PUBLIC csoundDestroyMessageBuffer(CSOUND *csound)
{
        csMsgBuffer *pp = (csMsgBuffer*) csound->message_buffer;
    csound->message_buffer = NULL;
    csoundSetMessageCallback(csound, NULL);
    if (!pp) {
        return;
    }
    while (csoundGetMessageCnt(csound) > 0) {
        csoundPopFirstMessage(csound);
    }
    csoundSetHostData(csound, NULL);
    csoundDestroyMutex(pp->mutex_);
    free((void*) pp);
}

static void csoundMessageBufferCallback_1_(CSOUND *csound, int attr,
                                           const char *fmt, va_list args)
{
    csMsgBuffer *pp = (csMsgBuffer*) csound->message_buffer;
    csMsgStruct *p;
    int         len;

    csoundLockMutex(pp->mutex_);
    len = vsprintf(pp->buf, fmt, args);         // FIXME: this can overflow
    if (UNLIKELY((unsigned int) len >= (unsigned int) 16384)) {
      csoundUnlockMutex(pp->mutex_);
      fprintf(stderr, "csound: internal error: message buffer overflow\n");
      exit(-1);
    }
    p = (csMsgStruct*) malloc(sizeof(csMsgStruct) + (size_t) len);
    p->nxt = (csMsgStruct*) NULL;
    p->attr = attr;
    strcpy(&(p->s[0]), pp->buf);
    if (pp->firstMsg == (csMsgStruct*) 0) {
        pp->firstMsg = p;
    } else {
        pp->lastMsg->nxt = p;
    }
    pp->lastMsg = p;
    pp->msgCnt++;
    csoundUnlockMutex(pp->mutex_);
}

static void csoundMessageBufferCallback_2_(CSOUND *csound, int attr,
                                           const char *fmt, va_list args)
{
    csMsgBuffer *pp = (csMsgBuffer*) csound->message_buffer;
    csMsgStruct *p;
    int         len = 0;
    va_list     args_save;

    va_copy(args_save, args);
    switch (attr & CSOUNDMSG_TYPE_MASK) {
    case CSOUNDMSG_ERROR:
    case CSOUNDMSG_REALTIME:
    case CSOUNDMSG_WARNING:
      len = vfprintf(stderr, fmt, args);
      break;
    default:
      len = vfprintf(stdout, fmt, args);
    }
    p = (csMsgStruct*) malloc(sizeof(csMsgStruct) + (size_t) len);
    p->nxt = (csMsgStruct*) NULL;
    p->attr = attr;
    vsprintf(&(p->s[0]), fmt, args_save);
    va_end(args_save);
    csoundLockMutex(pp->mutex_);
    if (pp->firstMsg == (csMsgStruct*) NULL)
      pp->firstMsg = p;
    else
      pp->lastMsg->nxt = p;
    pp->lastMsg = p;
    pp->msgCnt++;
    csoundUnlockMutex(pp->mutex_);
}

static INSTRTXT **csoundGetInstrumentList(CSOUND *csound){
  return csound->engineState.instrtxtp;
}

static long csoundGetKcounter(CSOUND *csound){
  return csound->kcounter;
}

static void set_util_sr(CSOUND *csound, MYFLT sr){ csound->esr = sr; }
static void set_util_nchnls(CSOUND *csound, int nchnls){ csound->nchnls = nchnls; }

#ifdef never

PUBLIC int csoundPerformKsmpsAbsolute(CSOUND *csound)
{
    int done = 0;
    int returnValue;

    /* VL: 1.1.13 if not compiled (csoundStart() not called)  */
    if (!(csound->engineStatus & CS_STATE_COMP)){
      csound->Warning(csound, "Csound not ready for performance: csoundStart() has not been called \n");
      return CSOUND_ERROR;
    }
    /* setup jmp for return after an exit() */
    if ((returnValue = setjmp(csound->exitjmp))) {
#ifndef MACOSX
      csoundMessage(csound, Str("Early return from csoundPerformKsmps().\n"));
#endif
      return ((returnValue - CSOUND_EXITJMP_SUCCESS) | CSOUND_EXITJMP_SUCCESS);
    }
    csoundLockMutex(csound->API_lock);
    do {
      done |= sensevents(csound);
    } while (kperf(csound));
    csoundUnlockMutex(csound->API_lock);
    return done;
}


void PUBLIC sigcpy(MYFLT *dest, MYFLT *src, int size)
{                           /* Surely a memcpy*/
    memcpy(dest, src, size*sizeof(MYFLT));
}

/* Old kperf code etc */

#if defined(USE_OPENMP)
inline void multiThreadedLayer(CSOUND *csound, INSDS *layerBegin, INSDS *layerEnd)
{
    // A single thread iterates over all instrument instances
    // in the current layer...
    INSDS *currentInstance;
#pragma omp parallel
    {
#pragma omp single
      {
        for (currentInstance = layerBegin;
             currentInstance && (currentInstance != layerEnd);
             currentInstance = currentInstance->nxtact) {
          // ...but each instance is computed in its own thread.
#pragma omp task firstprivate(currentInstance)
          {
            OPDS *currentOpcode = (OPDS *)currentInstance;
            while ((currentOpcode = currentOpcode->nxtp)) {
              (*currentOpcode->opadr)(csound, currentOpcode);
            }
            currentInstance->ksmps_offset = 0; /* reset sample-accuracy offset */
          }
        }
      }
    }
}
static int defaultCsoundExitGraph(CSOUND *csound)
{
    (void) csound;
    return CSOUND_SUCCESS;
}
#endif

#endif


//#ifdef __cplusplus
//}
//#endif<|MERGE_RESOLUTION|>--- conflicted
+++ resolved
@@ -408,19 +408,6 @@
     csoundCloseLibrary,
     csoundGetLibrarySymbol,
     csoundLocalizeString,
-<<<<<<< HEAD
-   
-=======
-
-    /*
-    csoundSetInputChannelCallback,
-    csoundSetOutputChannelCallback,
-    csoundSetControlChannelHints,
-    csoundGetControlChannelHints,
-    */
-
-    /* NULL, */
->>>>>>> bd559832
     {
       NULL, NULL, NULL, NULL, NULL, NULL, NULL, NULL, NULL, NULL,
       NULL, NULL, NULL, NULL, NULL, NULL, NULL, NULL, NULL, NULL,
