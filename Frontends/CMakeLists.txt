--- conflicted
+++ resolved
@@ -78,14 +78,12 @@
     set(WINSOUND_SRCS ${WINSOUND_CXX} winsound/main.cxx)
 
     make_executable(winsound "${WINSOUND_SRCS}" "${FLTK_LIBRARIES}")
-<<<<<<< HEAD
+
     target_link_libraries (winsound ${CSOUNDLIB})
-    	set_target_properties(winsound 
+    set_target_properties(winsound 
             PROPERTIES COMPILE_FLAGS "-Wno-nonportable-include-path" )
     
-=======
     target_link_libraries (winsound ${CSOUNDLIB} -ldl)
->>>>>>> 53500b39
     add_dependencies(winsound winsound_fl)
     target_include_directories(winsound PRIVATE ${FLTK_INCLUDE_DIR})
     target_include_directories(winsound PRIVATE ${CMAKE_CURRENT_BINARY_DIR})
