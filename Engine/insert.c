/*
  insert.c:

  Copyright (C) 1991, 1997, 1999, 2002, 2005
  Barry Vercoe, Istvan Varga, John ffitch,
  Gabriel Maldonado, matt ingalls

  This file is part of Csound.

  The Csound Library is free software; you can redistribute it
  and/or modify it under the terms of the GNU Lesser General Public
  License as published by the Free Software Foundation; either
  version 2.1 of the License, or (at your option) any later version.

  Csound is distributed in the hope that it will be useful,
  but WITHOUT ANY WARRANTY; without even the implied warranty of
  MERCHANTABILITY or FITNESS FOR A PARTICULAR PURPOSE.  See the
  GNU Lesser General Public License for more details.

  You should have received a copy of the GNU Lesser General Public
  License along with Csound; if not, write to the Free Software
  Foundation, Inc., 59 Temple Place, Suite 330, Boston, MA
  02111-1307 USA
*/

#include "csoundCore.h" /*  INSERT.C */
#include "oload.h"
#include "insert.h"     /* for goto's */
#include "aops.h"       /* for cond's */
#include "midiops.h"
#include "namedins.h"   /* IV - Oct 31 2002 */
#include "pstream.h"
#include "interlocks.h"
#include "csound_type_system.h"
#include "csound_standard_types.h"

static  void    showallocs(CSOUND *);
static  void    deact(CSOUND *, INSDS *);
static  void    schedofftim(CSOUND *, INSDS *);
void    beatexpire(CSOUND *, double);
void    timexpire(CSOUND *, double);
static  void    instance(CSOUND *, int);
extern int argsRequired(char* argString);
int insert(CSOUND *csound, int insno, EVTBLK *newevtp);
static int activate(CSOUND *csound, int insno, EVTBLK *newevtp,
		    INSTRTXT  *tp, INSDS *ip);

<<<<<<< HEAD
/*
  creates a thread to process instance allocations
*/
uintptr_t new_alloc_thread(void *p) {
  CSOUND *csound = (CSOUND *) p;
  ALLOC_DATA *inst = csound->alloc_queue;
  float wakeup = (1000*csound->ksmps/csound->esr);
  unsigned long rp = 0, items;
  
  while(csound->init_pass_loop) {
    // get the value of items_to_alloc
#ifdef MSVC
    items = InterlockedExchangeAdd(&csound->alloc_queue_items, 0);
#elif defined(HAVE_ATOMIC_BUILTIN)
    items = __atomic_load_n(&csound->alloc_queue_items, __ATOMIC_SEQ_CST);
#else
    csound->msg_queue_items = items;
#endif
    while(items) {  
      instance(csound, inst[rp].insno);
      inst[rp].tp->isNew = 0;
      activate(csound, inst[rp].insno,
	       &inst[rp].blk,
	       inst[rp].tp,
	       inst[rp].tp->act_instance);
      // decrement the value of items_to_alloc  
#ifdef MSVC
      InterlockedExchangeAdd(&csound->alloc_queue_items, -1);
#elif defined(HAVE_ATOMIC_BUILTIN)
      __atomic_sub_fetch(&csound->alloc_queue_items, 1, __ATOMIC_SEQ_CST);
#else
      csound->alloc_queue_items -= 1;
#endif
      items--;
      rp = rp + 1 < MAX_ALLOC_QUEUE ? rp + 1 : 0;
    }
#if defined(MACOSX) || defined(LINUX) || defined(HAIKU)
    usleep(10*wakeup);
#else
    csoundSleep(((int)wakeup > 0) ? wakeup : 1);
#endif
  }
  return (uintptr_t) NULL;
}

    
=======
>>>>>>> f8968b53
int init0(CSOUND *csound)
{
  INSTRTXT  *tp = csound->engineState.instrtxtp[0];
  INSDS     *ip;

  instance(csound, 0);                            /* allocate instr 0     */
  csound->curip = ip = tp->act_instance;
  tp->act_instance = ip->nxtact;
  csound->ids = (OPDS*) ip;
  tp->active++;
  ip->actflg++;
  ip->ksmps = csound->ksmps;
  ip->ekr = csound->ekr;
  ip->kcounter = csound->kcounter;
  ip->onedksmps = csound->onedksmps;
  ip->onedkr = csound->onedkr;
  ip->kicvt = csound->kicvt;
  csound->inerrcnt = 0;
  while ((csound->ids = csound->ids->nxti) != NULL) {
    (*csound->ids->iopadr)(csound, csound->ids);  /*   run all i-code     */
  }
  return csound->inerrcnt;                        /*   return errcnt      */
}

static void putop(CSOUND *csound, TEXT *tp)
{
  int n, nn;

  if ((n = tp->outlist->count) != 0) {
    nn = 0;
    while (n--)
      csound->Message(csound, "%s\t", tp->outlist->arg[nn++]);
  }
  else
    csound->Message(csound, "\t");
  csound->Message(csound, "%s\t", tp->opcod);
  if ((n = tp->inlist->count) != 0) {
    nn = 0;
    while (n--)
      csound->Message(csound, "%s\t", tp->inlist->arg[nn++]);
  }
  csound->Message(csound, "\n");
}

static void set_xtratim(CSOUND *csound, INSDS *ip)
{
  if (UNLIKELY(ip->relesing))
    return;
  ip->offtim = (csound->icurTime +
		ip->ksmps * (double) ip->xtratim)/csound->esr;
  ip->offbet = csound->curBeat + (csound->curBeat_inc * (double) ip->xtratim);
  ip->relesing = 1;
  csound->engineState.instrtxtp[ip->insno]->pending_release++;
}
 
/* insert an instr copy into active list */
/*      then run an init pass            */

int insert(CSOUND *csound, int insno, EVTBLK *newevtp)
{
<<<<<<< HEAD
  INSTRTXT  *tp;
  INSDS     *ip;
  OPARMS    *O = csound->oparms;    
  int tie=0;

  if (UNLIKELY(csound->advanceCnt))
    return 0;
  if (UNLIKELY(O->odebug)) {
    char *name = csound->engineState.instrtxtp[insno]->insname;
    if (UNLIKELY(name))
      csound->Message(csound, Str("activating instr %s at %lld\n"),
		      name, csound->icurTime);
    else
      csound->Message(csound, Str("activating instr %d at %lld\n"),
		      insno, csound->icurTime);
  }
  csound->inerrcnt = 0;
  tp = csound->engineState.instrtxtp[insno];
  if (UNLIKELY(tp->muted == 0)) {
    char *name = csound->engineState.instrtxtp[insno]->insname;
    if (UNLIKELY(name))
      csound->Warning(csound, Str("Instrument %s muted\n"), name);
    else
      csound->Warning(csound, Str("Instrument %d muted\n"), insno);
    return 0;
  }
  /* if (UNLIKELY(tp->mdepends & MO)) { */
  /*   char *name = csound->engineState.instrtxtp[insno]->insname; */
  /*   if (UNLIKELY(name)) */
  /*     csound->Message(csound, Str("instr %s expects midi event data, " */
  /*                                 "cannot run from score\n"), name); */
  /*   else */
  /*   csound->Message(csound, Str("instr %d expects midi event data, " */
  /*                               "cannot run from score\n"), insno); */
  /*   return(1); */
  /* } */
  if (tp->cpuload > FL(0.0)) {
    csound->cpu_power_busy += tp->cpuload;
    /* if there is no more cpu processing time*/
    if (UNLIKELY(csound->cpu_power_busy > FL(100.0))) {
      csound->cpu_power_busy -= tp->cpuload;
      csoundWarning(csound, Str("cannot allocate last note because "
				"it exceeds 100%% of cpu time"));
      return(0);
=======
    INSTRTXT  *tp;
    INSDS     *ip, *prvp, *nxtp;
    OPARMS    *O = csound->oparms;
    CS_VAR_MEM *pfields = NULL;        /* *** was uninitialised *** */
    int tie=0, i;
    

    if (UNLIKELY(csound->advanceCnt))
      return 0;
    if (UNLIKELY(O->odebug)) {
      char *name = csound->engineState.instrtxtp[insno]->insname;
      if (UNLIKELY(name))
        csound->Message(csound, Str("activating instr %s at %lld\n"),
                        name, csound->icurTime);
      else
        csound->Message(csound, Str("activating instr %d at %lld\n"),
                        insno, csound->icurTime);
>>>>>>> f8968b53
    }
  }
  if (UNLIKELY(tp->maxalloc > 0 && tp->active >= tp->maxalloc)) {
    csoundWarning(csound, Str("cannot allocate last note because it exceeds "
			      "instr maxalloc"));
    return(0);
  }
  /* if find this insno, active, with indef (tie) & matching p1 */
  for (ip = tp->instance; ip != NULL; ip = ip->nxtinstance) {
    if (ip->actflg && ip->offtim < 0.0 && ip->p1.value == newevtp->p[1]) {
      csound->tieflag++;
      ip->tieflag = 1;
      tie = 1;
      return activate(csound, insno, newevtp, tp, ip);  /*     continue that event */
    }
  }
  /* alloc new dspace if needed */
  if (tp->act_instance == NULL || tp->isNew) {    
    if (UNLIKELY(O->msglevel & RNGEMSG)) {
      char *name = csound->engineState.instrtxtp[insno]->insname;
      if (UNLIKELY(name))
	csound->Message(csound, Str("new alloc for instr %s:\n"), name);
      else
	csound->Message(csound, Str("new alloc for instr %d:\n"), insno);
    }

    if(csound->oparms->realtime) {
     unsigned long wp = csound->alloc_queue_wp;
    csound->alloc_queue[wp].insno = insno;
    csound->alloc_queue[wp].tp = tp;
    csound->alloc_queue[wp].blk = *newevtp;
    csound->alloc_queue_wp = wp + 1 < MAX_ALLOC_QUEUE ? wp + 1 : 0;
#ifdef MSVC
      InterlockedExchangeAdd(&csound->alloc_queue_items, 1);
#elif defined(HAVE_ATOMIC_BUILTIN)
      __atomic_add_fetch(&csound->alloc_queue_items, 1, __ATOMIC_SEQ_CST);
#else
      csound->alloc_queue_item += 1;
#endif      
      return 0;
    }
<<<<<<< HEAD
    else instance(csound, insno);
    tp->isNew=0;
  }
  return activate(csound, insno, newevtp, tp, tp->act_instance);
}
=======
    /* if (UNLIKELY(tp->mdepends & MO)) { */
    /*   char *name = csound->engineState.instrtxtp[insno]->insname; */
    /*   if (UNLIKELY(name)) */
    /*     csound->Message(csound, Str("instr %s expects midi event data, " */
    /*                                 "cannot run from score\n"), name); */
    /*   else */
    /*   csound->Message(csound, Str("instr %d expects midi event data, " */
    /*                               "cannot run from score\n"), insno); */
    /*   return(1); */
    /* } */
    if (tp->cpuload > FL(0.0)) {
      csound->cpu_power_busy += tp->cpuload;
      /* if there is no more cpu processing time*/
      if (UNLIKELY(csound->cpu_power_busy > FL(100.0))) {
        csound->cpu_power_busy -= tp->cpuload;
        csoundWarning(csound, Str("cannot allocate last note because "
                                  "it exceeds 100%% of cpu time"));
        return(0);
      }
    }
    if (UNLIKELY(tp->maxalloc > 0 && tp->active >= tp->maxalloc)) {
      csoundWarning(csound, Str("cannot allocate last note because it exceeds "
                                "instr maxalloc"));
      return(0);
    }
    /* if find this insno, active, with indef (tie) & matching p1 */
    for (ip = tp->instance; ip != NULL; ip = ip->nxtinstance) {
      if (ip->actflg && ip->offtim < 0.0 && ip->p1.value == newevtp->p[1]) {
        csound->tieflag++;
        ip->tieflag = 1;
        tie = 1;
        goto init;                      /*     continue that event */
      }
    }
    /* alloc new dspace if needed */
    if (tp->act_instance == NULL || tp->isNew) {
      if (UNLIKELY(O->msglevel & RNGEMSG)) {
        char *name = csound->engineState.instrtxtp[insno]->insname;
        if (UNLIKELY(name))
          csound->Message(csound, Str("new alloc for instr %s:\n"), name);
        else
          csound->Message(csound, Str("new alloc for instr %d:\n"), insno);
      }
      instance(csound, insno);
      tp->isNew=0;
    }

     /* pop from free instance chain */
    if (UNLIKELY(csound->oparms->odebug))
      csoundMessage(csound, "insert(): tp->act_instance = %p \n", tp->act_instance);
    ip = tp->act_instance;
    tp->act_instance = ip->nxtact;
    ip->insno = (int16) insno;
    ip->ksmps = csound->ksmps;
    ip->ekr = csound->ekr;
    ip->kcounter = csound->kcounter;
    ip->onedksmps = csound->onedksmps;
    ip->onedkr = csound->onedkr;
    ip->kicvt = csound->kicvt;
    ip->pds = NULL;
    /* Add an active instrument */
    tp->active++;
    tp->instcnt++;
    csound->dag_changed++;      /* Need to remake DAG */
    //printf("**** dag changed by insert\n");
    nxtp = &(csound->actanchor);    /* now splice into activ lst */
    while ((prvp = nxtp) && (nxtp = prvp->nxtact) != NULL) {
      if (nxtp->insno > insno ||
          (nxtp->insno == insno && nxtp->p1.value > newevtp->p[1])) {
        nxtp->prvact = ip;
        break;
      }
    }
    ip->nxtact = nxtp;
    ip->prvact = prvp;
    prvp->nxtact = ip;
    ip->actflg++;                   /*    and mark the instr active */

>>>>>>> f8968b53

int activate(CSOUND *csound, int insno, EVTBLK *newevtp,
	     INSTRTXT  *tp, INSDS *ip) {

  INSDS     *prvp, *nxtp;
  OPARMS    *O = csound->oparms;
  CS_VAR_MEM *pfields = NULL;       
  int tie=0, i;
  {
    int    n;
    MYFLT  *flp, *fep;

    pfields = (CS_VAR_MEM*)&ip->p0;
    if (tp->psetdata) {
      int i;
      CS_VAR_MEM* pfields = (CS_VAR_MEM*) &ip->p0;
      MYFLT *pdat = tp->psetdata + 2;
      int32 nn = tp->pmax - 2;             /*   put cur vals in pflds */

      for (i = 0; i < nn; i++) {
	CS_VAR_MEM* pfield = (pfields + i + 3);
	pfield->value = *(pdat + i);
      }
    }
    n = tp->pmax;
    if (UNLIKELY((tp->nocheckpcnt == 0) &&
		 n != newevtp->pcnt &&
		 !tp->psetdata)) {
      char *name = csound->engineState.instrtxtp[insno]->insname;
      if (UNLIKELY(name))
	csoundWarning(csound, Str("instr %s uses %d p-fields but is given %d"),
		      name, n, newevtp->pcnt);
      else
	csoundWarning(csound, Str("instr %d uses %d p-fields but is given %d"),
		      insno, n, newevtp->pcnt);
    }
    if (newevtp->p3orig >= FL(0.0))
      ip->offbet = csound->beatOffs
	+ (double) newevtp->p2orig + (double) newevtp->p3orig;
    else
      ip->offbet = -1.0;
    flp = &ip->p1.value;
    fep = &newevtp->p[0];
    if (UNLIKELY(O->odebug))
      csound->Message(csound, "psave beg at %p\n", (void*) flp);

    if (n > newevtp->pcnt) n = newevtp->pcnt; /* IV - Oct 20 2002 */

    for (i = 1; i < n + 1; i++) {
      CS_VAR_MEM* pfield = pfields + i;
      pfield->varType = (CS_TYPE*)&CS_VAR_TYPE_P;
      pfield->value = fep[i];
    }

    if (n < tp->pmax && tp->psetdata==NULL) {
      for (i = 0; i < tp->pmax - n; i++) {
	CS_VAR_MEM* pfield = pfields + i + n + 1;
	pfield->varType = (CS_TYPE*)&CS_VAR_TYPE_P;
	pfield->value = 0;
      }
    }
    if (UNLIKELY(O->odebug))
      csound->Message(csound, "   ending at %p\n", (void*) flp);
  }

  /* pop from free instance chain */
  if (UNLIKELY(csound->oparms->odebug))
    csoundMessage(csound, "insert(): tp->act_instance = %p \n", tp->act_instance);
  //ip = tp->act_instance;
  tp->act_instance = ip->nxtact;
  ip->insno = (int16) insno;
  ip->ksmps = csound->ksmps;
  ip->ekr = csound->ekr;
  ip->kcounter = csound->kcounter;
  ip->onedksmps = csound->onedksmps;
  ip->onedkr = csound->onedkr;
  ip->kicvt = csound->kicvt;
  ip->pds = NULL;
    
#ifdef HAVE_ATOMIC_BUILTIN
  __sync_lock_test_and_set((int*)&ip->init_done,1);
#else
  ip->init_done = 1;
#endif
  if (O->Beatmode)
    ip->p2.value     = (MYFLT) (csound->icurTime/csound->esr - csound->timeOffs);
  ip->offtim       = (double) ip->p3.value;         /* & duplicate p3 for now */
  ip->m_chnbp      = (MCHNBLK*) NULL;
  ip->xtratim      = 0;
  ip->relesing     = 0;
  ip->m_sust       = 0;
  ip->nxtolap      = NULL;
  ip->opcod_iobufs = NULL;
  ip->strarg       = newevtp->strarg;  /* copy strarg so it does not get lost */
#ifdef HAVE_ATOMIC_BUILTIN
  __sync_lock_test_and_set((int*)&ip->init_done,0);
#else
  ip->init_done = 0;
#endif
  /* Add an active instrument */
  tp->active++;
  tp->instcnt++;
  csound->dag_changed++;      /* Need to remake DAG */
  //printf("**** dag changed by insert\n");
  nxtp = &(csound->actanchor);    /* now splice into activ lst */
  while ((prvp = nxtp) && (nxtp = prvp->nxtact) != NULL) {
    if (nxtp->insno > insno ||
	(nxtp->insno == insno && nxtp->p1.value > newevtp->p[1])) {
      nxtp->prvact = ip;
      break;
    }
  }
  ip->nxtact = nxtp;
  ip->prvact = prvp;
  prvp->nxtact = ip;
  ip->actflg++;                   /*    and mark the instr active */
    
  if (csound->realtime_audio_flag == 0) {
    csound->curip    = ip;
    csound->ids      = (OPDS *)ip;
    /* do init pass for this instr */
    while ((csound->ids = csound->ids->nxti) != NULL) {
      if (UNLIKELY(O->odebug))
	csound->Message(csound, "init %s:\n",
			csound->ids->optext->t.oentry->opname);
      (*csound->ids->iopadr)(csound, csound->ids);
    }
    ip->init_done = 1;
    ip->tieflag  = 0;
    ip->reinitflag = 0;
    csound->tieflag = csound->reinitflag = 0;
  }

  if (UNLIKELY(csound->inerrcnt || ip->p3.value == FL(0.0))) {
    xturnoff_now(csound, ip);
    return csound->inerrcnt;
  }

  /* new code for sample-accurate timing, not for tied notes */
  if (O->sampleAccurate && !tie) {
    int64_t start_time_samps, start_time_kcycles;
    double duration_samps;
#ifdef HAVE_ATOMIC_BUILTIN
    int done = __sync_fetch_and_add((int *) &ip->init_done, 0);
#else
    int done = ip->init_done;
#endif
    while (done != 1) {
      // FIXME maybe just pass everything through csoundSleep?
#if defined(MACOSX) || defined(LINUX) || defined(HAIKU)
      usleep (1);
#else
      csoundSleep (1);
#endif
    }
    start_time_samps = (int64_t) (ip->p2.value * csound->esr);
    duration_samps =  ip->p3.value * csound->esr;
    start_time_kcycles = start_time_samps/csound->ksmps;
    ip->ksmps_offset = start_time_samps - start_time_kcycles*csound->ksmps;
    //printf("ksmps offset = %d \n",  ip->ksmps_offset);
    /* with no p3 or xtratim values, can't set the sample accur duration */
    if (ip->p3.value > 0 && ip->xtratim == 0)
      ip->no_end = csound->ksmps -
        ((int)duration_samps+ip->ksmps_offset)%csound->ksmps;
    /* the ksmps_no_end field is initially 0, set to no_end in the last
       perf cycle */
    else ip->no_end = 0;
    ip->ksmps_no_end = 0;
    /* if (ip->no_end) { */
    /*   //        printf(">>>> %d\n",((int)duration_samps+ip->ksmps_offset)); */
    /*   printf(">>>> no_end=%d (%ld,%d,%f,%d)\n", */
    /*          ip->no_end, (long)duration_kcycles, csound->ksmps, */
    /*          duration_samps, ip->ksmps_offset); */
    /*   //printf("   > p2=%f p3=%f\n", ip->p2, ip->p3); */
    /* } */
  }
  else {
    /* ksmps_offset = */
    ip->ksmps_offset = 0;
    ip->ksmps_no_end = 0;
    ip->no_end = 0;
  }

#ifdef BETA
  if (UNLIKELY(O->odebug))
    csound->Message(csound, "In insert:  %d %lf %lf\n",
		    __LINE__, ip->p3, ip->offtim); /* *********** */
#endif
  if (ip->p3.value > FL(0.0) && ip->offtim > 0.0) { /* if still finite time, */
    double p2 = (double) ip->p2.value + csound->timeOffs;
    ip->offtim = p2 + (double) ip->p3.value;
    //csound->Message(csound, "%lf\n", ip->offtim);
    /* csound->Message(csound, "ip->offtim = %lf -> ", ip->offtim); */
    if (O->sampleAccurate && !tie  &&
	ip->p3.value > 0 &&
	ip->xtratim == 0) /* ceil for sample-accurate ending */
      ip->offtim = CEIL(ip->offtim*csound->ekr) / csound->ekr;
    else /* normal : round */
      ip->offtim = FLOOR(ip->offtim * csound->ekr +0.5)/csound->ekr;
    //csound->Message(csound, "%lf\n", ip->offtim);
    if (O->Beatmode) {
      p2 = ((p2*csound->esr - csound->icurTime) / csound->ibeatTime)
	+ csound->curBeat;
      ip->offbet = p2 + ((double) ip->p3.value*csound->esr / csound->ibeatTime);
    }
#ifdef BETA
    if (UNLIKELY(O->odebug))
      csound->Message(csound,
		      "Calling schedofftim line %d; offtime= %lf (%lf)\n",
		      __LINE__, ip->offtim, ip->offtim*csound->ekr);
#endif
    schedofftim(csound, ip);                  /*   put in turnoff list */
  }
  else {
    ip->offbet = -1.0;
    ip->offtim = -1.0;                        /*   else mark indef     */
  }
  if (UNLIKELY(O->odebug)) {
    char *name = csound->engineState.instrtxtp[insno]->insname;
    if (UNLIKELY(name))
      csound->Message(csound, Str("instr %s now active:\n"), name);
    else
      csound->Message(csound, Str("instr %d now active:\n"), insno);
    showallocs(csound);
  }
  if (newevtp->pinstance != NULL) {
    *((MYFLT *)newevtp->pinstance) = (MYFLT) ((long) ip);
  }
  return 0;
}

/* insert a MIDI instr copy into active list */
/*  then run an init pass                    */

int MIDIinsert(CSOUND *csound, int insno, MCHNBLK *chn, MEVENT *mep)
{
  INSTRTXT  *tp;
  INSDS     *ip, **ipp, *prvp, *nxtp;
  OPARMS    *O = csound->oparms;
  CS_VAR_MEM *pfields;
  EVTBLK  *evt;
  int pmax = 0;

  if (UNLIKELY(csound->advanceCnt))
    return 0;
  if (UNLIKELY(insno <= 0 || csound->engineState.instrtxtp[insno]->muted == 0))
    return 0;     /* muted */

  tp = csound->engineState.instrtxtp[insno];
  if (tp->cpuload > FL(0.0)) {
    csound->cpu_power_busy += tp->cpuload;
    if (UNLIKELY(csound->cpu_power_busy > FL(100.0))) {
      /* if there is no more cpu time */
      csound->cpu_power_busy -= tp->cpuload;
      csoundWarning(csound, Str("cannot allocate last note because "
				"it exceeds 100%% of cpu time"));
      return(0);
    }
  }
  if (UNLIKELY(tp->maxalloc > 0 && tp->active >= tp->maxalloc)) {
    csoundWarning(csound, Str("cannot allocate last note because it exceeds "
			      "instr maxalloc"));
    return(0);
  }
  tp->active++;
  tp->instcnt++;
  csound->dag_changed++;      /* Need to remake DAG */
  if (UNLIKELY(O->odebug)) {
    char *name = csound->engineState.instrtxtp[insno]->insname;
    if (UNLIKELY(name))
      csound->Message(csound, Str("MIDI activating instr %s\n"), name);
    else
      csound->Message(csound, Str("MIDI activating instr %d\n"), insno);
  }
  csound->inerrcnt = 0;
  ipp = &chn->kinsptr[mep->dat1];       /* key insptr ptr           */
  /* alloc new dspace if needed */
  if (tp->act_instance == NULL || tp->isNew) {
    if (UNLIKELY(O->msglevel & RNGEMSG)) {
      char *name = csound->engineState.instrtxtp[insno]->insname;
      if (UNLIKELY(name))
	csound->Message(csound, Str("new MIDI alloc for instr %s:\n"), name);
      else
	csound->Message(csound, Str("new MIDI alloc for instr %d:\n"), insno);
    }
    instance(csound, insno);
    tp->isNew = 0;
  }
  /* pop from free instance chain */
  /* **** COVERITY: note that call to instance fills in structure to
**** which tp points.  This is a false positive **** */
  ip = tp->act_instance;
  tp->act_instance = ip->nxtact;
  ip->insno = (int16) insno;

  if (UNLIKELY(O->odebug))
    csound->Message(csound, "Now %d active instr %d\n", tp->active, insno);
  if (UNLIKELY((prvp = *ipp) != NULL)) {          /*   if key currently activ */
    csoundWarning(csound,
		  Str("MIDI note overlaps with key %d on same channel"),
		  (int) mep->dat1);
    while (prvp->nxtolap != NULL)       /*   append to overlap list */
      prvp = prvp->nxtolap;
    prvp->nxtolap = ip;
  }
  else
    *ipp = ip;
  /* of overlapping notes, the one that was turned on first will be */
  /* turned off first as well */
  ip->nxtolap = NULL;

  nxtp = &(csound->actanchor);          /* now splice into activ lst */
  while ((prvp = nxtp) && (nxtp = prvp->nxtact) != NULL) {
    if (nxtp->insno > insno) {
      nxtp->prvact = ip;
      break;
    }
  }
  ip->nxtact       = nxtp;
  ip->prvact       = prvp;
  prvp->nxtact     = ip;
  ip->actflg++;                         /* and mark the instr active */
  ip->m_chnbp      = chn;               /* rec address of chnl ctrl blk */
  ip->m_pitch      = (unsigned char) mep->dat1;    /* rec MIDI data   */
  ip->m_veloc      = (unsigned char) mep->dat2;
  ip->xtratim      = 0;
  ip->m_sust       = 0;
  ip->relesing     = 0;
  ip->offbet       = -1.0;
  ip->offtim       = -1.0;              /* set indef duration */
  ip->opcod_iobufs = NULL;              /* IV - Sep 8 2002:            */
  ip->p1.value     = (MYFLT) insno;     /* set these required p-fields */
  ip->p2.value     = (MYFLT) (csound->icurTime/csound->esr - csound->timeOffs);
  ip->p3.value     = FL(-1.0);
  ip->ksmps        = csound->ksmps;
  ip->ekr          = csound->ekr;
  ip->kcounter     = csound->kcounter;
  ip->onedksmps    = csound->onedksmps;
  ip->onedkr       = csound->onedkr;
  ip->kicvt        = csound->kicvt;
  ip->pds          = NULL;
  pfields          = (CS_VAR_MEM*)&ip->p0;

  if (tp->psetdata != NULL) {
    int i;
    MYFLT *pdat = tp->psetdata + 2;
    int32 nn = tp->pmax - 2;             /*   put cur vals in pflds */

    for (i = 0; i < nn; i++) {
      CS_VAR_MEM* pfield = (pfields + i + 3);
      pfield->value = *(pdat + i);
    }
    pmax = tp->pmax;
  }


  /* MIDI channel message note on routing overrides pset: */

  if (O->midiKey) {
    int pfield_index = O->midiKey;
    CS_VAR_MEM* pfield = (pfields + pfield_index);
    MYFLT value = (MYFLT) ip->m_pitch;
    pfield->value = value;

    if (UNLIKELY(O->msglevel & WARNMSG)) {
      csound->Message(csound, "  midiKey:         pfield: %3d  value: %3d\n",
		      pfield_index, (int) pfield->value);
    }
    if (pmax < pfield_index) pmax = pfield_index;
  }
  else if (O->midiKeyCps) {
    int pfield_index = O->midiKeyCps;
    CS_VAR_MEM* pfield = (pfields + pfield_index);
    MYFLT value = (MYFLT) ip->m_pitch;
    value = value / FL(12.0) + FL(3.0);
    value = value * OCTRES;
    value = (MYFLT) CPSOCTL((int32) value);
    pfield->value = value;

    if (UNLIKELY(O->msglevel & WARNMSG)) {
      csound->Message(csound, "  midiKeyCps:      pfield: %3d  value: %3d\n",
		      pfield_index, (int) pfield->value);
    }
    if (pmax < pfield_index) pmax = pfield_index;
  }
  else if (O->midiKeyOct) {
    int pfield_index = O->midiKeyOct;
    CS_VAR_MEM* pfield = (pfields + pfield_index);
    MYFLT value = (MYFLT) ip->m_pitch;
    value = value / FL(12.0) + FL(3.0);
    pfield->value = value;
    if (UNLIKELY(O->msglevel & WARNMSG)) {
      csound->Message(csound, "  midiKeyOct:      pfield: %3d  value: %3d\n",
		      pfield_index, (int) pfield->value);
    }
    if (pmax < pfield_index) pmax = pfield_index;
  }
  else if (O->midiKeyPch) {
    int pfield_index = O->midiKeyPch;
    CS_VAR_MEM* pfield = (pfields + pfield_index);
    MYFLT value = (MYFLT) ip->m_pitch;
    double octave = 0;
    double fraction = 0.0;
    value = value / FL(12.0) + FL(3.0);
    fraction = modf(value, &octave);
    fraction *= 0.12;
    value = octave + fraction;
    pfield->value = value;
    if (UNLIKELY(O->msglevel & WARNMSG)) {
      csound->Message(csound, "  midiKeyPch:      pfield: %3d  value: %3d\n",
		      pfield_index, (int) pfield->value);
    }
    if (pmax < pfield_index) pmax = pfield_index;
  }
  if (O->midiVelocity) {
    int pfield_index = O->midiVelocity;
    CS_VAR_MEM* pfield = (pfields + pfield_index);
    MYFLT value = (MYFLT) ip->m_veloc;
    pfield->value = value;
    if (UNLIKELY(O->msglevel & WARNMSG)) {
      csound->Message(csound, "  midiVelocity:    pfield: %3d  value: %3d\n",
		      pfield_index, (int) pfield->value);
    }
    if (pmax < pfield_index) pmax = pfield_index;
  }
  else if (O->midiVelocityAmp) {
    int pfield_index = O->midiVelocityAmp;
    CS_VAR_MEM* pfield = (pfields + pfield_index);
    MYFLT value = (MYFLT) ip->m_veloc;
    value = value * value / FL(16239.0);
    value = value * csound->e0dbfs;
    pfield->value = value;
    if (UNLIKELY(O->msglevel & WARNMSG)) {
      csound->Message(csound, "  midiVelocityAmp: pfield: %3d  value: %3d\n",
		      pfield_index, (int)pfield->value);
    }
    if (pmax < pfield_index) pmax = pfield_index;
  }
  if (pmax > 0) {
    int i;
    if (csound->currevent == NULL) {
      evt = (EVTBLK *) csound->Calloc(csound, sizeof(EVTBLK));
      csound->currevent = evt;
    }
    else evt = csound->currevent;
    evt->pcnt = pmax+1;
    for (i =0; i < evt->pcnt; i++) {
      evt->p[i] = pfields[i].value;
    }
  }
#ifdef HAVE_ATOMIC_BUILTIN
  __sync_lock_test_and_set((int*)&ip->init_done,0);
#else
  ip->init_done = 0;
#endif
  csound->curip    = ip;
  if (csound->realtime_audio_flag == 0) {
    csound->ids      = (OPDS *)ip;
    /* do init pass for this instr  */
    while ((csound->ids = csound->ids->nxti) != NULL) {
      if (UNLIKELY(O->odebug))
	csound->Message(csound, "init %s:\n",
			csound->ids->optext->t.oentry->opname);
      (*csound->ids->iopadr)(csound, csound->ids);
    }
    ip->init_done = 1;
    ip->tieflag = ip->reinitflag = 0;
    csound->tieflag = csound->reinitflag = 0;
  }

  if (UNLIKELY(csound->inerrcnt)) {
    xturnoff_now(csound, ip);
    return csound->inerrcnt;
  }
  if (UNLIKELY(O->odebug)) {
    char *name = csound->engineState.instrtxtp[insno]->insname;
    if (UNLIKELY(name))
      csound->Message(csound, Str("instr %s now active:\n"), name);
    else
      csound->Message(csound, Str("instr %d now active:\n"), insno);
    showallocs(csound);
  }
  return 0;
}

static void showallocs(CSOUND *csound)      /* debugging aid */
{
  INSTRTXT *txtp;
  INSDS   *p;

  csound->Message(csound, "insno\tinstanc\tnxtinst\tprvinst\tnxtact\t"
		  "prvact\tnxtoff\tactflg\tofftim\n");
  for (txtp = &(csound->engineState.instxtanchor);
       txtp != NULL;
       txtp = txtp->nxtinstxt)

    if ((p = txtp->instance) != NULL) {
      /*
       * On Alpha, we print pointers as pointers.  heh 981101
       * and now on all platforms (JPff)
       */
      do {
	csound->Message(csound, "%d\t%p\t%p\t%p\t%p\t%p\t%p\t%d\t%3.1f\n",
			(int) p->insno, (void*) p,
			(void*) p->nxtinstance, (void*) p->prvinstance,
			(void*) p->nxtact, (void*) p->prvact,
			(void*) p->nxtoff, p->actflg, p->offtim);
      } while ((p = p->nxtinstance) != NULL);
    }
}

static void schedofftim(CSOUND *csound, INSDS *ip)
{                               /* put an active instr into offtime list  */
  INSDS *prvp, *nxtp;         /* called by insert() & midioff + xtratim */

  if ((nxtp = csound->frstoff) == NULL ||
      nxtp->offtim > ip->offtim) {            /*   set into       */
    csound->frstoff = ip;                     /*   firstoff chain */
    ip->nxtoff = nxtp;
    /* IV - Feb 24 2006: check if this note already needs to be turned off */
    /* the following comparisons must match those in sensevents() */
#ifdef BETA
    if (UNLIKELY(csound->oparms->odebug))
      csound->Message(csound,"schedofftim: %lf %lf %f\n",
		      ip->offtim, csound->icurTime/csound->esr,
		      csound->curTime_inc);

#endif
    if (csound->oparms_.Beatmode) {
      double  tval = csound->curBeat + (0.505 * csound->curBeat_inc);
      if (ip->offbet <= tval) beatexpire(csound, tval);
    }
    else {
      double  tval = (csound->icurTime + (0.505 * csound->ksmps))/csound->esr;
      if (ip->offtim <= tval) timexpire(csound, tval);
    }
#ifdef BETA
    if (UNLIKELY(csound->oparms->odebug))
      csound->Message(csound,"schedofftim: %lf %lf\n", ip->offtim,
		      (csound->icurTime + (0.505 * csound->ksmps))/csound->esr,
		      csound->ekr*((csound->icurTime +
				    (0.505 * csound->ksmps))/csound->esr));
#endif
  }
  else {
    while ((prvp = nxtp)
	   && (nxtp = nxtp->nxtoff) != NULL
	   && ip->offtim >= nxtp->offtim);
    prvp->nxtoff = ip;
    ip->nxtoff = nxtp;
  }
}

/* csound.c */
extern  int     csoundDeinitialiseOpcodes(CSOUND *csound, INSDS *ip);
int     useropcd(CSOUND *, UOPCODE*);

static void deact(CSOUND *csound, INSDS *ip)
{                               /* unlink single instr from activ chain */
  INSDS  *nxtp;               /*      and mark it inactive            */
  /*   close any files in fd chain        */

  if (ip->nxtd != NULL)
    csoundDeinitialiseOpcodes(csound, ip);
  /* remove an active instrument */
  csound->engineState.instrtxtp[ip->insno]->active--;
  if (ip->xtratim > 0)
    csound->engineState.instrtxtp[ip->insno]->pending_release--;
  csound->cpu_power_busy -= csound->engineState.instrtxtp[ip->insno]->cpuload;
  /* IV - Sep 8 2002: free subinstr instances */
  /* that would otherwise result in a memory leak */
  if (ip->opcod_deact) {
    UOPCODE *p = (UOPCODE*) ip->opcod_deact;          /* IV - Oct 26 2002 */
    deact(csound, p->ip);     /* deactivate */
    p->ip = NULL;
    /* IV - Oct 26 2002: set perf routine to "not initialised" */
    p->h.opadr = (SUBR) useropcd;
    ip->opcod_deact = NULL;
  }
  if (ip->subins_deact) {
    deact(csound, ((SUBINST*) ip->subins_deact)->ip); /* IV - Oct 24 2002 */
    ((SUBINST*) ip->subins_deact)->ip = NULL;
    ip->subins_deact = NULL;
  }
  if (UNLIKELY(csound->oparms->odebug)) {
    char *name = csound->engineState.instrtxtp[ip->insno]->insname;
    if (UNLIKELY(name))
      csound->Message(csound, Str("removed instance of instr %s\n"), name);
    else
      csound->Message(csound, Str("removed instance of instr %d\n"), ip->insno);
  }
  /* IV - Oct 24 2002: ip->prvact may be NULL, so need to check */
  if (ip->prvact && (nxtp = ip->prvact->nxtact = ip->nxtact) != NULL)
    nxtp->prvact = ip->prvact;
  ip->actflg = 0;
  /* link into free instance chain */
  /* This also destroys ip->nxtact causing loops */
  if (csound->engineState.instrtxtp[ip->insno] == ip->instr){
    ip->nxtact = csound->engineState.instrtxtp[ip->insno]->act_instance;
    csound->engineState.instrtxtp[ip->insno]->act_instance = ip;
  }
  if (ip->fdchp != NULL)
    fdchclose(csound, ip);
  csound->dag_changed++;
  //printf("**** dag changed by deact\n");
}

int kill_instance(CSOUND *csound, KILLOP *p) {
  if (LIKELY(*p->inst)) xturnoff(csound, (INSDS *) ((long)*p->inst));
  else csound->Warning(csound, Str("instance not valid \n"));
  return OK;
}

/* Turn off a particular insalloc, also remove from list of active */
/* MIDI notes. Allows for releasing if ip->xtratim > 0. */

void xturnoff(CSOUND *csound, INSDS *ip)  /* turnoff a particular insalloc  */
{                                         /* called by inexclus on ctrl 111 */
  MCHNBLK *chn;

  if (UNLIKELY(ip->relesing))
    return;                             /* already releasing: nothing to do */

  chn = ip->m_chnbp;
  if (chn != NULL) {                    /* if this was a MIDI note */
    INSDS *prvip;
    prvip = chn->kinsptr[ip->m_pitch];  /*    remov from activ lst */
    if (ip->m_sust && chn->ksuscnt)
      chn->ksuscnt--;
    ip->m_sust = 0;                     /* force turnoff even if sustaining */
    if (prvip != NULL) {
      if (prvip == ip)
	chn->kinsptr[ip->m_pitch] = ip->nxtolap;
      else {
	while (prvip != NULL && prvip->nxtolap != ip)
	  prvip = prvip->nxtolap;
	if (prvip != NULL)
	  prvip->nxtolap = ip->nxtolap;
      }
    }
  }
  /* remove from schedoff chain first if finite duration */
  if (csound->frstoff != NULL && ip->offtim >= 0.0) {
    INSDS *prvip;
    prvip = csound->frstoff;
    if (prvip == ip)
      csound->frstoff = ip->nxtoff;
    else {
      while (prvip != NULL && prvip->nxtoff != ip)
	prvip = prvip->nxtoff;
      if (prvip != NULL)
	prvip->nxtoff = ip->nxtoff;
    }
  }
  /* if extra time needed: schedoff at new time */
  if (ip->xtratim > 0) {
    set_xtratim(csound, ip);
#ifdef BETA
    if (UNLIKELY(csound->oparms->odebug))
      csound->Message(csound, "Calling schedofftim line %d\n", __LINE__);
#endif
    schedofftim(csound, ip);
  }
  else {
    /* no extra time needed: deactivate immediately */
    deact(csound, ip);
    csound->dag_changed++;      /* Need to remake DAG */
    //printf("**** dag changed by xturnoff\n");
  }
}

/* Turn off instrument instance immediately, without releasing. */
/* Removes alloc from list of active MIDI notes. */

void xturnoff_now(CSOUND *csound, INSDS *ip)
{
  ip->xtratim = 0;
  ip->relesing = 0;
  xturnoff(csound, ip);
}

extern void free_instrtxt(CSOUND *csound, INSTRTXT *instrtxt);


void free_instr_var_memory(CSOUND* csound, INSDS* ip) {
  INSTRTXT* instrDef = ip->instr;
  CS_VAR_POOL* pool = instrDef->varPool;
  CS_VARIABLE* current = pool->head;

  while (current != NULL) {
    CS_TYPE* varType = current->varType;
    if (varType->freeVariableMemory != NULL) {
      varType->freeVariableMemory(csound,
				  ip->lclbas + current->memBlockIndex);
    }
    current = current->next;
  }
}

void orcompact(CSOUND *csound)          /* free all inactive instr spaces */
{
  INSTRTXT  *txtp;
  INSDS     *ip, *nxtip, *prvip, **prvnxtloc;
  int       cnt = 0;
  for (txtp = &(csound->engineState.instxtanchor);
       txtp != NULL;  txtp = txtp->nxtinstxt) {
    // csound->Message(csound, "txp=%p \n", txtp);
    if ((ip = txtp->instance) != NULL) {        /* if instance exists */

      prvip = NULL;
      prvnxtloc = &txtp->instance;
      do {
	if (!ip->actflg) {
	  // csound->Message(csound, "ip=%p \n", ip);
	  cnt++;
	  if (ip->opcod_iobufs && ip->insno > csound->engineState.maxinsno)
	    csound->Free(csound, ip->opcod_iobufs);   /* IV - Nov 10 2002 */
	  if (ip->fdchp != NULL)
	    fdchclose(csound, ip);
	  if (ip->auxchp != NULL)
	    auxchfree(csound, ip);
	  free_instr_var_memory(csound, ip);
	  if ((nxtip = ip->nxtinstance) != NULL)
	    nxtip->prvinstance = prvip;
	  *prvnxtloc = nxtip;

	  csound->Free(csound, (char *)ip);

	}
	else {
	  prvip = ip;
	  prvnxtloc = &ip->nxtinstance;
	}
      }
      while ((ip = *prvnxtloc) != NULL);
    }

    /* IV - Oct 31 2002 */
    if (!txtp->instance)
      txtp->lst_instance = NULL;              /* find last alloc */
    else {
      ip = txtp->instance;
      while (ip->nxtinstance) ip = ip->nxtinstance;
      txtp->lst_instance = ip;
    }

    txtp->act_instance = NULL;                /* no free instances */
  }
  /* check current items in deadpool to see if they need deleting */
  {
    int i;
    for (i=0; i < csound->dead_instr_no; i++) {
      if (csound->dead_instr_pool[i] != NULL) {
	INSDS *active = csound->dead_instr_pool[i]->instance;
	while (active != NULL) {
	  if (active->actflg) {
	    // add_to_deadpool(csound,csound->dead_instr_pool[i]);
	    break;
	  }
	  active = active->nxtinstance;
	}
	/* no active instances */
	if (active == NULL) {
	  free_instrtxt(csound, csound->dead_instr_pool[i]);
	  csound->dead_instr_pool[i] = NULL;
	}
      }
    }
  }
  if (UNLIKELY(cnt))
    csound->Message(csound, Str("inactive allocs returned to freespace\n"));
}

void infoff(CSOUND *csound, MYFLT p1)   /* turn off an indef copy of instr p1 */
{                                       /*      called by musmon              */
  INSDS *ip;
  int   insno;

  insno = (int) p1;
  if (LIKELY((ip = (csound->engineState.instrtxtp[insno])->instance) != NULL)) {
    do {
      if (ip->insno == insno          /* if find the insno */
	  && ip->actflg               /*      active       */
	  && ip->offtim < 0.0         /*  but indef, VL: currently this condition
					  cannot be removed, as it breaks turning
					  off extratime instances */
	  && ip->p1.value == p1) {
	if (UNLIKELY(csound->oparms->odebug))
	  csound->Message(csound, "turning off inf copy of instr %d\n",
			  insno);
	xturnoff(csound, ip);
	return;                       /*      turn it off  */
      }
    } while ((ip = ip->nxtinstance) != NULL);
  }
  csound->Message(csound,
		  Str("could not find playing instr %f\n"),
		  p1);
}

int csoundInitError(CSOUND *csound, const char *s, ...)
{
  va_list args;
  INSDS   *ip;
  char    buf[512];

  /* RWD: need this! */
  if (UNLIKELY(csound->ids == NULL)) {
    va_start(args, s);
    csoundErrMsgV(csound, Str("\nINIT ERROR: "), s, args);
    va_end(args);
    csound->LongJmp(csound, 1);
  }
  /* IV - Oct 16 2002: check for subinstr and user opcode */
  ip = csound->ids->insdshead;
  if (ip->opcod_iobufs) {
    OPCODINFO *op = ((OPCOD_IOBUFS*) ip->opcod_iobufs)->opcode_info;
    /* find top level instrument instance */
    do {
      ip = ((OPCOD_IOBUFS*) ip->opcod_iobufs)->parent_ip;
    } while (ip->opcod_iobufs);
    if (op)
      snprintf(buf, 512, Str("INIT ERROR in instr %d (opcode %s): "),
	       ip->insno, op->name);
    else
      snprintf(buf, 512, Str("INIT ERROR in instr %d (subinstr %d): "),
	       ip->insno, csound->ids->insdshead->insno);
  }
  else
    snprintf(buf, 512, Str("INIT ERROR in instr %d: "), ip->insno);
  va_start(args, s);
  csoundErrMsgV(csound, buf, s, args);
  va_end(args);
  putop(csound, &(csound->ids->optext->t));

  return ++(csound->inerrcnt);
}

int csoundPerfError(CSOUND *csound, INSDS *ip, const char *s, ...)
{
  va_list args;
  char    buf[512];

  if (ip->opcod_iobufs) {
    OPCODINFO *op = ((OPCOD_IOBUFS*) ip->opcod_iobufs)->opcode_info;
    /* find top level instrument instance */
    do {
      ip = ((OPCOD_IOBUFS*) ip->opcod_iobufs)->parent_ip;
    } while (ip->opcod_iobufs);
    if (op)
      snprintf(buf, 512, Str("PERF ERROR in instr %d (opcode %s): "),
	       ip->insno, op->name);
    else
      snprintf(buf, 512, Str("PERF ERROR in instr %d (subinstr %d): "),
	       ip->insno, ip->insno);
  }
  else
    snprintf(buf, 512, Str("PERF ERROR in instr %d: "), ip->insno);
  va_start(args, s);
  csoundErrMsgV(csound, buf, s, args);
  va_end(args);
  if (ip->pds)
    putop(csound, &(ip->pds->optext->t));
  csoundMessage(csound, Str("   note aborted\n"));
  csound->perferrcnt++;
  xturnoff_now((CSOUND*) csound, ip);       /* rm ins fr actlist */
  return csound->perferrcnt;                /* contin from there */
}

int subinstrset_(CSOUND *csound, SUBINST *p, int instno)
{
  OPDS    *saved_ids = csound->ids;
  INSDS   *saved_curip = csound->curip;
  CS_VAR_MEM   *pfield;
  int     n, init_op, inarg_ofs;
  INSDS  *pip = p->h.insdshead;

  init_op = (p->h.opadr == NULL ? 1 : 0);
  inarg_ofs = (init_op ? 0 : SUBINSTNUMOUTS);
  if (UNLIKELY(instno < 0)) return NOTOK;
  /* IV - Oct 9 2002: need this check */
  if (UNLIKELY(!init_op && p->OUTOCOUNT > csound->nchnls)) {
    return csoundInitError(csound, Str("subinstr: number of output "
				       "args greater than nchnls"));
  }
  /* IV - Oct 9 2002: copied this code from useropcdset() to fix some bugs */
  if (!(pip->reinitflag | pip->tieflag)) {
    /* get instance */
    if (csound->engineState.instrtxtp[instno]->act_instance == NULL)
      instance(csound, instno);
    p->ip = csound->engineState.instrtxtp[instno]->act_instance;
    csound->engineState.instrtxtp[instno]->act_instance = p->ip->nxtact;
    p->ip->insno = (int16) instno;
    p->ip->actflg++;                  /*    and mark the instr active */
    csound->engineState.instrtxtp[instno]->active++;
    csound->engineState.instrtxtp[instno]->instcnt++;
    p->ip->p1.value = (MYFLT) instno;
    /* VL 21-10-16: iobufs are not used here and
       are causing trouble elsewhere. Commenting
       it out */
    /* p->ip->opcod_iobufs = (void*) &p->buf; */
    /* link into deact chain */
    p->ip->subins_deact = saved_curip->subins_deact;
    p->ip->opcod_deact = NULL;
    saved_curip->subins_deact = (void*) p;
    p->parent_ip = p->buf.parent_ip = saved_curip;
  }

  /* set the local ksmps values */
  //    if (local_ksmps != CS_KSMPS) {
  //        /* this is the case when p->ip->ksmps != p->h.insdshead->ksmps */
  //        p->ip->ksmps = local_ksmps;
  //        ksmps_scale = CS_KSMPS / local_ksmps;
  //        lcurip->onedksmps =  FL(1.0) / (MYFLT) local_ksmps;
  //        lcurip->ekr = csound->esr / (MYFLT) local_ksmps;
  //        lcurip->onedkr = FL(1.0) / lcurip->ekr;
  //        lcurip->kicvt = (MYFLT) FMAXLEN /lcurip->ekr;
  //        lcurip->kcounter *= ksmps_scale;
  //    } else {
  p->ip->ksmps = CS_KSMPS;
  p->ip->kcounter = CS_KCNT;
  p->ip->ekr = CS_EKR;
  p->ip->onedkr = CS_ONEDKR;
  p->ip->onedksmps = CS_ONEDKSMPS;
  p->ip->kicvt = CS_KICVT;
  //    }

  /* copy parameters from this instrument into our subinstrument */
  p->ip->xtratim  = saved_curip->xtratim;
  p->ip->m_sust   = 0;
  p->ip->relesing = saved_curip->relesing;
  p->ip->offbet   = saved_curip->offbet;
  p->ip->offtim   = saved_curip->offtim;
  p->ip->nxtolap  = NULL;
  p->ip->p2       = saved_curip->p2;
  p->ip->p3       = saved_curip->p3;
  p->ip->ksmps = CS_KSMPS;

  /* IV - Oct 31 2002 */
  p->ip->m_chnbp  = saved_curip->m_chnbp;
  p->ip->m_pitch  = saved_curip->m_pitch;
  p->ip->m_veloc  = saved_curip->m_veloc;

  p->ip->ksmps_offset =  saved_curip->ksmps_offset;
  p->ip->ksmps_no_end =  saved_curip->ksmps_no_end;
  p->ip->tieflag = saved_curip->tieflag;
  p->ip->reinitflag = saved_curip->reinitflag;

  /* copy remainder of pfields */
  pfield = (CS_VAR_MEM*)&p->ip->p3;
  /* by default all inputs are i-rate mapped to p-fields */
  if (UNLIKELY(p->INOCOUNT >
	       (unsigned int)(csound->engineState.instrtxtp[instno]->pmax + 1)))
    return csoundInitError(csound, Str("subinstr: too many p-fields"));
  union {
    MYFLT d;
    int32 i;
  } ch;
  int str_cnt = 0, len = 0;
  char *argstr;
  for (n = 1; (unsigned int) n < p->INOCOUNT; n++){
    if (IS_STR_ARG(p->ar[inarg_ofs + n])) {
      ch.d = SSTRCOD;
      ch.i = str_cnt & 0xffff;
      (pfield + n)->value = ch.d;
      argstr = ((STRINGDAT *)p->ar[inarg_ofs + n])->data;
      if (str_cnt == 0)
	p->ip->strarg = csound->Calloc(csound, strlen(argstr)+1);
      else
	p->ip->strarg = csound->ReAlloc(csound, p->ip->strarg,
					len+strlen(argstr)+1);
      strcpy(p->ip->strarg + len, argstr);
      len += strlen(argstr)+1;
      str_cnt++;
    }
    else (pfield + n)->value = *p->ar[inarg_ofs + n];
  }
  /* allocate memory for a temporary store of spout buffers */
  if (!init_op && !(pip->reinitflag | pip->tieflag))
    csoundAuxAlloc(csound,
		   (int32) csound->nspout * sizeof(MYFLT), &p->saved_spout);

  /* do init pass for this instr */
  csound->curip = p->ip;
  csound->ids = (OPDS *)p->ip;
  p->ip->init_done = 0;
  while ((csound->ids = csound->ids->nxti) != NULL) {
    (*csound->ids->iopadr)(csound, csound->ids);
  }
  p->ip->init_done = 1;

  /* copy length related parameters back to caller instr */
  saved_curip->xtratim = csound->curip->xtratim;
  saved_curip->relesing = csound->curip->relesing;
  saved_curip->offbet = csound->curip->offbet;
  saved_curip->offtim = csound->curip->offtim;
  saved_curip->p3 = csound->curip->p3;

  /* restore globals */
  csound->ids = saved_ids;
  csound->curip = saved_curip;
  return OK;
}

int subinstrset_S(CSOUND *csound, SUBINST *p){
  int instno, init_op, inarg_ofs;
  /* check if we are using subinstrinit or subinstr */
  init_op = (p->h.opadr == NULL ? 1 : 0);
  inarg_ofs = (init_op ? 0 : SUBINSTNUMOUTS);
  instno = strarg2insno(csound, ((STRINGDAT *)p->ar[inarg_ofs])->data, 1);
  return subinstrset_(csound,p,instno);
}


int subinstrset(CSOUND *csound, SUBINST *p){
  int instno, init_op, inarg_ofs;
  /* check if we are using subinstrinit or subinstr */
  init_op = (p->h.opadr == NULL ? 1 : 0);
  inarg_ofs = (init_op ? 0 : SUBINSTNUMOUTS);
  instno = (int) *(p->ar[inarg_ofs]);
  return subinstrset_(csound,p,instno);
}

/* IV - Sep 8 2002: new functions for user defined opcodes (based */
/* on Matt J. Ingalls' subinstruments, but mostly rewritten) */

/*
  UDOs now use the local ksmps stored in lcurip->ksmps
  all the other dependent parameters are calculated in relation to
  this.

  lcurip->ksmps is set to the caller ksmps (CS_KSMPS), unless a new
  local ksmps is used, in which case it is set to that value.
  If local ksmps differs from CS_KSMPS, we set useropcd1() to
  deal with the perf-time code. Otherwise useropcd2() is used.

  For recursive calls when the local ksmps is set to differ from
  the calling instrument ksmps, the top-level call
  will use useropcd1(), whereas all the other recursive calls
  will use useropdc2(), since their local ksmps will be the same
  as the caller.

  Also in case of a local ksmps that differs from the caller,
  the local kcounter value, obtained from the caller is
  scaled to denote the correct kcount in terms of local
  kcycles.

*/
int useropcd1(CSOUND *, UOPCODE*), useropcd2(CSOUND *, UOPCODE*);

int useropcdset(CSOUND *csound, UOPCODE *p)
{
  OPDS         *saved_ids = csound->ids;
  INSDS        *parent_ip = csound->curip, *lcurip;
  INSTRTXT     *tp;
  unsigned int instno;
  unsigned int pcnt;
  unsigned int i, n;
  OPCODINFO    *inm;
  OPCOD_IOBUFS *buf = NULL;
  MYFLT ksmps_scale;
  unsigned int local_ksmps;

  /* default ksmps */
  local_ksmps = CS_KSMPS;
  ksmps_scale = 1;
  /* look up the 'fake' instr number, and opcode name */
  inm = (OPCODINFO*) p->h.optext->t.oentry->useropinfo;
  instno = inm->instno;
  tp = csound->engineState.instrtxtp[instno];
  if (tp == NULL)
    return csound->InitError(csound, "Can't find instr %d (UDO %s)\n",
			     instno, inm->name);
  /* set local ksmps if defined by user */
  n = p->OUTOCOUNT + p->INCOUNT - 1;

  if (*(p->ar[n]) != FL(0.0)) {
    i = (unsigned int) *(p->ar[n]);
    if (UNLIKELY(i < 1 || i > csound->ksmps ||
		 ((CS_KSMPS / i) * i) != CS_KSMPS)) {
      return csoundInitError(csound, Str("%s: invalid local ksmps value: %d"),
			     inm->name, i);
    }
    local_ksmps = i;
  }

  if (!p->ip) {
    /* search for already allocated, but not active instance */
    /* if none was found, allocate a new instance */
    if (!tp->act_instance)
      instance(csound, instno);
    /* **** COVERITY: note that call to instance fills in structure to
  **** which tp points.  This is a false positive **** */
    lcurip = tp->act_instance;            /* use free intance, and  */
    tp->act_instance = lcurip->nxtact;    /* remove from chain      */
    lcurip->actflg++;                     /*    and mark the instr active */
    tp->active++;
    tp->instcnt++;
    /* link into deact chain */
    lcurip->opcod_deact = parent_ip->opcod_deact;
    lcurip->subins_deact = NULL;
    parent_ip->opcod_deact = (void*) p;
    p->ip = lcurip;
    /* IV - Nov 10 2002: set up pointers to I/O buffers */
    buf = p->buf = (OPCOD_IOBUFS*) lcurip->opcod_iobufs;
    buf->opcode_info = inm;
    /* initialise perf time address lists */
    buf->iobufp_ptrs[0] = buf->iobufp_ptrs[1] = NULL;
    buf->iobufp_ptrs[2] = buf->iobufp_ptrs[3] = NULL;
    buf->iobufp_ptrs[4] = buf->iobufp_ptrs[5] = NULL;
    buf->iobufp_ptrs[6] = buf->iobufp_ptrs[7] = NULL;
    buf->iobufp_ptrs[8] = buf->iobufp_ptrs[9] = NULL;
    buf->iobufp_ptrs[10] = buf->iobufp_ptrs[11] = NULL;

    /* store parameters of input and output channels, and parent ip */
    buf->uopcode_struct = (void*) p;
    buf->parent_ip = p->parent_ip = parent_ip;

  }

  /* copy parameters from the caller instrument into our subinstrument */
  lcurip = p->ip;

  /* set the local ksmps values */
  if (local_ksmps != CS_KSMPS) {
    /* this is the case when p->ip->ksmps != p->h.insdshead->ksmps */
    lcurip->ksmps = local_ksmps;
    ksmps_scale = CS_KSMPS / local_ksmps;
    lcurip->onedksmps =  FL(1.0) / (MYFLT) local_ksmps;
    lcurip->ekr = csound->esr / (MYFLT) local_ksmps;
    lcurip->onedkr = FL(1.0) / lcurip->ekr;
    lcurip->kicvt = (MYFLT) FMAXLEN /lcurip->ekr;
    lcurip->kcounter *= ksmps_scale;
  } else {
    lcurip->ksmps = CS_KSMPS;
    lcurip->kcounter = CS_KCNT;
    lcurip->ekr = CS_EKR;
    lcurip->onedkr = CS_ONEDKR;
    lcurip->onedksmps = CS_ONEDKSMPS;
    lcurip->kicvt = CS_KICVT;
  }

  /* VL 13-12-13 */
  /* this sets ksmps and kr local variables */
  /* create local ksmps variable and init with ksmps */
  if (lcurip->lclbas != NULL) {
    CS_VARIABLE *var =
      csoundFindVariableWithName(csound, lcurip->instr->varPool, "ksmps");
    *((MYFLT *)(var->memBlockIndex + lcurip->lclbas)) = lcurip->ksmps;
    /* same for kr */
    var =
      csoundFindVariableWithName(csound, lcurip->instr->varPool, "kr");
    *((MYFLT *)(var->memBlockIndex + lcurip->lclbas)) = lcurip->ekr;
  }

  lcurip->m_chnbp = parent_ip->m_chnbp;       /* MIDI parameters */
  lcurip->m_pitch = parent_ip->m_pitch;
  lcurip->m_veloc = parent_ip->m_veloc;
  lcurip->xtratim = parent_ip->xtratim * ksmps_scale;
  lcurip->m_sust = 0;
  lcurip->relesing = parent_ip->relesing;
  lcurip->offbet = parent_ip->offbet;
  lcurip->offtim = parent_ip->offtim;
  lcurip->nxtolap = NULL;
  lcurip->ksmps_offset = parent_ip->ksmps_offset;
  lcurip->ksmps_no_end = parent_ip->ksmps_no_end;
  lcurip->tieflag = parent_ip->tieflag;
  lcurip->reinitflag = parent_ip->reinitflag;
  /* copy all p-fields, including p1 (will this work ?) */
  if (tp->pmax > 3) {         /* requested number of p-fields */
    n = tp->pmax; pcnt = 0;
    while (pcnt < n) {
      if ((i = csound->engineState.instrtxtp[parent_ip->insno]->pmax) > pcnt) {
	if (i > n) i = n;
	/* copy next block of p-fields */
	memcpy(&(lcurip->p1) + pcnt, &(parent_ip->p1) + pcnt,
	       (size_t) ((i - pcnt) * sizeof(CS_VAR_MEM)));

	pcnt = i;
      }
      /* top level instr reached */
      if (parent_ip->opcod_iobufs == NULL) break;
      parent_ip = ((OPCOD_IOBUFS*) parent_ip->opcod_iobufs)->parent_ip;
    }
  }
  else
    memcpy(&(lcurip->p1), &(parent_ip->p1), 3 * sizeof(CS_VAR_MEM));


  /* do init pass for this instr */
  p->ip->init_done = 0;
  csound->curip = lcurip;
  csound->ids = (OPDS *) (lcurip->nxti);
  while (csound->ids != NULL) {
    (*csound->ids->iopadr)(csound, csound->ids);
    csound->ids = csound->ids->nxti;
  }
  p->ip->init_done = 1;
  /* copy length related parameters back to caller instr */
  parent_ip->relesing = lcurip->relesing;
  parent_ip->offbet = lcurip->offbet;
  parent_ip->offtim = lcurip->offtim;
  parent_ip->p3 = lcurip->p3;
  local_ksmps = lcurip->ksmps;

  /* restore globals */
  csound->ids = saved_ids;
  csound->curip = parent_ip;

  /* select perf routine and scale xtratim accordingly */
  if (local_ksmps != CS_KSMPS) {
    ksmps_scale = CS_KSMPS / local_ksmps;
    parent_ip->xtratim = lcurip->xtratim / ksmps_scale;
    p->h.opadr = (SUBR) useropcd1;
  }
  else {
    parent_ip->xtratim = lcurip->xtratim;
    p->h.opadr = (SUBR) useropcd2;
  }
  if (UNLIKELY(csound->oparms->odebug))
    csound->Message(csound, "EXTRATIM=> cur(%p): %d, parent(%p): %d\n",
		    lcurip, lcurip->xtratim, parent_ip, parent_ip->xtratim);
  return OK;
}

/* IV - Sep 17 2002: dummy user opcode function for not initialised case */

int useropcd(CSOUND *csound, UOPCODE *p)
{

  if (UNLIKELY(p->h.nxtp))
    return csoundPerfError(csound, p->h.insdshead, Str("%s: not initialised"),
			   p->h.optext->t.opcod);
  else
    return OK;
}

/* IV - Sep 1 2002: new opcodes: xin, xout */

int xinset(CSOUND *csound, XIN *p)
{
  OPCOD_IOBUFS  *buf;
  OPCODINFO   *inm;
  MYFLT **bufs, **tmp;
  int i;
  CS_VARIABLE* current;

  (void) csound;
  buf = (OPCOD_IOBUFS*) p->h.insdshead->opcod_iobufs;
  inm = buf->opcode_info;
  bufs = ((UOPCODE*) buf->uopcode_struct)->ar + inm->outchns;
  tmp = buf->iobufp_ptrs; // this is used to record the UDO's internal vars
  // for copying at perf-time
  current = inm->in_arg_pool->head;

  for (i = 0; i < inm->inchns; i++) {
    void* in = (void*)bufs[i];
    void* out = (void*)p->args[i];
    tmp[i + inm->outchns] = out;
    current->varType->copyValue(csound, out, in);
    current = current->next;
  }

  return OK;
}

int xoutset(CSOUND *csound, XOUT *p)
{
  OPCOD_IOBUFS  *buf;
  OPCODINFO   *inm;
  MYFLT       **bufs, **tmp;
  CS_VARIABLE* current;
  int i;

  (void) csound;
  buf = (OPCOD_IOBUFS*) p->h.insdshead->opcod_iobufs;
  inm = buf->opcode_info;
  bufs = ((UOPCODE*) buf->uopcode_struct)->ar;
  tmp = buf->iobufp_ptrs; // this is used to record the UDO's internal vars
  // for copying at perf-time
  current = inm->out_arg_pool->head;

  for (i = 0; i < inm->outchns; i++) {
    void* in = (void*)p->args[i];
    void* out = (void*)bufs[i];
    tmp[i] = in;
    current->varType->copyValue(csound, out, in);
    current = current->next;
  }

  return OK;
}

/* IV - Sep 8 2002: new opcode: setksmps */

/*
  This opcode sets the local ksmps for an instrument
  it can be used on any instrument with the implementation
  of a mechanism to perform at local ksmps (in kperf etc)
*/
//#include "typetabl.h"
#include "csound_standard_types.h"
int setksmpsset(CSOUND *csound, SETKSMPS *p)
{

  unsigned int  l_ksmps, n;

  l_ksmps = (unsigned int) *(p->i_ksmps);
  if (!l_ksmps) return OK;       /* zero: do not change */
  if (UNLIKELY(l_ksmps < 1 || l_ksmps > CS_KSMPS ||
	       ((CS_KSMPS / l_ksmps) * l_ksmps != CS_KSMPS))) {
    return csoundInitError(csound,
			   Str("setksmps: invalid ksmps value: %d, original: %d"),
			   l_ksmps, CS_KSMPS);
  }

  n = CS_KSMPS / l_ksmps;
  p->h.insdshead->xtratim *= n;
  CS_KSMPS = l_ksmps;
  CS_ONEDKSMPS = FL(1.0) / (MYFLT) CS_KSMPS;
  CS_EKR = csound->esr / (MYFLT) CS_KSMPS;
  CS_ONEDKR = FL(1.0) / CS_EKR;
  CS_KICVT = (MYFLT) FMAXLEN / CS_EKR;
  CS_KCNT *= n;

  /* VL 13-12-13 */
  /* this sets ksmps and kr local variables */
  /* lookup local ksmps variable and init with ksmps */
  INSTRTXT *ip = p->h.insdshead->instr;
  CS_VARIABLE *var =
    csoundFindVariableWithName(csound, ip->varPool, "ksmps");
  MYFLT *varmem = p->h.insdshead->lclbas + var->memBlockIndex;
  *varmem = CS_KSMPS;

  /* same for kr */
  var =
    csoundFindVariableWithName(csound, ip->varPool, "kr");
  varmem = p->h.insdshead->lclbas + var->memBlockIndex;
  *varmem = CS_EKR;

  return OK;
}

/* IV - Oct 16 2002: nstrnum opcode (returns the instrument number of a */
/* named instrument) */

int nstrnumset(CSOUND *csound, NSTRNUM *p)
{
  /* IV - Oct 31 2002 */
  *(p->i_insno) = (MYFLT) strarg2insno(csound, p->iname, 0);
  return (*(p->i_insno) > FL(0.0) ? OK : NOTOK);
}

int nstrnumset_S(CSOUND *csound, NSTRNUM *p)
{
  /* IV - Oct 31 2002 */
  *(p->i_insno) = (MYFLT) strarg2insno(csound,
				       ((STRINGDAT *)p->iname)->data, 1);
  return (*(p->i_insno) > FL(0.0) ? OK : NOTOK);
}


/* unlink expired notes from activ chain */
/*      and mark them inactive           */
/*    close any files in each fdchain    */

/* IV - Feb 05 2005: changed to double */

void beatexpire(CSOUND *csound, double beat)
{
  INSDS  *ip;
 strt:
  if ((ip = csound->frstoff) != NULL && ip->offbet <= beat) {
    do {
      if (!ip->relesing && ip->xtratim) {
	/* IV - Nov 30 2002: */
	/*   allow extra time for finite length (p3 > 0) score notes */
	set_xtratim(csound, ip);      /* enter release stage */
	csound->frstoff = ip->nxtoff; /* update turnoff list */
#ifdef BETA
	if (UNLIKELY(csound->oparms->odebug))
	  csound->Message(csound, "Calling schedofftim line %d\n", __LINE__);
#endif
	schedofftim(csound, ip);
	goto strt;                    /* and start again */
      }
      else
	deact(csound, ip);    /* IV - Sep 5 2002: use deact() as it also */
    }                         /* deactivates subinstrument instances */
    while ((ip = ip->nxtoff) != NULL && ip->offbet <= beat);
    csound->frstoff = ip;
    if (UNLIKELY(csound->oparms->odebug)) {
      csound->Message(csound, "deactivated all notes to beat %7.3f\n", beat);
      csound->Message(csound, "frstoff = %p\n", (void*) csound->frstoff);
    }
  }
}

/* unlink expired notes from activ chain */
/*      and mark them inactive           */
/*    close any files in each fdchain    */

/* IV - Feb 05 2005: changed to double */

void timexpire(CSOUND *csound, double time)
{
  INSDS  *ip;

 strt:
  if ((ip = csound->frstoff) != NULL && ip->offtim <= time) {
    do {
      if (!ip->relesing && ip->xtratim) {
	/* IV - Nov 30 2002: */
	/*   allow extra time for finite length (p3 > 0) score notes */
	set_xtratim(csound, ip);      /* enter release stage */
	csound->frstoff = ip->nxtoff; /* update turnoff list */
#ifdef BETA
	if (UNLIKELY(csound->oparms->odebug))
	  csound->Message(csound, "Calling schedofftim line %d\n", __LINE__);
#endif
	schedofftim(csound, ip);
	goto strt;                    /* and start again */
      }
      else
	deact(csound, ip);    /* IV - Sep 5 2002: use deact() as it also */
    }                         /* deactivates subinstrument instances */
    while ((ip = ip->nxtoff) != NULL && ip->offtim <= time);
    csound->frstoff = ip;
    if (UNLIKELY(csound->oparms->odebug)) {
      csound->Message(csound, "deactivated all notes to time %7.3f\n", time);
      csound->Message(csound, "frstoff = %p\n", (void*) csound->frstoff);
    }
  }
}

/**
   this was rewritten for Csound 6 to allow
   PARCS and local ksmps instruments
*/

int subinstr(CSOUND *csound, SUBINST *p)
{
  OPDS    *saved_pds = CS_PDS;
  MYFLT   *pbuf;
  uint32_t frame, chan;
  unsigned int nsmps = CS_KSMPS;
  INSDS *ip = p->ip;

  //printf("%s \n", p->ip->strarg);

  if (UNLIKELY(p->ip == NULL)) {                /* IV - Oct 26 2002 */
    return csoundPerfError(csound, p->h.insdshead,
			   Str("subinstr: not initialised"));
  }
  /* copy current spout buffer and clear it */
  ip->spout = (MYFLT*) p->saved_spout.auxp;
  memset(ip->spout, 0, csound->nspout*sizeof(MYFLT));
  csound->spoutactive = 0;

  /* update release flag */
  ip->relesing = p->parent_ip->relesing;   /* IV - Nov 16 2002 */

  /*  run each opcode  */
  if (csound->ksmps == ip->ksmps) {
    if ((CS_PDS = (OPDS *) (ip->nxtp)) != NULL) {
      CS_PDS->insdshead->pds = NULL;
      do {
	(*CS_PDS->opadr)(csound, CS_PDS);
	if (CS_PDS->insdshead->pds != NULL) {
	  CS_PDS = CS_PDS->insdshead->pds;
	  CS_PDS->insdshead->pds = NULL;
	}
      } while ((CS_PDS = CS_PDS->nxtp));
    }
    ip->kcounter++;
  }
  else {
    int i, n = csound->nspout, start = 0;
    int lksmps = ip->ksmps;
    int incr = csound->nchnls*lksmps;
    int offset =  ip->ksmps_offset;
    int early = ip->ksmps_no_end;
    ip->spin = csound->spin;
    ip->kcounter =  csound->kcounter*csound->ksmps/lksmps;

    /* we have to deal with sample-accurate code
       whole CS_KSMPS blocks are offset here, the
       remainder is left to each opcode to deal with.
    */
    while (offset >= lksmps) {
      offset -= lksmps;
      start += csound->nchnls;
    }
    ip->ksmps_offset = offset;
    if (early) {
      n -= (early*csound->nchnls);
      ip->ksmps_no_end = early % lksmps;
    }

    for (i=start; i < n; i+=incr, ip->spin+=incr, ip->spout+=incr) {
      if ((CS_PDS = (OPDS *) (ip->nxtp)) != NULL) {
	CS_PDS->insdshead->pds = NULL;
	do {
	  (*CS_PDS->opadr)(csound, CS_PDS);
	  if (CS_PDS->insdshead->pds != NULL) {
	    CS_PDS = CS_PDS->insdshead->pds;
	    CS_PDS->insdshead->pds = NULL;
	  }
	} while ((CS_PDS = CS_PDS->nxtp));
      }
      ip->kcounter++;
    }
    ip->spout = (MYFLT*) p->saved_spout.auxp;
  }
  /* copy outputs */
  for (chan = 0; chan < p->OUTOCOUNT; chan++) {
    for (pbuf = ip->spout + chan*nsmps, frame = 0;
	 frame < nsmps; frame++) {
      p->ar[chan][frame] = pbuf[frame];
      //printf("%f \n", p->ar[chan][frame]);
      //pbuf += csound->nchnls;
    }
  }

  CS_PDS = saved_pds;
  /* check if instrument was deactivated (e.g. by perferror) */
  if (!p->ip) {                                  /* loop to last opds */
    while (CS_PDS->nxtp) {
      CS_PDS = CS_PDS->nxtp;
    }
  }
  return OK;
}

/* IV - Sep 17 2002 -- case 1: local ksmps is used */

int useropcd1(CSOUND *csound, UOPCODE *p)
{
  OPDS    *saved_pds = CS_PDS;
  int    g_ksmps, ofs, early, offset, i;
  OPCODINFO   *inm;
  CS_VARIABLE* current;
  INSDS    *this_instr = p->ip;
  MYFLT** internal_ptrs = p->buf->iobufp_ptrs;
  MYFLT** external_ptrs = p->ar;

  p->ip->relesing = p->parent_ip->relesing;   /* IV - Nov 16 2002 */
  early = p->h.insdshead->ksmps_no_end;
  offset = p->h.insdshead->ksmps_offset;
  p->ip->spin = p->parent_ip->spin;
  p->ip->spout = p->parent_ip->spout;
  inm = p->buf->opcode_info;

  /* global ksmps is the caller instr ksmps minus sample-accurate end */
  g_ksmps = CS_KSMPS - early;

  /* sample-accurate offset */
  ofs = offset;

  /* clear offsets, since with CS_KSMPS=1
     they don't apply to opcodes, but to the
     calling code (ie. this code)
  */
  this_instr->ksmps_offset = 0;
  this_instr->ksmps_no_end = 0;

  if (this_instr->ksmps == 1) {           /* special case for local kr == sr */
    do {
      /* copy inputs */
      current = inm->in_arg_pool->head;
      for (i = 0; i < inm->inchns; i++) {
	// this hardcoded type check for non-perf time vars needs to change
	//to use generic code...
	// skip a-vars for now, handle uniquely within performance loop
	if (current->varType != &CS_VAR_TYPE_I &&
	    current->varType != &CS_VAR_TYPE_b &&
	    current->varType != &CS_VAR_TYPE_A &&
	    current->subType != &CS_VAR_TYPE_I &&
	    current->subType != &CS_VAR_TYPE_A) {
	  // This one checks if an array has a subtype of 'i'
	  void* in = (void*)external_ptrs[i + inm->outchns];
	  void* out = (void*)internal_ptrs[i + inm->outchns];
	  current->varType->copyValue(csound, out, in);
	} else if (current->varType == &CS_VAR_TYPE_A) {
	  MYFLT* in = (void*)external_ptrs[i + inm->outchns];
	  MYFLT* out = (void*)internal_ptrs[i + inm->outchns];
	  *out = *(in + ofs);
	} else if (current->varType == &CS_VAR_TYPE_ARRAY &&
		   current->subType == &CS_VAR_TYPE_A) {
	  ARRAYDAT* src = (ARRAYDAT*)external_ptrs[i + inm->outchns];
	  ARRAYDAT* target = (ARRAYDAT*)internal_ptrs[i + inm->outchns];
	  int count = src->sizes[0];
	  int j;
	  if (src->dimensions > 1) {
	    for (j = 0; j < src->dimensions; j++) {
	      count *= src->sizes[j];
	    }
	  }

	  for (j = 0; j < count; j++) {
	    int memberOffset = j * (src->arrayMemberSize / sizeof(MYFLT));
	    MYFLT* in = src->data + memberOffset;
	    MYFLT* out = target->data + memberOffset;
	    *out = *(in + ofs);
	  }
	}
	current = current->next;
      }

      if ((CS_PDS = (OPDS *) (this_instr->nxtp)) != NULL) {
	CS_PDS->insdshead->pds = NULL;
	do {
	  (*CS_PDS->opadr)(csound, CS_PDS);
	  if (CS_PDS->insdshead->pds != NULL &&
	      CS_PDS->insdshead->pds->insdshead) {
	    CS_PDS = CS_PDS->insdshead->pds;
	    CS_PDS->insdshead->pds = NULL;
	  }
	} while ((CS_PDS = CS_PDS->nxtp));
      }

      /* copy a-sig outputs, accounting for offset */
      current = inm->out_arg_pool->head;
      for (i = 0; i < inm->outchns; i++) {
	if (current->varType == &CS_VAR_TYPE_A) {
	  MYFLT* in = (void*)internal_ptrs[i];
	  MYFLT* out = (void*)external_ptrs[i];
	  *(out + ofs) = *in;
	} else if (current->varType == &CS_VAR_TYPE_ARRAY &&
		   current->subType == &CS_VAR_TYPE_A) {
	  ARRAYDAT* src = (ARRAYDAT*)internal_ptrs[i];
	  ARRAYDAT* target = (ARRAYDAT*)external_ptrs[i];
	  int count = src->sizes[0];
	  int j;
	  if (src->dimensions > 1) {
	    for (j = 0; j < src->dimensions; j++) {
	      count *= src->sizes[j];
	    }
	  }

	  for (j = 0; j < count; j++) {
	    int memberOffset = j * (src->arrayMemberSize / sizeof(MYFLT));
	    MYFLT* in = src->data + memberOffset;
	    MYFLT* out = target->data + memberOffset;
	    *(out + ofs) = *in;
	  }
	}

	current = current->next;
      }


      this_instr->kcounter++;
      this_instr->spout += csound->nchnls;
      this_instr->spin  += csound->nchnls;
    } while (++ofs < g_ksmps);
  }
  else {
    /* generic case for local kr != sr */
    /* we have to deal with sample-accurate code
       whole CS_KSMPS blocks are offset here, the
       remainder is left to each opcode to deal with.
    */
    int start = 0;
    int lksmps = this_instr->ksmps;
    while (ofs >= lksmps) {
      ofs -= lksmps;
      start++;
    }
    this_instr->ksmps_offset = ofs;
    ofs = start;
    if (UNLIKELY(early)) this_instr->ksmps_no_end = early % lksmps;

    do {
      /* copy a-sig inputs, accounting for offset */
      size_t asigSize = (this_instr->ksmps * sizeof(MYFLT));
      current = inm->in_arg_pool->head;
      for (i = 0; i < inm->inchns; i++) {
	// this hardcoded type check for non-perf time vars needs to change
	//to use generic code...
	// skip a-vars for now, handle uniquely within performance loop
	if (current->varType != &CS_VAR_TYPE_I &&
	    current->varType != &CS_VAR_TYPE_b &&
	    current->varType != &CS_VAR_TYPE_A &&
	    current->subType != &CS_VAR_TYPE_I &&
	    current->subType != &CS_VAR_TYPE_A) {
	  // This one checks if an array has a subtype of 'i'
	  void* in = (void*)external_ptrs[i + inm->outchns];
	  void* out = (void*)internal_ptrs[i + inm->outchns];
	  current->varType->copyValue(csound, out, in);
	} else if (current->varType == &CS_VAR_TYPE_A) {
	  MYFLT* in = (void*)external_ptrs[i + inm->outchns];
	  MYFLT* out = (void*)internal_ptrs[i + inm->outchns];
	  memcpy(out, in + ofs, asigSize);
	} else if (current->varType == &CS_VAR_TYPE_ARRAY &&
		   current->subType == &CS_VAR_TYPE_A) {
	  ARRAYDAT* src = (ARRAYDAT*)external_ptrs[i + inm->outchns];
	  ARRAYDAT* target = (ARRAYDAT*)internal_ptrs[i + inm->outchns];
	  int count = src->sizes[0];
	  int j;
	  if (src->dimensions > 1) {
	    for (j = 0; j < src->dimensions; j++) {
	      count *= src->sizes[j];
	    }
	  }

	  for (j = 0; j < count; j++) {
	    int memberOffset = j * (src->arrayMemberSize / sizeof(MYFLT));
	    MYFLT* in = src->data + memberOffset;
	    MYFLT* out = target->data + memberOffset;
	    memcpy(out, in + ofs, asigSize);
	  }
	}
	current = current->next;
      }

      /*  run each opcode  */
      if ((CS_PDS = (OPDS *) (this_instr->nxtp)) != NULL) {
	CS_PDS->insdshead->pds = NULL;
	do {
	  (*CS_PDS->opadr)(csound, CS_PDS);
	  if (CS_PDS->insdshead->pds != NULL &&
	      CS_PDS->insdshead->pds->insdshead) {
	    CS_PDS = CS_PDS->insdshead->pds;
	    CS_PDS->insdshead->pds = NULL;
	  }
	}while ((CS_PDS = CS_PDS->nxtp));
      }

      /* copy a-sig outputs, accounting for offset */
      current = inm->out_arg_pool->head;
      for (i = 0; i < inm->outchns; i++) {
	if (current->varType == &CS_VAR_TYPE_A) {
	  MYFLT* in = (void*)internal_ptrs[i];
	  MYFLT* out = (void*)external_ptrs[i];
	  memcpy(out + ofs, in, asigSize);
	} else if (current->varType == &CS_VAR_TYPE_ARRAY &&
		   current->subType == &CS_VAR_TYPE_A) {
	  ARRAYDAT* src = (ARRAYDAT*)internal_ptrs[i];
	  ARRAYDAT* target = (ARRAYDAT*)external_ptrs[i];
	  int count = src->sizes[0];
	  int j;
	  if (src->dimensions > 1) {
	    for (j = 0; j < src->dimensions; j++) {
	      count *= src->sizes[j];
	    }
	  }

	  for (j = 0; j < count; j++) {
	    int memberOffset = j * (src->arrayMemberSize / sizeof(MYFLT));
	    MYFLT* in = src->data + memberOffset;
	    MYFLT* out = target->data + memberOffset;
	    memcpy(out + ofs, in, asigSize);
	  }

	}

	current = current->next;
      }

      this_instr->spout += csound->nchnls*lksmps;
      this_instr->spin  += csound->nchnls*lksmps;
      this_instr->kcounter++;
    } while ((ofs += this_instr->ksmps) < g_ksmps);
  }


  /* copy outputs */
  current = inm->out_arg_pool->head;
  for (i = 0; i < inm->outchns; i++) {
    // this hardcoded type check for non-perf time vars needs to change
    // to use generic code...
    if (current->varType != &CS_VAR_TYPE_I &&
	current->varType != &CS_VAR_TYPE_b &&
	current->subType != &CS_VAR_TYPE_I) {
      void* in = (void*)internal_ptrs[i];
      void* out = (void*)external_ptrs[i];

      if (current->varType == &CS_VAR_TYPE_A) {
	/* clear the beginning portion of outputs for sample accurate end */
	if (offset) {
	  memset(out, '\0', sizeof(MYFLT) * offset);
	}

	/* clear the end portion of outputs for sample accurate end */
	if (early) {
	  memset((char*)out + g_ksmps, '\0', sizeof(MYFLT) * early);
	}
      } else if (current->varType == &CS_VAR_TYPE_ARRAY &&
		 current->subType == &CS_VAR_TYPE_A) {
	if (offset || early) {
	  ARRAYDAT* outDat = (ARRAYDAT*)out;
	  int count = outDat->sizes[0];
	  int j;
	  if (outDat->dimensions > 1) {
	    for (j = 0; j < outDat->dimensions; j++) {
	      count *= outDat->sizes[j];
	    }
	  }

	  if (offset) {
	    for (j = 0; j < count; j++) {
	      int memberOffset = j * (outDat->arrayMemberSize / sizeof(MYFLT));
	      MYFLT* outMem = outDat->data + memberOffset;
	      memset(outMem, '\0', sizeof(MYFLT) * offset);
	    }
	  }

	  if (early) {
	    for (j = 0; j < count; j++) {
	      int memberOffset = j * (outDat->arrayMemberSize / sizeof(MYFLT));
	      MYFLT* outMem = outDat->data + memberOffset;
	      memset(outMem + g_ksmps, '\0', sizeof(MYFLT) * early);
	    }
	  }
	}

      } else {
	current->varType->copyValue(csound, out, in);
      }
    }
    current = current->next;
  }

  CS_PDS = saved_pds;
  /* check if instrument was deactivated (e.g. by perferror) */
  if (!p->ip)                                         /* loop to last opds */
    while (CS_PDS->nxtp) CS_PDS = CS_PDS->nxtp;
  return OK;
}

/* IV - Sep 17 2002 -- case 2: simplified routine for no local ksmps */

int useropcd2(CSOUND *csound, UOPCODE *p)
{
  OPDS    *saved_pds = CS_PDS;
  MYFLT   **tmp;
  INSDS    *this_instr = p->ip;
  OPCODINFO   *inm;
  CS_VARIABLE* current;
  int i;

  p->ip->spin = p->parent_ip->spin;
  p->ip->spout = p->parent_ip->spout;

  if (UNLIKELY(!(CS_PDS = (OPDS*) (p->ip->nxtp))))
    goto endop; /* no perf code */

  /* IV - Nov 16 2002: update release flag */
  p->ip->relesing = p->parent_ip->relesing;
  tmp = p->buf->iobufp_ptrs;
  inm = p->buf->opcode_info;

  MYFLT** internal_ptrs = tmp;
  MYFLT** external_ptrs = p->ar;

  /* copy inputs */
  current = inm->in_arg_pool->head;
  for (i = 0; i < inm->inchns; i++) {
    // this hardcoded type check for non-perf time vars needs to
    //change to use generic code...
    if (current->varType != &CS_VAR_TYPE_I &&
	current->varType != &CS_VAR_TYPE_b &&
	current->subType != &CS_VAR_TYPE_I) {
      if (current->varType == &CS_VAR_TYPE_A && CS_KSMPS == 1) {
	*internal_ptrs[i + inm->outchns] = *external_ptrs[i + inm->outchns];
      } else {
	void* in = (void*)external_ptrs[i + inm->outchns];
	void* out = (void*)internal_ptrs[i + inm->outchns];
	current->varType->copyValue(csound, out, in);
	//                memcpy(out, in, p->buf->in_arg_sizes[i]);
      }
    }
    current = current->next;
  }

  /*  run each opcode  */
  CS_PDS->insdshead->pds = NULL;
  do {
    (*CS_PDS->opadr)(csound, CS_PDS);
    if (CS_PDS->insdshead->pds != NULL &&
	CS_PDS->insdshead->pds->insdshead) {
      CS_PDS = CS_PDS->insdshead->pds;
      CS_PDS->insdshead->pds = NULL;
    }
  } while ((CS_PDS = CS_PDS->nxtp));

  this_instr->kcounter++;

  /* copy outputs */
  current = inm->out_arg_pool->head;
  for (i = 0; i < inm->outchns; i++) {
    // this hardcoded type check for non-perf time vars needs to change to
    // use generic code...
    if (current->varType != &CS_VAR_TYPE_I &&
	current->varType != &CS_VAR_TYPE_b &&
	current->subType != &CS_VAR_TYPE_I) {
      if (current->varType == &CS_VAR_TYPE_A && CS_KSMPS == 1) {
	*external_ptrs[i] = *internal_ptrs[i];
      } else {
	void* in = (void*)internal_ptrs[i];
	void* out = (void*)external_ptrs[i];
	//            memcpy(out, in, p->buf->out_arg_sizes[i]);
	current->varType->copyValue(csound, out, in);
      }
    }
    current = current->next;
  }

 endop:
  /* restore globals */
  CS_PDS = saved_pds;
  /* check if instrument was deactivated (e.g. by perferror) */
  if (!p->ip)  {                   /* loop to last opds */
    while (CS_PDS->nxtp) {
      CS_PDS = CS_PDS->nxtp;
    }
  }
  return OK;
}

/* UTILITY FUNCTIONS FOR LABELS */

int findLabelMemOffset(CSOUND* csound, INSTRTXT* ip, char* labelName) {
  OPTXT* optxt = (OPTXT*) ip;
  int offset = 0;

  while ((optxt = optxt->nxtop) != NULL) {
    TEXT* t = &optxt->t;
    if (strcmp(t->oentry->opname, "$label") == 0 &&
	strcmp(t->opcod, labelName) == 0) {
      break;
    }
    offset += t->oentry->dsblksiz;
  }

  return offset;
}

/* create instance of an instr template */
/*   allocates and sets up all pntrs    */

static void instance(CSOUND *csound, int insno)
{
  INSTRTXT  *tp;
  INSDS     *ip;
  OPTXT     *optxt;
  OPDS      *opds, *prvids, *prvpds;
  const OENTRY  *ep;
  int       i, n, pextent, pextra, pextrab;
  char      *nxtopds, *opdslim;
  MYFLT     **argpp, *lclbas;
  CS_VAR_MEM *lcloffbas; // start of pfields
  char*     opMemStart;

  OPARMS    *O = csound->oparms;
  int       odebug = O->odebug;
  ARG*      arg;
  int       argStringCount;
  CS_VARIABLE* current;

  tp = csound->engineState.instrtxtp[insno];
  n = 3;
  if (O->midiKey>n) n = O->midiKey;
  if (O->midiKeyCps>n) n = O->midiKeyCps;
  if (O->midiKeyOct>n) n = O->midiKeyOct;
  if (O->midiKeyPch>n) n = O->midiKeyPch;
  if (O->midiVelocity>n) n = O->midiVelocity;
  if (O->midiVelocityAmp>n) n = O->midiVelocityAmp;
  pextra = n-3;
  pextrab = ((i = tp->pmax - 3L) > 0 ? (int) i * sizeof(CS_VAR_MEM) : 0);
  /* alloc new space,  */
  pextent = sizeof(INSDS) + pextrab + pextra*sizeof(CS_VAR_MEM);
  ip = (INSDS*) csound->Calloc(csound,
			       (size_t) pextent + tp->varPool->poolSize +
			       (tp->varPool->varCount * CS_FLOAT_ALIGN(CS_VAR_TYPE_OFFSET)) +
			       (tp->varPool->varCount * sizeof(CS_VARIABLE*)) +
			       tp->opdstot);
  ip->csound = csound;
  ip->m_chnbp = (MCHNBLK*) NULL;
  ip->instr = tp;
  /* IV - Oct 26 2002: replaced with faster version (no search) */
  ip->prvinstance = tp->lst_instance;
  if (tp->lst_instance)
    tp->lst_instance->nxtinstance = ip;
  else
    tp->instance = ip;
  tp->lst_instance = ip;
  /* link into free instance chain */
  ip->nxtact = tp->act_instance;
  tp->act_instance = ip;
  ip->insno = insno;
  if (UNLIKELY(csound->oparms->odebug))
    csoundMessage(csound,"instance(): tp->act_instance = %p \n",
		  tp->act_instance);


  if (insno > csound->engineState.maxinsno) {
    //      size_t pcnt = (size_t) tp->opcode_info->perf_incnt;
    //      pcnt += (size_t) tp->opcode_info->perf_outcnt;
    OPCODINFO* info = tp->opcode_info;
    size_t pcnt = sizeof(OPCOD_IOBUFS) +
      sizeof(MYFLT*) * (info->inchns + info->outchns);
    ip->opcod_iobufs = (void*) csound->Malloc(csound, pcnt);
  }

  /* gbloffbas = csound->globalVarPool; */
  lcloffbas = (CS_VAR_MEM*)&ip->p0;
  lclbas = (MYFLT*) ((char*) ip + pextent);   /* split local space */
  initializeVarPool((void *)csound, lclbas, tp->varPool);

  opMemStart = nxtopds = (char*) lclbas + tp->varPool->poolSize +
    (tp->varPool->varCount * CS_FLOAT_ALIGN(CS_VAR_TYPE_OFFSET));
  opdslim = nxtopds + tp->opdstot;
  if (UNLIKELY(odebug))
    csound->Message(csound,
		    Str("instr %d allocated at %p\n\tlclbas %p, opds %p\n"),
		    insno, ip, lclbas, nxtopds);
  optxt = (OPTXT*) tp;
  prvids = prvpds = (OPDS*) ip;
  //    prvids->insdshead = ip;

  /* initialize vars for CS_TYPE */
  for (current = tp->varPool->head; current != NULL; current = current->next) {
    char* ptr = (char*)(lclbas + current->memBlockIndex);
    CS_TYPE** typePtr = (CS_TYPE**)(ptr - CS_VAR_TYPE_OFFSET);
    *typePtr = current->varType;
  }

  while ((optxt = optxt->nxtop) != NULL) {    /* for each op in instr */
    TEXT *ttp = &optxt->t;
    ep = ttp->oentry;
    opds = (OPDS*) nxtopds;                   /*   take reqd opds */
    nxtopds += ep->dsblksiz;
    if (UNLIKELY(strcmp(ep->opname, "endin") == 0         /*  (until ENDIN)  */
		 || strcmp(ep->opname, "endop") == 0))    /*  (or ENDOP)     */
      break;

    if (UNLIKELY(strcmp(ep->opname, "pset") == 0)) {
      ip->p1.value = (MYFLT) insno;
      continue;
    }
    if (UNLIKELY(odebug))
      csound->Message(csound, Str("op (%s) allocated at %p\n"),
		      ep->opname, opds);
    opds->optext = optxt;                     /* set common headata */
    opds->insdshead = ip;
    if (strcmp(ep->opname, "$label") == 0) {     /* LABEL:       */
      LBLBLK  *lblbp = (LBLBLK *) opds;
      lblbp->prvi = prvids;                   /*    save i/p links */
      lblbp->prvp = prvpds;
      continue;                               /*    for later refs */
    }
    if ((ep->thread & 07) == 0) {             /* thread 1 OR 2:  */
      if (ttp->pftype == 'b') {
	prvids = prvids->nxti = opds;
	opds->iopadr = ep->iopadr;
      }
      else {
	prvpds = prvpds->nxtp = opds;
	opds->opadr = ep->kopadr;
      }
      goto args;
    }
    if ((ep->thread & 01) != 0) {             /* thread 1:        */
      prvids = prvids->nxti = opds;           /* link into ichain */
      opds->iopadr = ep->iopadr;              /*   & set exec adr */
      if (UNLIKELY(opds->iopadr == NULL))
	csoundDie(csound, Str("null iopadr"));
    }
    if ((n = ep->thread & 06) != 0) {         /* thread 2 OR 4:   */
      prvpds = prvpds->nxtp = opds;           /* link into pchain */
      if (!(n & 04) ||
	  ((ttp->pftype == 'k' || ttp->pftype == 'c') && ep->kopadr != NULL))
	opds->opadr = ep->kopadr;             /*      krate or    */
      else opds->opadr = ep->aopadr;          /*      arate       */
      if (UNLIKELY(odebug))
	csound->Message(csound, "opadr = %p\n", (void*) opds->opadr);
      if (UNLIKELY(opds->opadr == NULL))
	csoundDie(csound, Str("null opadr"));
    }
  args:
    if (ep->useropinfo == NULL)
      argpp = (MYFLT **) ((char *) opds + sizeof(OPDS));
    else          /* user defined opcodes are a special case */
      argpp = &(((UOPCODE *) ((char *) opds))->ar[0]);

    arg = ttp->outArgs;
    for (n = 0; arg != NULL; n++) {
      MYFLT *fltp;
      CS_VARIABLE* var = (CS_VARIABLE*)arg->argPtr;
      if (arg->type == ARG_GLOBAL) {
	fltp = &(var->memBlock->value); /* gbloffbas + var->memBlockIndex; */
      }
      else if (arg->type == ARG_LOCAL) {
	fltp = lclbas + var->memBlockIndex;
      }
      else if (arg->type == ARG_PFIELD) {
	CS_VAR_MEM* pfield = lcloffbas + arg->index;
	fltp = &(pfield->value);
      }
      else {
	csound->Message(csound, Str("FIXME: Unhandled out-arg type: %d\n"),
			arg->type);
	fltp = NULL;
      }
      argpp[n] = fltp;
      arg = arg->next;
    }

    for (argStringCount = argsRequired(ep->outypes);
	 n < argStringCount;
	 n++)  /* if more outypes, pad */
      argpp[n] = NULL;

    arg = ttp->inArgs;
    ip->lclbas = lclbas;
    for (; arg != NULL; n++, arg = arg->next) {
      CS_VARIABLE* var = (CS_VARIABLE*)(arg->argPtr);
      if (arg->type == ARG_CONSTANT) {
	CS_VAR_MEM *varMem = (CS_VAR_MEM*)arg->argPtr;
	argpp[n] = &varMem->value;
      }
      else if (arg->type == ARG_STRING) {
	argpp[n] = (MYFLT*)(arg->argPtr);
      }
      else if (arg->type == ARG_PFIELD) {
	CS_VAR_MEM* pfield = lcloffbas + arg->index;
	argpp[n] = &(pfield->value);
      }
      else if (arg->type == ARG_GLOBAL) {
	argpp[n] =  &(var->memBlock->value); /*gbloffbas + var->memBlockIndex; */
      }
      else if (arg->type == ARG_LOCAL){
	argpp[n] = lclbas + var->memBlockIndex;
      }
      else if (arg->type == ARG_LABEL) {
	argpp[n] = (MYFLT*)(opMemStart +
			    findLabelMemOffset(csound, tp, (char*)arg->argPtr));
      }
      else {
	csound->Message(csound, Str("FIXME: instance unexpected arg: %d\n"),
			arg->type);
      }
    }

  }

  /* VL 13-12-13: point the memory to the local ksmps & kr variables,
     and initialise them */
  CS_VARIABLE* var = csoundFindVariableWithName(csound,
						ip->instr->varPool, "ksmps");
  if (var) {
    char* temp = (char*)(lclbas + var->memBlockIndex);
    var->memBlock = (CS_VAR_MEM*)(temp - CS_VAR_TYPE_OFFSET);
    var->memBlock->value = csound->ksmps;
  }
  var = csoundFindVariableWithName(csound, ip->instr->varPool, "kr");
  if (var) {
    char* temp = (char*)(lclbas + var->memBlockIndex);
    var->memBlock = (CS_VAR_MEM*)(temp - CS_VAR_TYPE_OFFSET);
    var->memBlock->value = csound->ekr;
  }

  if (UNLIKELY(nxtopds > opdslim))
    csoundDie(csound, Str("inconsistent opds total"));

}



int prealloc_(CSOUND *csound, AOP *p, int instname)
{
  int     n, a;

  if (instname)
    n = (int) strarg2opcno(csound, ((STRINGDAT*)p->r)->data, 1,
			   (*p->b == FL(0.0) ? 0 : 1));
  else {
    if (csound->ISSTRCOD(*p->r))
      n = (int) strarg2opcno(csound, get_arg_string(csound,*p->r), 1,
			     (*p->b == FL(0.0) ? 0 : 1));
    else n = *p->r;
  }

  if (UNLIKELY(n < 1))
    return NOTOK;
  a = (int) *p->a - csound->engineState.instrtxtp[n]->active;
  for ( ; a > 0; a--)
    instance(csound, n);
  return OK;
}

int prealloc(CSOUND *csound, AOP *p){
  return prealloc_(csound,p,0);
}

int prealloc_S(CSOUND *csound, AOP *p){
  return prealloc_(csound,p,1);
}

int delete_instr(CSOUND *csound, DELETEIN *p)
{
  int       n;
  INSTRTXT  *ip;
  INSDS     *active;
  INSTRTXT  *txtp;

  if (IS_STR_ARG(p->insno))
    n = csound->strarg2insno(csound, ((STRINGDAT *)p->insno)->data, 1);
  else
    n = (int) (*p->insno + FL(0.5));

  if (UNLIKELY(n < 1 ||
	       n > csound->engineState.maxinsno ||
	       csound->engineState.instrtxtp[n] == NULL))
    return OK;                /* Instrument does not exist so noop */
  ip = csound->engineState.instrtxtp[n];
  active = ip->instance;
  while (active != NULL) {    /* Check there are no active instances */
    INSDS   *nxt = active->nxtinstance;
    if (UNLIKELY(active->actflg)) { /* Can only remove non-active instruments */
      char *name = csound->engineState.instrtxtp[n]->insname;
      if (name)
	return csound->InitError(csound,
				 Str("Instrument %s is still active"), name);
      else
	return csound->InitError(csound,
				 Str("Instrument %d is still active"), n);
    }
#if 0
    if (active->opcod_iobufs && active->insno > csound->engineState.maxinsno)
      csound->Free(csound, active->opcod_iobufs);        /* IV - Nov 10 2002 */
#endif
    if (active->fdchp != NULL)
      fdchclose(csound, active);
    if (active->auxchp != NULL)
      auxchfree(csound, active);
    free_instr_var_memory(csound, active);
    csound->Free(csound, active);
    active = nxt;
  }
  csound->engineState.instrtxtp[n] = NULL;
  /* Now patch it out */
  for (txtp = &(csound->engineState.instxtanchor);
       txtp != NULL;
       txtp = txtp->nxtinstxt)
    if (txtp->nxtinstxt == ip) {
      OPTXT *t = ip->nxtop;
      txtp->nxtinstxt = ip->nxtinstxt;
      while (t) {
	OPTXT *s = t->nxtop;
	csound->Free(csound, t);
	t = s;
      }
      csound->Free(csound, ip);
      return OK;
    }
  return NOTOK;
}


void killInstance_enqueue(CSOUND *csound, MYFLT instr, int insno,
                          INSDS *ip, int mode,
                          int allow_release);

void killInstance(CSOUND *csound, MYFLT instr, int insno, INSDS *ip,
		  int mode, int allow_release) {
  INSDS *ip2 = NULL, *nip;
  do {                        /* This loop does not terminate in mode=0 */
    nip = ip->nxtact;
    if (((mode & 8) && ip->offtim >= 0.0) ||
	((mode & 4) && ip->p1.value != instr) ||
	(allow_release && ip->relesing)) {
      ip = nip;
      continue;
    }
    if (!(mode & 3)) {
      if (allow_release) {
	xturnoff(csound, ip);
      }
      else {
	nip = ip->nxtact;
	xturnoff_now(csound, ip);
      }
    }
    else {
      ip2 = ip;
      if ((mode & 3) == 1)
	break;
    }
    ip = nip;
  } while (ip != NULL && (int) ip->insno == insno);

  if (ip2 != NULL) {
    if (allow_release) {
      xturnoff(csound, ip2);
    }
    else {
      xturnoff_now(csound, ip2);
    }
  }
}

int csoundKillInstanceInternal(CSOUND *csound, MYFLT instr, char *instrName,
                               int mode, int allow_release, int async)
{
  INSDS *ip;
  int   insno;

  if (instrName) {
    insno = named_instr_find(csound, instrName);
    instr = (MYFLT) insno;
  } else insno = instr;

  if (UNLIKELY(insno < 1 || insno > (int) csound->engineState.maxinsno ||
               csound->engineState.instrtxtp[insno] == NULL)) {
    return CSOUND_ERROR;
  }

  if (UNLIKELY(mode < 0 || mode > 15 || (mode & 3) == 3)) {
    csoundUnlockMutex(csound->API_lock);
    return CSOUND_ERROR;
  }
  ip = &(csound->actanchor);

  while ((ip = ip->nxtact) != NULL && (int) ip->insno != insno);
  if (UNLIKELY(ip == NULL)) {
    return CSOUND_ERROR;
  }

  if (async) {
    csoundLockMutex(csound->API_lock);
    killInstance(csound, instr, insno, ip, mode, allow_release);
    csoundUnlockMutex(csound->API_lock);
  }
  else
    killInstance_enqueue(csound, instr, insno, ip, mode, allow_release);
  return CSOUND_SUCCESS;
}





/**
   In realtime mode, this function takes care of the init pass in a
   separate thread.
   Any new instances will have their init-pass code executed here.
   This thread is started by musmon() and killed by csoundCleanup()
*/
void *init_pass_thread(void *p){
  CSOUND *csound = (CSOUND *) p;
  INSDS *ip;
  int done;
  float wakeup = (1000*csound->ksmps/csound->esr);
  _MM_SET_DENORMALS_ZERO_MODE(_MM_DENORMALS_ZERO_ON);

  while (csound->init_pass_loop) {

#if defined(MACOSX) || defined(LINUX) || defined(HAIKU)
    usleep(10*wakeup);
#else
    csoundSleep(((int)wakeup > 0) ? wakeup : 1);
#endif
    ip = csound->actanchor.nxtact;
    /* do init pass for this instr */
    csoundLockMutex(csound->init_pass_threadlock);
    while (ip != NULL){
      INSDS *nxt = ip->nxtact;
#ifdef HAVE_ATOMIC_BUILTIN
      done = __sync_fetch_and_add((int *) &ip->init_done, 0);
#else
      done = ip->init_done;
#endif
      if (done == 0) {

	csound->ids = (OPDS *) (ip->nxti);
	csound->curip = ip;
	while (csound->ids != NULL) {
	  if (UNLIKELY(csound->oparms->odebug))
	    csound->Message(csound, "init %s:\n",
			    csound->ids->optext->t.oentry->opname);
	  (*csound->ids->iopadr)(csound, csound->ids);
	  csound->ids = csound->ids->nxti;
	}
	ip->tieflag = 0;
#ifdef HAVE_ATOMIC_BUILTIN
	__sync_lock_test_and_set((int*)&ip->init_done,1);
#else
	ip->init_done = 1;
#endif
	if (ip->reinitflag==1) {
	  ip->reinitflag = 0;
	}

      }
      ip = nxt;

    }
    csoundUnlockMutex(csound->init_pass_threadlock);
  }

  return NULL;
}<|MERGE_RESOLUTION|>--- conflicted
+++ resolved
@@ -45,7 +45,6 @@
 static int activate(CSOUND *csound, int insno, EVTBLK *newevtp,
 		    INSTRTXT  *tp, INSDS *ip);
 
-<<<<<<< HEAD
 /*
   creates a thread to process instance allocations
 */
@@ -91,9 +90,6 @@
   return (uintptr_t) NULL;
 }
 
-    
-=======
->>>>>>> f8968b53
 int init0(CSOUND *csound)
 {
   INSTRTXT  *tp = csound->engineState.instrtxtp[0];
@@ -154,7 +150,6 @@
 
 int insert(CSOUND *csound, int insno, EVTBLK *newevtp)
 {
-<<<<<<< HEAD
   INSTRTXT  *tp;
   INSDS     *ip;
   OPARMS    *O = csound->oparms;    
@@ -199,25 +194,6 @@
       csoundWarning(csound, Str("cannot allocate last note because "
 				"it exceeds 100%% of cpu time"));
       return(0);
-=======
-    INSTRTXT  *tp;
-    INSDS     *ip, *prvp, *nxtp;
-    OPARMS    *O = csound->oparms;
-    CS_VAR_MEM *pfields = NULL;        /* *** was uninitialised *** */
-    int tie=0, i;
-    
-
-    if (UNLIKELY(csound->advanceCnt))
-      return 0;
-    if (UNLIKELY(O->odebug)) {
-      char *name = csound->engineState.instrtxtp[insno]->insname;
-      if (UNLIKELY(name))
-        csound->Message(csound, Str("activating instr %s at %lld\n"),
-                        name, csound->icurTime);
-      else
-        csound->Message(csound, Str("activating instr %d at %lld\n"),
-                        insno, csound->icurTime);
->>>>>>> f8968b53
     }
   }
   if (UNLIKELY(tp->maxalloc > 0 && tp->active >= tp->maxalloc)) {
@@ -259,96 +235,17 @@
 #endif      
       return 0;
     }
-<<<<<<< HEAD
     else instance(csound, insno);
     tp->isNew=0;
   }
   return activate(csound, insno, newevtp, tp, tp->act_instance);
 }
-=======
-    /* if (UNLIKELY(tp->mdepends & MO)) { */
-    /*   char *name = csound->engineState.instrtxtp[insno]->insname; */
-    /*   if (UNLIKELY(name)) */
-    /*     csound->Message(csound, Str("instr %s expects midi event data, " */
-    /*                                 "cannot run from score\n"), name); */
-    /*   else */
-    /*   csound->Message(csound, Str("instr %d expects midi event data, " */
-    /*                               "cannot run from score\n"), insno); */
-    /*   return(1); */
-    /* } */
-    if (tp->cpuload > FL(0.0)) {
-      csound->cpu_power_busy += tp->cpuload;
-      /* if there is no more cpu processing time*/
-      if (UNLIKELY(csound->cpu_power_busy > FL(100.0))) {
-        csound->cpu_power_busy -= tp->cpuload;
-        csoundWarning(csound, Str("cannot allocate last note because "
-                                  "it exceeds 100%% of cpu time"));
-        return(0);
-      }
-    }
-    if (UNLIKELY(tp->maxalloc > 0 && tp->active >= tp->maxalloc)) {
-      csoundWarning(csound, Str("cannot allocate last note because it exceeds "
-                                "instr maxalloc"));
-      return(0);
-    }
-    /* if find this insno, active, with indef (tie) & matching p1 */
-    for (ip = tp->instance; ip != NULL; ip = ip->nxtinstance) {
-      if (ip->actflg && ip->offtim < 0.0 && ip->p1.value == newevtp->p[1]) {
-        csound->tieflag++;
-        ip->tieflag = 1;
-        tie = 1;
-        goto init;                      /*     continue that event */
-      }
-    }
-    /* alloc new dspace if needed */
-    if (tp->act_instance == NULL || tp->isNew) {
-      if (UNLIKELY(O->msglevel & RNGEMSG)) {
-        char *name = csound->engineState.instrtxtp[insno]->insname;
-        if (UNLIKELY(name))
-          csound->Message(csound, Str("new alloc for instr %s:\n"), name);
-        else
-          csound->Message(csound, Str("new alloc for instr %d:\n"), insno);
-      }
-      instance(csound, insno);
-      tp->isNew=0;
-    }
-
-     /* pop from free instance chain */
-    if (UNLIKELY(csound->oparms->odebug))
-      csoundMessage(csound, "insert(): tp->act_instance = %p \n", tp->act_instance);
-    ip = tp->act_instance;
-    tp->act_instance = ip->nxtact;
-    ip->insno = (int16) insno;
-    ip->ksmps = csound->ksmps;
-    ip->ekr = csound->ekr;
-    ip->kcounter = csound->kcounter;
-    ip->onedksmps = csound->onedksmps;
-    ip->onedkr = csound->onedkr;
-    ip->kicvt = csound->kicvt;
-    ip->pds = NULL;
-    /* Add an active instrument */
-    tp->active++;
-    tp->instcnt++;
-    csound->dag_changed++;      /* Need to remake DAG */
-    //printf("**** dag changed by insert\n");
-    nxtp = &(csound->actanchor);    /* now splice into activ lst */
-    while ((prvp = nxtp) && (nxtp = prvp->nxtact) != NULL) {
-      if (nxtp->insno > insno ||
-          (nxtp->insno == insno && nxtp->p1.value > newevtp->p[1])) {
-        nxtp->prvact = ip;
-        break;
-      }
-    }
-    ip->nxtact = nxtp;
-    ip->prvact = prvp;
-    prvp->nxtact = ip;
-    ip->actflg++;                   /*    and mark the instr active */
-
->>>>>>> f8968b53
 
 int activate(CSOUND *csound, int insno, EVTBLK *newevtp,
 	     INSTRTXT  *tp, INSDS *ip) {
 
+  if(ip == NULL) return 0;
+  
   INSDS     *prvp, *nxtp;
   OPARMS    *O = csound->oparms;
   CS_VAR_MEM *pfields = NULL;       
@@ -1535,14 +1432,22 @@
 
 
   /* do init pass for this instr */
-  p->ip->init_done = 0;
+  INSDS *pip = p->ip;
+  pip->init_done = 0;
   csound->curip = lcurip;
   csound->ids = (OPDS *) (lcurip->nxti);
+  
   while (csound->ids != NULL) {
     (*csound->ids->iopadr)(csound, csound->ids);
     csound->ids = csound->ids->nxti;
   }
-  p->ip->init_done = 1;
+  //if(pip) {
+#ifdef HAVE_ATOMIC_BUILTIN
+	__sync_lock_test_and_set((int*)&pip->init_done,1);
+#else
+	pip->init_done = 1;
+#endif
+	// }
   /* copy length related parameters back to caller instr */
   parent_ip->relesing = lcurip->relesing;
   parent_ip->offbet = lcurip->offbet;
