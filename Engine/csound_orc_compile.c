--- conflicted
+++ resolved
@@ -1051,11 +1051,7 @@
     Insert INSTRTXT into an engineState list of INSTRTXT's,
     checking to see if number is greater than number of pointers currently
     allocated and if so expand pool of instruments
-<<<<<<< HEAD
- */
-=======
-*/ 
->>>>>>> 26742e2c
+*/
 void insert_instrtxt(CSOUND *csound, INSTRTXT *instrtxt,
                      int32 instrNum, ENGINE_STATE *engineState)
 {
@@ -1215,26 +1211,16 @@
       current = engineState->instrtxtp[i];
       if(current != NULL){
         if(current->insname == NULL) {
-<<<<<<< HEAD
           if(csound->oparms->odebug)
             csound->Message(csound, Str("merging instr %d \n"), i);
-=======
-	 if(csound->oparms->odebug) 
-          csound->Message(csound, Str("merging instr %d \n"), i);
->>>>>>> 26742e2c
           /* a first attempt at this merge is to make it use
              insert_instrtxt again */
           /* insert instrument in current engine */
           insert_instrtxt(csound,current,i,current_state);
         }
         else {
-<<<<<<< HEAD
           if(csound->oparms->odebug)
             csound->Message(csound, Str("merging instr %s \n"), current->insname);
-=======
-	 if(csound->oparms->odebug) 
-         csound->Message(csound, Str("merging instr %s \n"), current->insname);
->>>>>>> 26742e2c
           /* allocate a named_instr string in the current engine */
           named_instr_alloc(csound,current->insname,current,-1L,current_state);
         }
@@ -1258,13 +1244,8 @@
       int j;
       current = current_state->instrtxtp[i];
       if(current != NULL){
-<<<<<<< HEAD
         if(csound->oparms->odebug)
           csound->Message(csound, "instr %d \n", i, current);
-=======
-       if(csound->oparms->odebug)
-        csound->Message(csound, "instr %d \n", i, current);
->>>>>>> 26742e2c
         current->nxtinstxt = NULL;
         j = i;
         while(++j < end-1) {
