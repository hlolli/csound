/*
  csound_orc_compile.c:
  (Based on otran.c)

  Copyright (C) 1991, 1997, 2003, 2006, 2012
  Barry Vercoe, John ffitch, Steven Yi, Victor Lazzarini

  This file is part of Csound.

  The Csound Library is free software; you can redistribute it
  and/or modify it under the terms of the GNU Lesser General Public
  License as published by the Free Software Foundation; either
  version 2.1 of the License, or (at your option) any later version.

  Csound is distributed in the hope that it will be useful,
  but WITHOUT ANY WARRANTY; without even the implied warranty of
  MERCHANTABILITY or FITNESS FOR A PARTICULAR PURPOSE.  See the
  GNU Lesser General Public License for more details.

  You should have received a copy of the GNU Lesser General Public
  License along with Csound; if not, write to the Free Software
  Foundation, Inc., 51 Franklin St, Fifth Floor, Boston, MA
  02110-1301 USA
*/

#include "csoundCore.h"
#include "csound_orc.h"
#include "parse_param.h"
#include <ctype.h>
#include <inttypes.h>
#include <math.h>
#include <string.h>

#include "insert.h"
#include "oload.h"
#include "pstream.h"
//#include "typetabl.h"
#include "csound_orc_semantics.h"
#include "csound_standard_types.h"

static const char *INSTR_NAME_FIRST = "::^inm_first^::";
static ARG *createArg(CSOUND *csound, INSTRTXT *ip, char *s,
                      ENGINE_STATE *engineState);
static void insprep(CSOUND *, INSTRTXT *, ENGINE_STATE *engineState);
static void lgbuild(CSOUND *, INSTRTXT *, char *, int inarg,
                    ENGINE_STATE *engineState);
int pnum(char *s);
static void unquote_string(char *, const char *);
void print_tree(CSOUND *, char *, TREE *);
void close_instrument(CSOUND *csound, ENGINE_STATE *engineState, INSTRTXT *ip);
char argtyp2(char *s);
void debugPrintCsound(CSOUND *csound);

void named_instr_assign_numbers(CSOUND *csound, ENGINE_STATE *engineState);
int named_instr_alloc(CSOUND *csound, char *s, INSTRTXT *ip, int32 insno,
                      ENGINE_STATE *engineState, int merge);
int check_instr_name(char *s);
void free_instr_var_memory(CSOUND *, INSDS *);
void mergeState_enqueue(CSOUND *csound, ENGINE_STATE *e, TYPE_TABLE *t,
                        OPDS *ids);

extern const char *SYNTHESIZED_ARG;

#ifdef FLOAT_COMPARE
#undef FLOAT_COMPARE
#endif
#ifdef USE_DOUBLE
#define FLOAT_COMPARE(x, y) (fabs((double)(x) / (double)(y)-1.0) > 1.0e-12)
#else
#define FLOAT_COMPARE(x, y) (fabs((double)(x) / (double)(y)-1.0) > 5.0e-7)
#endif
/* ------------------------------------------------------------------------ */

char *strsav_string(CSOUND *csound, ENGINE_STATE *engineState, char *key) {
    char *retVal =
      cs_hash_table_get_key(csound, csound->engineState.stringPool, key);

    if (retVal == NULL) {
      // printf("strsav_string: %s\n", key);
      retVal = cs_hash_table_put_key(csound, engineState->stringPool, key);
    }
    return retVal;
}

int pnum(char *s) /* check a char string for pnum format  */
/*   and return the pnum ( >= 0 )       */
{ /* else return -1                       */
    int n;

    if (*s == 'p' || *s == 'P')
      if (sscanf(++s, "%d", &n))
        return (n);
    return (-1);
}

#if 0
static int argCount(ARG* arg)
{
    int retVal = -1;
    if (arg != NULL) {
      retVal = 0;
      while (arg != NULL) {
        arg = arg->next;
        retVal++;
      }
    }
    return retVal;
}
#endif

/* get size of string in MYFLT units */
/*static inline int strlen_to_samples(const char *s)
  {
  int n = (int) strlen(s);
  n = (n + (int) sizeof(MYFLT)) / (int) sizeof(MYFLT);
  return n;
  }
*/

/* convert string constant */
void unquote_string(char *dst, const char *src) {
  int i, j, n = (int)strlen(src) - 1;
  for (i = 1, j = 0; i < n; i++) {
    // printf("char - %c\n", src[i]);
    if (src[i] != '\\')
      dst[j++] = src[i];
    else {
      // printf("char-- - %c\n", src[i]);
      switch (src[++i]) {

      case 'a':
        dst[j++] = '\a';
        break;
      case 'b':
        dst[j++] = '\b';
        break;
      case 'f':
        dst[j++] = '\f';
        break;
      case 'n':
        dst[j++] = '\n';
        break;
      case 'r':
        dst[j++] = '\r';
        break;
      case 't':
        dst[j++] = '\t';
        break;
      case 'v':
        dst[j++] = '\v';
        break;
      case '"':
        dst[j++] = '"';
        break;
      case '\\':
        dst[j++] = '\\'; /*printf("char-- + %c\n", src[i]);*/
        break;

      default:
        // printf("char-- ++ %c\n", src[i]);
        if (src[i] >= '0' && src[i] <= '7') {
          int k = 0, l = (int)src[i] - '0';
          while (++k < 3 && src[i + 1] >= '0' && src[i + 1] <= '7')
            l = (l << 3) | ((int)src[++i] - '0');
          dst[j++] = (char)l;
        } else {
          dst[j++] = '\\';
          i--;
        }
      }
    }
  }
  dst[j] = '\0';
}

int tree_arg_list_count(TREE *root) {
  int count = 0;
  TREE *current = root;

  while (current != NULL) {
    current = current->next;
    count++;
  }
  return count;
}

/**
 * Returns last OPTXT of OPTXT chain optxt
 */
static OPTXT *last_optxt(OPTXT *optxt) {
  OPTXT *current = optxt;

  while (current->nxtop != NULL) {
    current = current->nxtop;
  }
  return current;
}

/**
 * Append OPTXT op2 to end of OPTXT chain op1
 */
/*
  static inline void append_optxt(OPTXT *op1, OPTXT *op2)
  {
  last_optxt(op1)->nxtop = op2;
  }
*/

/** Counts number of args in argString, taking into account array identifiers */
int argsRequired(char *argString) {
  int retVal = 0;
  char *t = argString;

  if (t != NULL) {
    while (*t != '\0') {
      retVal++;
      t++;
      while (*t == '[') {
        t++;
        if (*t != ']') {
          // ERROR HERE, unmatched array identifier, perhaps should report...
          return -1;
        }
        t++;
      }
    }
  }
  return retVal;
}

/** Splits args in argString into char**, taking into account array identifiers
 */
char **splitArgs(CSOUND *csound, char *argString) {
  int argCount = argsRequired(argString);
  char **args = csound->Malloc(csound, sizeof(char *) * (argCount + 1));
  // printf("alloc %p\n", args);
  char *t = argString;
  int i = 0;

  if (t != NULL) {
    while (*t != '\0') {
      char *part;
      int dimensions = 0;

      if (*(t + 1) == '[') {
        char *start = t;
        int len = 1;
        int j;
        t++;

        while (*t == '[') {
          t++;
          len++;

          if (UNLIKELY(*t != ']')) {
            // FIXME: needs more precise error information
            csound->Message(csound,
                            Str("ERROR: Unmatched bracket found in array"
                                "argument type specification\n"));
            return NULL;
          }

          t++;
          len++;
          dimensions++;
        }
        part = csound->Malloc(csound, sizeof(char) * (dimensions + 3));
        // printf("alloc %p\n", part);
        part[dimensions + 2] = '\0';
        part[dimensions + 1] = ']';
        part[dimensions] = *start;
        for (j = 0; j < dimensions; j++) {
          part[j] = '[';
        }

      } else {
        part = csound->Malloc(csound, sizeof(char) * 2);
        // printf("alloc %p\n", part);
        part[0] = *t;
        part[1] = '\0';
        t++;
      }
      args[i] = part;
      i++;
    }
  }

  args[argCount] = NULL;

  return args;
}

OENTRY *find_opcode(CSOUND *, char *);
/**
 * Create an Opcode (OPTXT) from the AST node given for a given engineState
 */
OPTXT *create_opcode(CSOUND *csound, TREE *root, INSTRTXT *ip,
                     ENGINE_STATE *engineState) {
  TEXT *tp;
  TREE *inargs, *outargs;
  OPTXT *optxt;
  char *arg;
  int n; // nreqd;
  optxt = (OPTXT *)csound->Calloc(csound, (int32)sizeof(OPTXT));
  tp = &(optxt->t);
  tp->linenum = root->line; tp->locn = root->locn;
  OENTRY *labelOpcode;

  switch (root->type) {
  case LABEL_TOKEN:
    labelOpcode = find_opcode(csound, "$label");
    /* TODO - Need to verify here or elsewhere that this label is not
       already defined */
    tp->oentry = labelOpcode;
    tp->opcod = strsav_string(csound, engineState, root->value->lexeme);

    tp->outlist = (ARGLST *)csound->Malloc(csound, sizeof(ARGLST));
    tp->outlist->count = 0;
    tp->inlist = (ARGLST *)csound->Malloc(csound, sizeof(ARGLST));
    tp->inlist->count = 0;

    // ip->mdepends |= labelOpcode->flags;
    ip->opdstot += labelOpcode->dsblksiz;

    break;
  case '=':
  case GOTO_TOKEN:
  case IGOTO_TOKEN:
  case KGOTO_TOKEN:
  case T_OPCODE:
  case T_OPCODE0:
    if (UNLIKELY(PARSER_DEBUG))
      csound->Message(csound, "create_opcode: Found node for opcode %s\n",
                      root->value->lexeme);

    // FIXME THIS RESULT IS NOT USED -- VL I don't think it's needed
    // nreqd = tree_arg_list_count(root->left);   /* outcount */
    /* replace opcode if needed */

    /* INITIAL SETUP */
    tp->oentry = (OENTRY *)root->markup;
    tp->opcod = strsav_string(csound, engineState, tp->oentry->opname);
    //tp->linenum = root->line; tp->locn = root->locn;
    // ip->mdepends |= tp->oentry->flags;
    ip->opdstot += tp->oentry->dsblksiz;

    /* BUILD ARG LISTS */
    {
      int incount = tree_arg_list_count(root->right);
      int outcount = tree_arg_list_count(root->left);
      int argcount = 0;
      size_t m = sizeof(ARGLST) + (incount - 1) * sizeof(char *);
      tp->inlist = (ARGLST *)csound->ReAlloc(csound, tp->inlist, m);
      tp->inlist->count = incount;

      m = sizeof(ARGLST) + (outcount - 1) * sizeof(char *);
      tp->outlist = (ARGLST *)csound->ReAlloc(csound, tp->outlist, m);
      tp->outlist->count = outcount;

      tp->inArgCount = 0;

      for (inargs = root->right; inargs != NULL; inargs = inargs->next) {
        /* INARGS */
        arg = inargs->value->lexeme;
        // printf("arg: %s\n", arg);
        tp->inlist->arg[argcount++] = strsav_string(csound, engineState, arg);

        if ((n = pnum(arg)) >= 0) {
          if (n > ip->pmax)
            ip->pmax = n;
        }
        /* VL 14/12/11 : calling lgbuild here seems to be problematic for
           undef arg checks */
        else {
          lgbuild(csound, ip, arg, 1, engineState);
        }
        if (inargs->markup != &SYNTHESIZED_ARG) {
          tp->inArgCount++;
        }
      }
    }
    /* VERIFY ARG LISTS MATCH OPCODE EXPECTED TYPES */
    {

      OENTRY *ep = tp->oentry;
      int argcount = 0;
      for (outargs = root->left; outargs != NULL; outargs = outargs->next) {
        arg = outargs->value->lexeme;
        tp->outlist->arg[argcount++] = strsav_string(csound, engineState, arg);
      }

      tp->outArgCount = 0;

      /* OUTARGS */
      for (outargs = root->left; outargs != NULL; outargs = outargs->next) {

        arg = outargs->value->lexeme;

        if ((n = pnum(arg)) >= 0) {
          if (n > ip->pmax)
            ip->pmax = n;
        } else {
          csound->DebugMsg(csound, "Arg: %s\n", arg);
          lgbuild(csound, ip, arg, 0, engineState);
        }
        tp->outArgCount++;
      }

      if (root->right != NULL) {
        if (ep->intypes[0] != 'l') { /* intype defined by 1st inarg */
          tp->intype = argtyp2(tp->inlist->arg[0]);
        } else {
          tp->intype = 'l'; /*   (unless label)  */
        }
      }

      if (root->left != NULL) { /* pftype defined by outarg */
        tp->pftype = argtyp2(root->left->value->lexeme);
      } else { /*    else by 1st inarg     */
        tp->pftype = tp->intype;
      }
    }
    break;
  default:
    csound->Message(csound, Str("create_opcode: No rule to handle statement of "
                                "type %d\n"),
                    root->type);
    if (PARSER_DEBUG)
      print_tree(csound, NULL, root);
  }

  return optxt;
}

/**
 * Add a global variable and allocate memory
 * Globals, unlike locals, keep their memory space
 * in separate blocks, pointed by var->memBlock
 */
void addGlobalVariable(CSOUND *csound, ENGINE_STATE *engineState, CS_TYPE *type,
                       char *name, void *typeArg) {
  CS_VARIABLE *var =
      csoundCreateVariable(csound, csound->typePool, type, name, typeArg);
  size_t memSize = CS_VAR_TYPE_OFFSET + var->memBlockSize;
  CS_VAR_MEM *varMem = csound->Malloc(csound, memSize);
  csoundAddVariable(csound, engineState->varPool, var);

  varMem->varType = var->varType;
  var->memBlock = varMem;
  if (var->initializeVariableMemory != NULL) {
    var->initializeVariableMemory((void *)csound, var, &varMem->value);
  }
}

void *find_or_add_constant(CSOUND *csound, CS_HASH_TABLE *constantsPool,
                           const char *name, MYFLT value) {
  void *retVal = cs_hash_table_get(csound, constantsPool, (char *)name);
  if (retVal == NULL) {
    CS_VAR_MEM *memValue = csound->Calloc(csound, sizeof(CS_VAR_MEM));
    memValue->varType = (CS_TYPE *)&CS_VAR_TYPE_C;
    memValue->value = value;
    cs_hash_table_put(csound, constantsPool, (char *)name, memValue);
    retVal = cs_hash_table_get(csound, constantsPool, (char *)name);
  }
  return retVal;
}

/**
 * NB - instr0 to be created only once, in the first compilation
 *  and stored in csound->instr0
 * Create an Instrument (INSTRTXT) from the AST node given for use as
 * Instrument0. Called from csound_orc_compile.
 */

INSTRTXT *create_instrument0(CSOUND *csound, TREE *root,
                             ENGINE_STATE *engineState, CS_VAR_POOL *varPool) {
  INSTRTXT *ip;
  OPTXT *op;
  TREE *current;
  MYFLT sr = FL(-1.0), kr = FL(-1.0), ksmps = FL(-1.0), nchnls = DFLT_NCHNLS,
        inchnls = FL(0.0), _0dbfs = FL(-1.0);
  int krdef = 0; //, ksmpsdef = 0, srdef = 0;
  double A4 = 0.0;
  CS_TYPE *rType = (CS_TYPE *)&CS_VAR_TYPE_R;

  addGlobalVariable(csound, engineState, rType, "sr", NULL);
  addGlobalVariable(csound, engineState, rType, "kr", NULL);
  addGlobalVariable(csound, engineState, rType, "ksmps", NULL);
  addGlobalVariable(csound, engineState, rType, "nchnls", NULL);
  addGlobalVariable(csound, engineState, rType, "nchnls_i", NULL);
  addGlobalVariable(csound, engineState, rType, "0dbfs", NULL);
  addGlobalVariable(csound, engineState, rType, "A4", NULL);
  addGlobalVariable(csound, engineState, rType, "$sr", NULL);
  addGlobalVariable(csound, engineState, rType, "$kr", NULL);
  addGlobalVariable(csound, engineState, rType, "$ksmps", NULL);

  find_or_add_constant(csound, engineState->constantsPool, "0", 0.0);

  ip = (INSTRTXT *)csound->Calloc(csound, sizeof(INSTRTXT));
  ip->varPool = varPool;
  op = (OPTXT *)ip;

  current = root;

  /* initialize */

  // ip->mdepends = 0;
  ip->opdstot = 0;
  ip->nocheckpcnt = 0;

  ip->pmax = 3L;

  /* start chain */
  ip->t.oentry = find_opcode(csound, "instr");
  /*  to hold global assigns */
  ip->t.opcod = strsav_string(csound, engineState, "instr");

  /* The following differs from otran and needs review.  otran keeps a
   * nulllist to point to for empty lists, while this is creating a new list
   * regardless
   */
  ip->t.outlist = (ARGLST *)csound->Malloc(csound, sizeof(ARGLST));
  ip->t.outlist->count = 0;
  ip->t.inlist = (ARGLST *)csound->Malloc(csound, sizeof(ARGLST));
  ip->t.inlist->count = 1;

  ip->t.inlist->arg[0] = strsav_string(csound, engineState, "0");

  while (current != NULL) {
    unsigned int uval;
    if (current->type != INSTR_TOKEN && current->type != UDO_TOKEN) {
      OENTRY *oentry = (OENTRY *)current->markup;
      if (UNLIKELY(PARSER_DEBUG))
        csound->Message(csound, "In INSTR 0: %s\n", current->value->lexeme);

      if (current->type == '=' && strcmp(oentry->opname, "=.r") == 0) {

        // FIXME - perhaps should add check as it was in
        // constndx?  Not sure if necessary due to assumption
        // that tree will be verified
        MYFLT val = (MYFLT)cs_strtod(current->right->value->lexeme, NULL);
        // systems constants get set here and are not
        // compiled into i-time code
        find_or_add_constant(csound, csound->engineState.constantsPool,
                             (const char *)current->right->value->lexeme, val);

        /* modify otran defaults*/
        /* removed assignments to csound->tran_* */
        if (current->left->type == SRATE_TOKEN) {
          sr = val;
          // srdef = 1;
        } else if (current->left->type == KRATE_TOKEN) {
          kr = val;
          krdef = 1;
        } else if (current->left->type == KSMPS_TOKEN) {
          uval = (val <= 0 ? 1u : (unsigned int)val);
          ksmps = uval;
          // ksmpsdef = 1;
        } else if (current->left->type == NCHNLS_TOKEN) {
          uval = (val <= 0 ? 1u : (unsigned int)val);
          nchnls = uval;
        } else if (current->left->type == NCHNLSI_TOKEN) {
          uval = (val <= 0 ? 1u : (unsigned int)val);
          inchnls = uval;
        } else if (current->left->type == ZERODBFS_TOKEN) {
          _0dbfs = val;
        } else if (current->left->type == A4_TOKEN) {
          A4 = val;
        }
      } else {
        op->nxtop = create_opcode(csound, current, ip, engineState);
        op = last_optxt(op);
      }
    }
    current = current->next;
  }

  /* Deal with defaults and consistency */
  if (ksmps == FL(-1.0)) {
    if (sr == FL(-1.0))
      sr = DFLT_SR;
    if (kr == FL(-1.0))
      kr = DFLT_KR;
    ksmps = (MYFLT)((int)(sr / kr + FL(0.5)));
    kr = sr / ksmps; /* VL - avoid inconsistency */
  } else if (kr == FL(-1.0)) {
    if (sr == FL(-1.0))
      sr = DFLT_SR;
    kr = sr / ksmps;
  } else if (sr == FL(-1.0)) {
    sr = kr * ksmps;
  }
  /* That deals with missing values, however we do need ksmps to be integer */
  {
    CSOUND *p = (CSOUND *)csound;
    char err_msg[128];
    CS_SPRINTF(err_msg, "sr = %.7g, kr = %.7g, ksmps = %.7g\nerror:", sr, kr,
               ksmps);
    if (UNLIKELY(sr <= FL(0.0)))
      synterr(p, Str("%s invalid sample rate"), err_msg);
    if (UNLIKELY(kr <= FL(0.0)))
      synterr(p, Str("%s invalid control rate"), err_msg);
    if (UNLIKELY(ksmps <= FL(0.0)))
      synterr(p, Str("%s invalid number of samples"), err_msg);
    else if (UNLIKELY(ksmps < FL(0.75) ||
                      FLOAT_COMPARE(ksmps, MYFLT2LRND(ksmps)))) {
      /* VL 14/11/18: won't fail but correct values to make ksmps integral */
      csound->Warning(p, Str("%s invalid ksmps value, needs to be integral."), err_msg);
      ksmps = floor(ksmps);
      kr = sr/ksmps;
      csound->Warning(p, "resetting orc parameters to: "
                 "sr = %.7g, kr = %.7g, ksmps = %.7g", sr, kr,
                 ksmps);
    }
    else if (UNLIKELY(FLOAT_COMPARE(sr, (double)kr * ksmps)))
      synterr(p, Str("%s inconsistent sr, kr, ksmps\n"), err_msg);
    else if (UNLIKELY(ksmps > sr))
      synterr(p, Str("%s inconsistent sr, kr, ksmps\n"), err_msg);
  }

  csound->ksmps = ksmps;
  csound->nchnls = nchnls;
  if (inchnls == 0)
    csound->inchnls = nchnls;
  else
    csound->inchnls = inchnls;
  csound->esr = sr;
  csound->ekr = kr;
  if (_0dbfs < 0)
    csound->e0dbfs = DFLT_DBFS;
  else
    csound->e0dbfs = _0dbfs;
  if (A4 == 0)
    csound->A4 = 440.0;
  else {
    extern void csound_aops_init_tables(CSOUND *);
    csound->A4 = A4;
    csound_aops_init_tables(csound);
  }
  if (UNLIKELY(csound->e0dbfs <= FL(0.0))) {
    csound->Warning(csound, Str("bad value for 0dbfs: must be positive. "
                                "Setting default value."));
    csound->e0dbfs = DFLT_DBFS;
  }

  OPARMS *O = csound->oparms;
  if (O->nchnls_override > 0)
    csound->nchnls = csound->inchnls = O->nchnls_override;
  if (O->nchnls_i_override > 0)
    csound->inchnls = O->nchnls_i_override;
  if (O->e0dbfs_override > 0)
    csound->e0dbfs = O->e0dbfs_override;

  if (UNLIKELY(O->odebug))
    csound->Message(csound, "esr = %7.1f, ekr = %7.1f, ksmps = %d, nchnls = %d "
                            "0dbfs = %.1f\n",
                    csound->esr, csound->ekr, csound->ksmps, csound->nchnls,
                    csound->e0dbfs);

  if (O->sr_override || O->kr_override ||
      O->ksmps_override) { /* if command-line overrides, apply now */
    MYFLT ensmps;

    if (!O->ksmps_override) {
      csound->esr = (MYFLT)(O->sr_override ? O->sr_override : csound->esr);
      if (krdef) {
        csound->ekr = (MYFLT)(O->kr_override ? O->kr_override : csound->ekr);
        csound->ksmps =
            (int)((ensmps = ((MYFLT)csound->esr / (MYFLT)csound->ekr)) +
                  FL(0.5));
      } else {
        csound->ekr = csound->esr / csound->ksmps;
        ensmps = csound->ksmps;
      }
    } else {
      csound->ksmps = (ensmps = O->ksmps_override);
      if (O->sr_override) {
        csound->ekr = O->sr_override / csound->ksmps;
        csound->esr = O->sr_override;
      } else if (O->kr_override) {
        csound->esr = O->kr_override * csound->ksmps;
        csound->ekr = O->kr_override;
      } else {
        csound->ekr = csound->esr / csound->ksmps;
      }
    }

    /* chk consistency one more time */
    {
      char s[256];
      CS_SPRINTF(s, Str("sr = %.7g, kr = %.7g, ksmps = %.7g\n"),
                 csound->esr, csound->ekr, ensmps);
      if (UNLIKELY(csound->ksmps < 1 || FLOAT_COMPARE(ensmps, csound->ksmps))) {
<<<<<<< HEAD
        /* VL 14/11/18: won't fail but correct values to make ksmps integral */
         csound->Warning(csound, Str("%s invalid ksmps value, needs to be integral."), s);
         ensmps = csound->ksmps = floor(ensmps);
         csound->ekr  = csound->esr/csound->ksmps;
         csound->Warning(csound, "resetting orc parameters to: "
                 "sr = %.7g, kr = %.7g, ksmps = %u", csound->esr, csound->ekr, 
               csound->ksmps);
=======
        csound->Warning(csound,
                        Str("%s invalid ksmps value, needs to be integral."), s);
        ensmps = csound->ksmps = floor(ensmps);
        csound->ekr  = csound->esr/csound->ksmps;
        csound->Warning(csound, Str("resetting orc parameters to: "
                                    "sr = %.7g, kr = %.7g, ksmps = %u"),
                        csound->esr, csound->ekr, csound->ksmps);
>>>>>>> 59768851
      }
      if (UNLIKELY(csound->esr <= FL(0.0)))
        csoundDie(csound, Str("%s invalid sample rate"), s);
      if (UNLIKELY(csound->ekr <= FL(0.0)))
        csoundDie(csound, Str("%s invalid control rate"), s);
      if (UNLIKELY(FLOAT_COMPARE(csound->esr, (double)csound->ekr * ensmps)))
        csoundDie(csound, Str("%s inconsistent sr, kr, ksmps"), s);
    }
    csound->Message(csound, Str("sample rate overrides: "
                                "esr = %7.4f, ekr = %7.4f, ksmps = %d\n"),
                    csound->esr, csound->ekr, csound->ksmps);
  }

  csound->tpidsr = TWOPI_F / csound->esr; /* now set internal  */
  csound->mtpdsr = -(csound->tpidsr);     /*    consts         */
  csound->pidsr = PI_F / csound->esr;
  csound->mpidsr = -(csound->pidsr);
  csound->onedksmps = FL(1.0) / (MYFLT)csound->ksmps;
  csound->sicvt = FMAXLEN / csound->esr;
  csound->kicvt = FMAXLEN / csound->ekr;
  csound->onedsr = FL(1.0) / csound->esr;
  csound->onedkr = FL(1.0) / csound->ekr;
  csound->global_kcounter = csound->kcounter;

  if (csound->ksmps != DFLT_KSMPS) {
    reallocateVarPoolMemory(csound, engineState->varPool);
    // csound->Message(csound, "recalculate varpool\n");
  }
  close_instrument(csound, engineState, ip);

  return ip;
}

/**
   This global instrument replaces instr 0 in
   subsequent compilations. It does not allow the
   setting of system parameters such as ksmps etc,
   but it allows i-time code to be compiled and run.
**/
INSTRTXT *create_global_instrument(CSOUND *csound, TREE *root,
                                   ENGINE_STATE *engineState,
                                   CS_VAR_POOL *varPool) {
  INSTRTXT *ip;
  OPTXT *op;
  TREE *current;

  // csound->inZero = 1;
  find_or_add_constant(csound, engineState->constantsPool, "0", 0);

  ip = (INSTRTXT *)csound->Calloc(csound, sizeof(INSTRTXT));
  ip->varPool = varPool;
  op = (OPTXT *)ip;

  current = root;

  /* initialize */
  // ip->mdepends = 0;
  ip->opdstot = 0;
  ip->pmax = 3L;

  /* start chain */
  ip->t.oentry = find_opcode(csound, "instr");
  /*  to hold global assigns */
  ip->t.opcod = strsav_string(csound, engineState, "instr");

  /* The following differs from otran and needs review.  otran keeps a
   * nulllist to point to for empty lists, while this is creating a new list
   * regardless
   */
  ip->t.outlist = (ARGLST *)csound->Malloc(csound, sizeof(ARGLST));
  ip->t.outlist->count = 0;
  ip->t.inlist = (ARGLST *)csound->Malloc(csound, sizeof(ARGLST));
  ip->t.inlist->count = 1;

  ip->t.inlist->arg[0] = strsav_string(csound, engineState, "0");

  while (current != NULL) {
    if (current->type != INSTR_TOKEN && current->type != UDO_TOKEN) {
      OENTRY *oentry = (OENTRY *)current->markup;
      if (UNLIKELY(PARSER_DEBUG))
        csound->Message(csound, "In INSTR GLOBAL: %s\n",
                        current->value->lexeme);
      if (UNLIKELY(current->type == '=' && strcmp(oentry->opname, "=.r") == 0))
        csound->Warning(csound, Str("system constants can only be set once\n"));
      else {
        op->nxtop = create_opcode(csound, current, ip, engineState);
        op = last_optxt(op);
      }
    }
    current = current->next;
  }

  close_instrument(csound, engineState, ip);
  // csound->inZero = 0;
  return ip;
}

int tree_contains_fn_p(CSOUND *csound, TREE *t) {
  // print_tree(csound, "\ntree_contains_fn_p", t);
  while (t != NULL) {
    if (t->type == T_OPCODE && strcmp(t->value->lexeme, "p") == 0)
      return 1;
    if (t->left && tree_contains_fn_p(csound, t->left))
      return 1;
    if (t->right && tree_contains_fn_p(csound, t->right))
      return 1;
    t = t->next;
  }
  return 0;
}

/**
 * Create an Instrument (INSTRTXT) from the AST node given. Called from
 * csound_orc_compile.
 */
INSTRTXT *create_instrument(CSOUND *csound, TREE *root,
                            ENGINE_STATE *engineState) {
  INSTRTXT *ip;
  OPTXT *op;
  char *c;
  TREE *statements, *current;

  ip = (INSTRTXT *)csound->Calloc(csound, sizeof(INSTRTXT));
  ip->varPool = (CS_VAR_POOL *)root->markup;
  op = (OPTXT *)ip;
  statements = root->right;
  // ip->mdepends = 0;
  ip->opdstot = 0;
  ip->nocheckpcnt = tree_contains_fn_p(csound, root->right);
  ip->pmax = 3L;

  /* Initialize */
  ip->t.oentry = find_opcode(csound, "instr");
  /*  to hold global assigns */
  ip->t.opcod = strsav_string(csound, engineState, "instr");

  /* The following differs from otran and needs review.  otran keeps a
   * nulllist to point to for empty lists, while this is creating a new list
   * regardless
   */
  ip->t.outlist = (ARGLST *)csound->Malloc(csound, sizeof(ARGLST));
  ip->t.outlist->count = 0;
  ip->t.inlist = (ARGLST *)csound->Malloc(csound, sizeof(ARGLST));
  ip->t.inlist->count = 1;

  /* create local ksmps variable */
  CS_TYPE *rType = (CS_TYPE *)&CS_VAR_TYPE_R;
  CS_VARIABLE *var =
      csoundCreateVariable(csound, csound->typePool, rType, "ksmps", NULL);
  csoundAddVariable(csound, ip->varPool, var);
  /* same for kr */
  var = csoundCreateVariable(csound, csound->typePool, rType, "kr", NULL);
  csoundAddVariable(csound, ip->varPool, var);

  /* Maybe should do this assignment at end when instr is setup?
   * Note: look into how "instr 4,5,6,8" is handled, i.e. if copies
   * are made or if they are all set to point to the same INSTRTXT
   *
   * Note2: For now am not checking if root->left is a list (i.e. checking
   * root->left->next is NULL or not to indicate list)
   */
  if (root->left->type == INTEGER_TOKEN) {            /* numbered instrument */
    int32 instrNum = (int32)root->left->value->value; /* Not used! */

    c = csound->Malloc(csound, 10); /* arbritrarily chosen number of digits */
    snprintf(c, 10, "%" PRIi32, instrNum);

    if (PARSER_DEBUG)
      csound->Message(csound, Str("create_instrument: instr num %" PRIi32 "\n"),
                      instrNum);

    ip->t.inlist->arg[0] = strsav_string(csound, engineState, c);

    csound->Free(csound, c);
  } else if (root->left->type == T_IDENT &&
             !(root->left->left != NULL &&
               root->left->left->type ==
                   UDO_ANS_TOKEN)) { /* named instrument */
    int32 insno_priority = -1L;
    c = root->left->value->lexeme;

    if (PARSER_DEBUG)
      csound->Message(csound, "create_instrument: instr name %s\n", c);

    if (UNLIKELY(root->left->rate == (int)'+')) {
      insno_priority--;
    }

    ip->insname = csound->Malloc(csound, strlen(c) + 1);
    strcpy(ip->insname, c);
  }
  current = statements;
  while (current != NULL) {
    OPTXT *optxt = create_opcode(csound, current, ip, engineState);
    op->nxtop = optxt;
    op = last_optxt(op);
    current = current->next;
  }
  close_instrument(csound, engineState, ip);
  return ip;
}

void close_instrument(CSOUND *csound, ENGINE_STATE *engineState, INSTRTXT *ip) {
  OPTXT *bp, *current;
  int n;
  bp = (OPTXT *)csound->Calloc(csound, (int32)sizeof(OPTXT));

  bp->t.oentry = find_opcode(csound, "endin"); /*  send an endin to */
  bp->t.opcod =
      strsav_string(csound, engineState, "endin"); /*  term instr 0 blk */
  bp->t.outlist = bp->t.inlist = NULL;

  bp->nxtop = NULL; /* terminate the optxt chain */

  current = (OPTXT *)ip;

  while (current->nxtop != NULL) {
    current = current->nxtop;
  }

  current->nxtop = bp;
  ip->pextrab = ((n = ip->pmax - 3L) > 0 ? (int)n * sizeof(MYFLT) : 0);
  ip->pextrab = ((int)ip->pextrab + 7) & (~7);
  ip->muted = 1;
}

void deleteVarPoolMemory(void *csound, CS_VAR_POOL *pool);

/**
   This function deletes an inactive instrument which has been replaced
*/
void free_instrtxt(CSOUND *csound, INSTRTXT *instrtxt) {
  INSTRTXT *ip = instrtxt;
  INSDS *active = ip->instance;
  while (active != NULL) { /* remove instance memory */
    INSDS *nxt = active->nxtinstance;
    if (active->fdchp != NULL)
      fdchclose(csound, active);
    if (active->auxchp != NULL)
      auxchfree(csound, active);
    free_instr_var_memory(csound, active);
    if (active->opcod_iobufs != NULL)
      csound->Free(csound, active->opcod_iobufs);
    csound->Free(csound, active);
    active = nxt;
  }
  OPTXT *t = ip->nxtop;
  while (t) {
    OPTXT *s = t->nxtop;
    TEXT *ttp = &t->t;
    // printf("%s\n",  ttp->opcod);
    ARG *current = ttp->outArgs;
    while (current != NULL) {
      ARG *tmp = current;
      // printf("delete %p\n", tmp);
      current = current->next;
      csound->Free(csound, tmp);
    }
    csound->Free(csound, t->t.outlist);
    current = ttp->inArgs;
    while (current != NULL) {
      ARG *tmp = current;
      // printf("delete %p\n", tmp);
      current = current->next;
      csound->Free(csound, tmp);
    }
    csound->Free(csound, t->t.inlist);
    csound->Free(csound, t);
    t = s;
  }

  csound->Free(csound, ip->t.outlist);
  csound->Free(csound, ip->t.inlist);
  CS_VARIABLE *var = ip->varPool->head;
  while (var != NULL) {
    CS_VARIABLE *tmp = var;
    var = var->next;
    csound->Free(csound, tmp->varName);
  }

  csoundFreeVarPool(csound, ip->varPool);
  csound->Free(csound, ip);
  if (UNLIKELY(csound->oparms->odebug))
    csound->Message(csound, Str("-- deleted instr from deadpool\n"));
}

/**
 * This function has two purposes:
 * 1) check deadpool for active instances, and
 * if none is active, send it to be deleted
 * 2) add a dead instr to deadpool (because it still has active instances)
 */
void add_to_deadpool(CSOUND *csound, INSTRTXT *instrtxt) {
  /* check current items in deadpool to see if they need deleting */
  int i;
  for (i = 0; i < csound->dead_instr_no; i++) {
    if (csound->dead_instr_pool[i] != NULL) {
      INSDS *active = csound->dead_instr_pool[i]->instance;
      while (active != NULL) {
        if (active->actflg) {
          // add_to_deadpool(csound,csound->dead_instr_pool[i]);
          break;
        }
        active = active->nxtinstance;
      }
      /* no active instances */
      if (active == NULL) {
        if (UNLIKELY(csound->oparms->odebug))
          csound->Message(csound, Str(" -- free instr def %p %p\n"),
                          csound->dead_instr_pool[i]->instance,
                          csound->dead_instr_pool[i]);
        free_instrtxt(csound, csound->dead_instr_pool[i]);
        csound->dead_instr_pool[i] = NULL;
      }
    }
  }
  /* add latest instr to deadpool */
  /* check for free slots */
  for (i = 0; i < csound->dead_instr_no; i++) {
    if (csound->dead_instr_pool[i] == NULL) {
      csound->dead_instr_pool[i] = instrtxt;
      if (UNLIKELY(csound->oparms->odebug))
        csound->Message(csound, Str(" -- added to deadpool slot %d\n"), i);
      return;
    }
  }
  /* no free slots, expand pool */
  csound->dead_instr_pool = (INSTRTXT **)csound->ReAlloc(
      csound, csound->dead_instr_pool,
      ++csound->dead_instr_no * sizeof(INSTRTXT *));
  csound->dead_instr_pool[csound->dead_instr_no - 1] = instrtxt;
  if (UNLIKELY(csound->oparms->odebug))
    csound->Message(csound, Str(" -- added to deadpool slot %d\n"),
                    csound->dead_instr_no - 1);
}

int32 named_instr_find(CSOUND *csound, char *s);
int32  named_instr_find_in_engine(CSOUND *csound, char *s,
                                  ENGINE_STATE *engineState);
/**
   allocate entry for named instrument ip with name s
   instrument number is set to insno
   If named instr exists, it is replaced.
*/
int named_instr_alloc(CSOUND *csound, char *s, INSTRTXT *ip, int32 insno,
                      ENGINE_STATE *engineState, int merge) {
  INSTRNAME *inm, *inm2, *inm_head;
  int ret = 1, no = insno;

  if (UNLIKELY(!engineState->instrumentNames))
    engineState->instrumentNames = cs_hash_table_create(csound);

  /* now check if instrument is already defined */
  inm = cs_hash_table_get(csound, engineState->instrumentNames, s);
  if (inm != NULL) {
    int i;
    ret = 0;
    if (!merge)
      return ret;
    inm->ip->isNew = 1;
    /* redefinition does not raise an error now, just a warning */
    if (UNLIKELY(csound->oparms->odebug))
      csound->Warning(csound, Str("named instr %" PRIi32 " redefined, "
                                  "replacing previous definition"),
                      inm->instno);
    // VL 26.05.2018 get the existing instr allocated number
    no = inm->instno;
    /* here we should move the old instrument definition into a deadpool
       which will be checked for active instances and freed when there are no
       further ones
    */
    for (i = 0; i < engineState->maxinsno; i++) {
      /* check for duplicate numbers and do nothing */
      if (i != inm->instno &&
          engineState->instrtxtp[i] == engineState->instrtxtp[inm->instno]) {
        // csound->Message(csound, "duplicate %d %d\n", i, inm->instno);
        // so fill this with the new instrument pointer
        engineState->instrtxtp[i] = ip;
        goto cont;
      }
    }
    INSDS *active = engineState->instrtxtp[inm->instno]->instance;
    while (active != NULL) {
      if (active->actflg) {
        /* FIXME:  */
        /* this seems to be wiping memory that is still being used */
        // add_to_deadpool(csound, engineState->instrtxtp[inm->instno]);
        /* this marks the instrument number ready for replacement */
        engineState->instrtxtp[inm->instno] = NULL;
        break;
      }
      active = active->nxtinstance;
    }
    /* no active instances */
    if (active == NULL) {
      if (UNLIKELY(csound->oparms->odebug))
        csound->Message(csound, Str("no active instances\n"));
      free_instrtxt(csound, engineState->instrtxtp[inm->instno]);
      engineState->instrtxtp[inm->instno] = NULL;
    }
    inm->ip->instance = inm->ip->act_instance = inm->ip->lst_instance = NULL;
  }
cont:

  /* allocate entry, */
  inm = (INSTRNAME *)csound->Calloc(csound, sizeof(INSTRNAME));

  /* and store parameters */
  inm->name = cs_strdup(csound, s);
  inm->ip = ip;
  // VL 26.05.2018 copy existing number
  if(no > 0)
    inm->instno = no;

  //printf("insno %d %s\n", insno, s);
  /* link into chain */
  cs_hash_table_put(csound, engineState->instrumentNames, s, inm);

  if(!merge) {
  /* temporary chain for use by named_instr_assign_numbers()
     this is not needed at merge stage
  */
    inm2 = (INSTRNAME *)csound->Calloc(csound, sizeof(INSTRNAME));
    inm2->instno = insno;
    inm2->name = (char *) inm; /* hack */
    inm_head = cs_hash_table_get(csound, engineState->instrumentNames,
                                 (char *)INSTR_NAME_FIRST);

    if (inm_head == NULL) {
      cs_hash_table_put(csound, engineState->instrumentNames,
                        (char *)INSTR_NAME_FIRST, inm2);
    } else {
      while (inm_head->next != NULL) {
        inm_head = inm_head->next;
      }
      inm_head->next = inm2;
    }
  }

  if (UNLIKELY(csound->oparms->odebug) && engineState == &csound->engineState)
    csound->Message(csound, "named instr name = \"%s\", txtp = %p,\n", s,
                    (void *)ip);
  return ret;
}


/**
   assign instrument numbers to all named instruments
*/
void named_instr_assign_numbers(CSOUND *csound, ENGINE_STATE *engineState) {
  INSTRNAME *inm, *inm2, *inm_first;
  int num = 0, inum, insno_priority = 0;

  if (!engineState->instrumentNames)
    return; /* no named instruments */
  inm_first = cs_hash_table_get(csound, engineState->instrumentNames,
                                (char *)INSTR_NAME_FIRST);

  while (--insno_priority > -3) {
    if (insno_priority == -2) {
      /* check both this state & current state */
      num = engineState->maxinsno >
        csound->engineState.maxinsno ?
        engineState->maxinsno :
        csound->engineState.maxinsno; /* find last used instr number */

      /* check both this state & current state */
      while ((!engineState->instrtxtp[num] ||
              !csound->engineState.instrtxtp[num]) &&
             --num)
        ;

    }
    for (inm = inm_first; inm; inm = inm->next) {
      INSTRNAME *temp = (INSTRNAME *)inm->name;
      int no = 0;
      if ((int)inm->instno != insno_priority)
        continue;
      no = named_instr_find(csound, temp->name);

      if (no == 0) { // if there is no allocated number
        /* find an unused number and use it */
        /* VL, start from instr 1 */
        num = 1;
        /* check both this state & current state */
        while (num <= engineState->maxinsno
               && (engineState->instrtxtp[num]
              || csound->engineState.instrtxtp[num])) num++;

        /* we may need to expand the instrument array */
        if (num > engineState->maxinsno) {
          int m = engineState->maxinsno;
          engineState->maxinsno += MAXINSNO; /* Expand */
          engineState->instrtxtp = (INSTRTXT **)csound->ReAlloc(
              csound, engineState->instrtxtp,
              (1 + engineState->maxinsno) * sizeof(INSTRTXT *));
          /* Array expected to be nulled so.... */
          while (++m <= engineState->maxinsno)
            engineState->instrtxtp[m] = NULL;
        }
        inum = num;
      } else
        inum = no; // else use existing number
      /* hack: "name" actually points to the corresponding INSTRNAME */
      inm2 = (INSTRNAME *)(inm->name); /* entry in the table */

      inm2->instno = (int32)inum;
      engineState->instrtxtp[inum] = inm2->ip;

      //if(&csound->engineState == engineState) {
        /* print message only after merge */
       if (UNLIKELY((csound->oparms->odebug) || (csound->oparms->msglevel > 0)))
        csound->Message(csound, Str("instr %s uses instrument number %d\n"),
                        inm2->name, inum);
       //}
    }
  }
  /* clear temporary chains */
  inm = inm_first;
  while (inm) {
    INSTRNAME *nxtinm = inm->next;
    csound->Free(csound, inm);
    inm = nxtinm;
  }
  cs_hash_table_remove(csound, engineState->instrumentNames,
                       (char *)INSTR_NAME_FIRST);
}

/**
   Insert INSTRTXT into an engineState list of INSTRTXT's,
   checking to see if number is greater than number of pointers currently
   allocated and if so expand pool of instruments
*/
void insert_instrtxt(CSOUND *csound, INSTRTXT *instrtxt, int32 instrNum,
                     ENGINE_STATE *engineState, int merge) {
  int i;

  if (UNLIKELY(instrNum >= engineState->maxinsno)) {
    int old_maxinsno = engineState->maxinsno;

    /* expand */
    while (instrNum >= engineState->maxinsno) {
      engineState->maxinsno += MAXINSNO;
    }

    engineState->instrtxtp = (INSTRTXT **)csound->ReAlloc(
        csound, engineState->instrtxtp,
        (1 + engineState->maxinsno) * sizeof(INSTRTXT *));

    /* Array expected to be nulled so.... */
    for (i = old_maxinsno + 1; i <= engineState->maxinsno; i++) {
      engineState->instrtxtp[i] = NULL;
    }
  }

  if (UNLIKELY(engineState->instrtxtp[instrNum] != NULL)) {
    instrtxt->isNew = 1;

    /* redefinition does not raise an error now, just a warning */
    /* unless we are not merging */
    if (!merge)
      synterr(csound, Str("instr %d redefined\n"), instrNum);
    if (UNLIKELY(instrNum && csound->oparms->odebug))
      csound->Warning(csound, Str("instr %" PRIi32 " redefined, "
                                  "replacing previous definition"),
                      instrNum);
    /* inherit active & maxalloc flags */
    instrtxt->active = engineState->instrtxtp[instrNum]->active;
    instrtxt->maxalloc = engineState->instrtxtp[instrNum]->maxalloc;

    /* here we should move the old instrument definition into a deadpool
       which will be checked for active instances and freed when there are no
       further ones
    */
    for (i = 0; i < engineState->maxinsno; i++) {
      /* check for duplicate numbers and do nothing */
      if (i != instrNum &&
          engineState->instrtxtp[i] == engineState->instrtxtp[instrNum]) {
        csound->Message(csound, "duplicate %d %d\n", i, instrNum);
        // VL 26.05.2018
        // so fill this with the new instrument pointer
        engineState->instrtxtp[i] = instrtxt;
        goto end;
      }
    }
    INSDS *active = engineState->instrtxtp[instrNum]->instance;
    while (active != NULL && instrNum != 0) {
      if (active->actflg) {
        add_to_deadpool(csound, engineState->instrtxtp[instrNum]);
        break;
      }
      active = active->nxtinstance;
    }

    /* no active instances */
    /* instr0 is freed elsewhere */
    if (active == NULL && instrNum != 0) {
      if (UNLIKELY(csound->oparms->odebug))
        csound->Message(csound, Str("no active instances of instr %d\n"),
                        instrNum);
      free_instrtxt(csound, engineState->instrtxtp[instrNum]);
    }

    /* err++; continue; */
  }
end:

  instrtxt->instance = instrtxt->act_instance = instrtxt->lst_instance = NULL;
  engineState->instrtxtp[instrNum] = instrtxt;
  //csound->Message(csound, "instrument %d of %d: %p \n",
  //                instrNum, engineState->maxinsno, instrtxt);
}

void insert_opcodes(CSOUND *csound, OPCODINFO *opcodeInfo,
                    ENGINE_STATE *engineState) {
  if (opcodeInfo) {
    int num = engineState->maxinsno; /* store after any other instruments */
    OPCODINFO *inm = opcodeInfo;
    while (inm) {
      /* we may need to expand the instrument array */
      if (UNLIKELY(++num > engineState->maxopcno)) {
        int i;
        i = (engineState->maxopcno > 0 ? engineState->maxopcno
                                       : engineState->maxinsno);
        engineState->maxopcno = i + MAXINSNO;
        engineState->instrtxtp = (INSTRTXT **)csound->ReAlloc(
            csound, engineState->instrtxtp,
            (1 + engineState->maxopcno) * sizeof(INSTRTXT *));
        /* Array expected to be nulled so.... */
        while (++i <= engineState->maxopcno)
          engineState->instrtxtp[i] = NULL;
      }
      inm->instno = num;
      // csound->Message(csound, Str("UDO INSTR NUM: %d\n"), num);
      engineState->instrtxtp[num] = inm->ip;
      inm = inm->prv;
    }
  }
}

OPCODINFO *find_opcode_info(CSOUND *csound, char *opname, char *outargs,
                            char *inargs) {
  OPCODINFO *opinfo = csound->opcodeInfo;
  if (UNLIKELY(opinfo == NULL)) {
    csound->Message(csound, Str("!!! csound->opcodeInfo is NULL !!!\n"));
    return NULL;
  }

  while (opinfo != NULL) {
    if (UNLIKELY(strcmp(opinfo->name, opname) == 0 &&
                 strcmp(opinfo->intypes, inargs) == 0 &&
                 strcmp(opinfo->outtypes, outargs) == 0)) {
      return opinfo;
    }
    opinfo = opinfo->prv; /* Move on: JPff suggestion */
  }

  return NULL;
}

/**
   Merge a new engineState into csound->engineState
   1) Add to stringPool, constantsPool and varPool (globals)
   2) Add to opinfo and UDOs
   3) Call insert_instrtxt() on csound->engineState for each new instrument
   4) Call insprep() and recalculateVarPoolMemory() for each new instrument
   5) patch up nxtinstxt order
*/
int engineState_merge(CSOUND *csound, ENGINE_STATE *engineState) {
  int i, end = engineState->maxinsno;
  ENGINE_STATE *current_state = &csound->engineState;
  INSTRTXT *current, *old_instr0;
  int count = 0;

  // cs_hash_table_merge(csound,
  //                current_state->stringPool, engineState->stringPool);

  cs_hash_table_merge(csound, current_state->constantsPool,
                      engineState->constantsPool);

  /* for (count = 0; count < engineState->constantsPool->count; count++) {
     if (UNLIKELY(csound->oparms->odebug))
     csound->Message(csound, Str(" merging constants %d) %f\n"),
     count, engineState->constantsPool->values[count].value);
     myflt_pool_find_or_add(csound, current_state->constantsPool,
     engineState->constantsPool->values[count].value);
     }*/

  CS_VARIABLE *gVar = engineState->varPool->head;
  while (gVar != NULL) {
    CS_VARIABLE *var;
    if (UNLIKELY(csound->oparms->odebug))
      csound->Message(csound, Str(" merging %p %d) %s:%s\n"), gVar, count,
                      gVar->varName, gVar->varType->varTypeName);
    var = csoundFindVariableWithName(csound, current_state->varPool,
                                     gVar->varName);
    if (var == NULL) {
      ARRAY_VAR_INIT varInit;
      varInit.dimensions = gVar->dimensions;
      varInit.type = gVar->subType;
      var = csoundCreateVariable(csound, csound->typePool, gVar->varType,
                                 gVar->varName, &varInit);
      csoundAddVariable(csound, current_state->varPool, var);
      /* memory has already been allocated, so we just point to it */
      /* when disposing of the engineState global vars, we do not
         delete the memBlock */
      var->memBlock = gVar->memBlock;
      if (UNLIKELY(csound->oparms->odebug))
        csound->Message(csound, Str(" adding %p %d) %s:%s\n"), var, count,
                        gVar->varName, gVar->varType->varTypeName);
      gVar = gVar->next;
    } else {
      // if variable exists
      // free variable mem block
      // printf("free %p\n", gVar->memBlock);
      // the CS_VARIABLE itself will be freed on engine_free()
      csound->Free(csound, gVar->memBlock);
      csound->Free(csound, gVar->varName);
      gVar = gVar->next;
    }
  }

  /* merge opcodinfo */

  /* VL probably not the right place, since instr list
     might grow
     insert_opcodes(csound, csound->opcodeInfo, current_state);
  */

  old_instr0 = current_state->instrtxtp[0];
  insert_instrtxt(csound, engineState->instrtxtp[0], 0, current_state, 1);
  for (i = 1; i < end; i++) {
    current = engineState->instrtxtp[i];

    if (current != NULL) {
      // csound->Message(csound, "INSTR %d \n", i);
      if (current->insname == NULL) {
        if (csound->oparms->odebug)
          csound->Message(csound, Str("merging instr %d\n"), i);
        /* a first attempt at this merge is to make it use
           insert_instrtxt again */
        /* insert instrument in current engine */
        insert_instrtxt(csound, current, i, current_state, 1);
      } else {
       if (UNLIKELY(csound->oparms->odebug))
          csound->Message(csound, Str("merging named instr %s\n"),
                          current->insname);
        /* allocate a named_instr string in the current engine */
        /* find the assigned number in the engineState and use it for
           the current engine */
        int32 nnum =
          named_instr_find_in_engine(csound, current->insname, engineState);
        named_instr_alloc(csound, current->insname, current, nnum, current_state,
                         1);
        /* place it in the corresponding slot */
        current_state->instrtxtp[i] = current;
      }
    }
  }
  /* VL 30.6.2018 commented this out so all the assignment
     occurs earlier on before merge
  */
  // csound->Message(csound, "assign numbers; %p\n", current_state);
  //named_instr_assign_numbers(csound, current_state);

  /* VL MOVED here after all instruments are merged so
     that we get the correct number */
  insert_opcodes(csound, csound->opcodeInfo, current_state);
  /* this needs to be called in a separate loop
     in case of multiple instr numbers, so insprep() is called only once */
  current = (&(engineState->instxtanchor)); //->nxtinstxt;
  while ((current = current->nxtinstxt) != NULL) {
    if (UNLIKELY(csound->oparms->odebug))
      csound->Message(csound, "insprep %p\n", current);
    insprep(csound, current, current_state); /* run insprep() to connect ARGS */
    recalculateVarPoolMemory(csound,
                             current->varPool); /* recalculate var pool */
  }
  /* now we need to patch up instr order */
  end = current_state->maxinsno;
  end = end < current_state->maxopcno ? current_state->maxopcno : end;
  for (i = 0; i < end; i++) {
    int j;
    current = current_state->instrtxtp[i];
    if (current != NULL) {
      if (UNLIKELY(csound->oparms->odebug))
        csound->Message(csound, "instr %d:%p\n", i, current);
      current->nxtinstxt = NULL;
      j = i;
      while (++j < end - 1) {
        if (current_state->instrtxtp[j] != NULL) {
          current->nxtinstxt = current_state->instrtxtp[j];
          break;
        }
      }
    }
  }
  (&(current_state->instxtanchor))->nxtinstxt = csound->instr0;
  /* now free old instr 0 */
  free_instrtxt(csound, old_instr0);
  return 0;
}

int engineState_free(CSOUND *csound, ENGINE_STATE *engineState) {

  // csound->Free(csound, engineState->instrumentNames);
  cs_hash_table_free(csound, engineState->constantsPool);
  // cs_hash_table_free(csound, engineState->stringPool);
  csoundFreeVarPool(csound, engineState->varPool);
  csound->Free(csound, engineState->instrtxtp);
  csound->Free(csound, engineState);
  return 0;
}

void free_typetable(CSOUND *csound, TYPE_TABLE *typeTable) {
  cs_cons_free_complete(csound, typeTable->labelList);
  csound->Free(csound, typeTable);
}

static char *node2string(int type) {
  /* Add new nodes here as necessary -- JPff */
  switch (type) {
  /* case LABEL_TOKEN: */
  /*   return "label"; */
  default:
    return "??";
  }
}

/** Merge and Dispose of engine state and type table,
    and run global i-time code
*/
void merge_state(CSOUND *csound, ENGINE_STATE *engineState,
                 TYPE_TABLE *typetable, OPDS *ids) {
  if (csound->init_pass_threadlock)
    csoundLockMutex(csound->init_pass_threadlock);
  engineState_merge(csound, engineState);
  engineState_free(csound, engineState);
  free_typetable(csound, typetable);
  /* run global i-time code */
  init0(csound);
  csound->ids = ids;
  if (csound->init_pass_threadlock)
    csoundUnlockMutex(csound->init_pass_threadlock);
}

/**
 * Compile the given TREE node into structs

 In the the first compilation run, it:
 1) Uses the empty csound->engineState
 2) Creates instrument 0
 3) Creates other instruments and UDOs
 4) Runs insprep() and recalculateVarpool() for each instrument

 In any subsequent compilation run, it:
 1) Creates a new engineState
 2) instrument 0 is treated as a global i-time instrument, header constants
 are ignored.
 3) Creates other instruments
 4) Calls engineState_merge() and engineState_free()

 async determines asynchronous operation of the
 merge stage.

 VL 20-12-12

 * ASSUMES: TREE has been validated prior to compilation
 *
 *
 */
int csoundCompileTreeInternal(CSOUND *csound, TREE *root, int async) {
  INSTRTXT *instrtxt = NULL;
  INSTRTXT *ip = NULL;
  INSTRTXT *prvinstxt;
  OPTXT *bp;
  char *opname;
  TREE *current = root;
  ENGINE_STATE *engineState;
  CS_VARIABLE *var;
  TYPE_TABLE *typeTable = (TYPE_TABLE *)current->markup;

  current = current->next;
  if (csound->instr0 == NULL) {
    engineState = &csound->engineState;
    engineState->varPool = typeTable->globalPool;

    csound->instr0 = create_instrument0(csound, current, engineState,
                                        typeTable->instr0LocalPool);
    cs_hash_table_put_key(csound, engineState->stringPool, "\"\"");
    prvinstxt = &(engineState->instxtanchor);
    engineState->instrtxtp = (INSTRTXT **)csound->Calloc(
        csound, (1 + engineState->maxinsno) * sizeof(INSTRTXT *));
    prvinstxt = prvinstxt->nxtinstxt = csound->instr0;
    insert_instrtxt(csound, csound->instr0, 0, engineState, 0);
  } else {
    engineState = (ENGINE_STATE *)csound->Calloc(csound, sizeof(ENGINE_STATE));
    engineState->stringPool = csound->engineState.stringPool;
    // cs_hash_table_create(csound);
    engineState->constantsPool = cs_hash_table_create(csound);
    engineState->varPool = typeTable->globalPool;
    prvinstxt = &(engineState->instxtanchor);
    engineState->instrtxtp = (INSTRTXT **)csound->Calloc(
        csound, (1 + engineState->maxinsno) * sizeof(INSTRTXT *));
    /* VL: allowing global code to be evaluated in
       subsequent compilations */
    csound->instr0 = create_global_instrument(csound, current, engineState,
                                              typeTable->instr0LocalPool);

    insert_instrtxt(csound, csound->instr0, 0, engineState, 1);

    prvinstxt = prvinstxt->nxtinstxt = csound->instr0;
    // engineState->maxinsno = 1;
  }

  // allocate memory for global vars
  // if this variable already exists,
  // memory will be freed on merge.
  var = typeTable->globalPool->head;
  while (var != NULL) {
    size_t memSize = CS_VAR_TYPE_OFFSET + var->memBlockSize;
    CS_VAR_MEM *varMem = (CS_VAR_MEM *)csound->Calloc(csound, memSize);
    // printf("alloc %p -- %s\n", varMem, var->varName);
    varMem->varType = var->varType;
    var->memBlock = varMem;
    if (var->initializeVariableMemory != NULL) {
      var->initializeVariableMemory((void *)csound, var, &varMem->value);
    } else
      memset(&varMem->value, 0, var->memBlockSize);
    var = var->next;
  }

  while (current != NULL) {

    switch (current->type) {
    case '=':
      /* csound->Message(csound, "Assignment found\n"); */
      break;
    case INSTR_TOKEN:
      // print_tree(csound, "Instrument found\n", current);
      instrtxt = create_instrument(csound, current, engineState);

      prvinstxt = prvinstxt->nxtinstxt = instrtxt;

      /* Handle Inserting into CSOUND here by checking ids (name or
       * numbered) and using new insert_instrtxt?
       */
      /* Temporarily using the following code */
      if (current->left->type == INTEGER_TOKEN) { /* numbered instrument, eg.:
                                                     instr 1
                                                  */
        int32 instrNum = (int32)current->left->value->value;
        insert_instrtxt(csound, instrtxt, instrNum, engineState, 0);

      } else if (current->left->type == T_IDENT) { /* named instrument, eg.:
                                                      instr Hello
                                                   */
        int32 insno_priority = -1L;
        char *c;
        c = current->left->value->lexeme;

        if (UNLIKELY(current->left->rate == (int)'+')) {
          insno_priority--;
        }
        if (UNLIKELY(!check_instr_name(c))) {
          synterr(csound, Str("invalid name for instrument"));
        }

        named_instr_alloc(csound, c, instrtxt, insno_priority, engineState, 0);
        if(engineState != &csound->engineState)
        named_instr_assign_numbers(csound, engineState);
        /* VL 10.10.14: check for redefinition */
        // if (UNLIKELY(!named_instr_alloc(csound, c,
        //  instrtxt, insno_priority,
        //                              engineState, 0))) {
        // synterr(csound, Str("instr %s redefined\n"), c);
        //}

        instrtxt->insname = csound->Malloc(csound, strlen(c) + 1);
        strcpy(instrtxt->insname, c);
      } else if (current->left->type == T_INSTLIST) {
        /* list of instr names, eg:
           instr Hello, 1, 2
        */

        TREE *p = current->left;
        while (p) {
          if (PARSER_DEBUG)
            print_tree(csound, "Top of loop\n", p);
          if (p->left) {

            if (p->left->type == INTEGER_TOKEN) {
              //csound->Message(csound, "instrument %d \n",
              //                (int) p->left->value->value);
              insert_instrtxt(csound, instrtxt, p->left->value->value,
                              engineState, 0);
            } else if (p->left->type == T_IDENT) {
              int32 insno_priority = -1L;
              char *c;
              c = p->left->value->lexeme;
              if (UNLIKELY(p->left->rate == (int)'+')) {
                insno_priority--;
              }
              if (UNLIKELY(!check_instr_name(c))) {
                synterr(csound, Str("invalid name for instrument"));
              }
              // VL 25.05.2018
              // this should only be run here in the
              // first compilation
              //if(engineState == &csound->engineState)
              //named_instr_alloc(csound, c, instrtxt, insno_priority,
              //                engineState, 0);
              /* if (UNLIKELY(!named_instr_alloc(csound, c, */
              /*                                 instrtxt, insno_priority, */
              /*                                 engineState,0))) { */
              /*   synterr(csound, Str("instr %s redefined"), c); */
              /* } */

              instrtxt->insname = csound->Malloc(csound, strlen(c) + 1);
              strcpy(instrtxt->insname, c);
            }
          } else {
            if (p->type == INTEGER_TOKEN) {

              insert_instrtxt(csound, instrtxt, p->value->value, engineState,
                              0);
            } else if (p->type == T_IDENT) {

              int32 insno_priority = -1L;
              char *c;
              c = p->value->lexeme;

              if (UNLIKELY(p->rate == (int)'+')) {
                insno_priority--;
              }
              if (UNLIKELY(!check_instr_name(c))) {
                synterr(csound, Str("invalid name for instrument"));
              }
              // VL 25.05.2018
              // this should only be run here in the
              // first compilation
              // if(engineState == &csound->engineState)
              named_instr_alloc(csound, c, instrtxt, insno_priority,
                                engineState, 0);

              /* if (UNLIKELY(!named_instr_alloc(csound, c, */
              /*                                 instrtxt, insno_priority, */
              /*                                 engineState,0))) { */
              /*   synterr(csound, Str("instr %s redefined"), c); */
              /* } */
              instrtxt->insname = csound->Malloc(csound, strlen(c) + 1);
              strcpy(instrtxt->insname, c);
            }
            break;
          }
          p = p->right;
        }
      }
      break;
    case UDO_TOKEN:
      /* csound->Message(csound, "UDO found\n"); */
      instrtxt = create_instrument(csound, current, engineState);
      prvinstxt = prvinstxt->nxtinstxt = instrtxt;
      opname = current->left->value->lexeme;
      OPCODINFO *opinfo =
          find_opcode_info(csound, opname, current->left->left->value->lexeme,
                           current->left->right->value->lexeme);

      if (UNLIKELY(opinfo == NULL)) {
        csound->Message(csound,
                        Str("ERROR: Could not find OPCODINFO for opname: %s\n"),
                        opname);
      } else {
        opinfo->ip = instrtxt;
        instrtxt->insname = cs_strdup(csound, opname);
        instrtxt->opcode_info = opinfo;
      }

      /* Handle Inserting into CSOUND here by checking id's (name or
       * numbered) and using new insert_instrtxt?
       */

      break;
    case T_OPCODE:
    case T_OPCODE0:
    case LABEL:
    case LABEL_TOKEN:
      break;

    default:
      csound->Message(csound,
                      Str("Unknown TREE node of type %d (%s) found in root.\n"),
                      current->type, node2string(current->type));
      if (PARSER_DEBUG)
        print_tree(csound, NULL, current);
    }
    current = current->next;
  }

  if (UNLIKELY(csound->synterrcnt)) {
    print_opcodedir_warning(csound);
    csound->Warning(csound, Str("%d syntax errors in orchestra.  "
                                "compilation invalid\n"),
                    csound->synterrcnt);
    free_typetable(csound, typeTable);
    return CSOUND_ERROR;
  }

  /* now add the instruments with names, assigning them fake instr numbers */
  named_instr_assign_numbers(csound, engineState);
  if (engineState != &csound->engineState) {
    OPDS *ids = csound->ids;
    /* any compilation other than the first one */
    /* merge ENGINE_STATE */
    /* lock to ensure thread-safety */
    if (!async) {
      if (!csound->oparms->realtime)
        csoundLockMutex(csound->API_lock);
      merge_state(csound, engineState, typeTable, ids);
      if (!csound->oparms->realtime)
        csoundUnlockMutex(csound->API_lock);
    } else {
      if (csound->oparms->realtime)
        csoundSpinLock(&csound->alloc_spinlock);
      mergeState_enqueue(csound, engineState, typeTable, ids);
      if (csound->oparms->realtime)
        csoundSpinUnLock(&csound->alloc_spinlock);
    }
  } else {
    /* first compilation */
    insert_opcodes(csound, csound->opcodeInfo, engineState);
    ip = engineState->instxtanchor.nxtinstxt;
    bp = (OPTXT *)ip;
    while (bp != (OPTXT *)NULL && (bp = bp->nxtop) != NULL) {
      /* chk instr 0 for illegal perfs */
      int thread;
      OENTRY *oentry = bp->t.oentry;
      if (strcmp(oentry->opname, "endin") == 0)
        break;
      if (strcmp(oentry->opname, "$label") == 0)
        continue;
      if (PARSER_DEBUG)
        csound->DebugMsg(csound, "Instr 0 check on opcode=%s\n", bp->t.opcod);
      if (UNLIKELY((thread = oentry->thread) & 06 ||
                   (!thread && bp->t.pftype != 'b'))) {
        csound->DebugMsg(csound, "***opcode=%s thread=%d pftype=%c\n",
                         bp->t.opcod, thread, bp->t.pftype);
        /* synterr(csound,
           Str("perf-pass statements illegal in header blk (%s)\n"),
           oentry->opname);*/
        csound->Warning(csound,
                        Str("%s: perf-time code in global space, ignored"),
                        oentry->opname);
      }
    }

    ip = &(engineState->instxtanchor);
    while ((ip = ip->nxtinstxt) != NULL) { /* add all other entries */
      insprep(csound, ip, engineState);    /*   as combined offsets */
      recalculateVarPoolMemory(csound, ip->varPool);
    }

    CS_VARIABLE *var;
    var = csoundFindVariableWithName(csound, engineState->varPool, "sr");
    var->memBlock->value = csound->esr;
    var = csoundFindVariableWithName(csound, engineState->varPool, "kr");
    var->memBlock->value = csound->ekr;
    var = csoundFindVariableWithName(csound, engineState->varPool, "ksmps");
    var->memBlock->value = csound->ksmps;
    var = csoundFindVariableWithName(csound, engineState->varPool, "nchnls");
    var->memBlock->value = csound->nchnls;
    if (csound->inchnls < 0)
      csound->inchnls = csound->nchnls;
    var = csoundFindVariableWithName(csound, engineState->varPool, "nchnls_i");
    var->memBlock->value = csound->inchnls;
    var = csoundFindVariableWithName(csound, engineState->varPool, "0dbfs");
    var->memBlock->value = csound->e0dbfs;
    var = csoundFindVariableWithName(csound, engineState->varPool, "A4");
    var->memBlock->value = csound->A4;
  }

  return CSOUND_SUCCESS;
}

#ifdef EMSCRIPTEN
void sanitize(CSOUND *csound) {}
#else
extern void sanitize(CSOUND *csound);
#endif

/**
   Parse and compile an orchestra given on an string (OPTIONAL)
   if str is NULL the string is taken from the internal corfile
   containing the initial orchestra file passed to Csound.
   Also evaluates any global space code.
   async determines asynchronous operation of the
   merge stage.
*/
int csoundCompileOrcInternal(CSOUND *csound, const char *str, int async) {
  TREE *root;
  int retVal = 1;
  volatile jmp_buf tmpExitJmp;

  memcpy((void *)&tmpExitJmp, (void *)&csound->exitjmp, sizeof(jmp_buf));
  if ((retVal = setjmp(csound->exitjmp))) {
    memcpy((void *)&csound->exitjmp, (void *)&tmpExitJmp, sizeof(jmp_buf));
    return retVal;
  }
  // retVal = 1;
  root = csoundParseOrc(csound, str);
  if (LIKELY(root != NULL)) {
    retVal = csoundCompileTreeInternal(csound, root, async);
    // Sanitise semantic sets here
    sanitize(csound);
    csoundDeleteTree(csound, root);
  } else {
    // csoundDeleteTree(csound, root);
    memcpy((void *)&csound->exitjmp, (void *)&tmpExitJmp, sizeof(jmp_buf));
    return CSOUND_ERROR;
  }

  if (UNLIKELY(csound->oparms->odebug))
    debugPrintCsound(csound);
  memcpy((void *)&csound->exitjmp, (void *)&tmpExitJmp, sizeof(jmp_buf));
  return retVal;
}

/* prep an instr template for efficient allocs  */
/* repl arg refs by offset ndx to lcl/gbl space */
static void insprep(CSOUND *csound, INSTRTXT *tp, ENGINE_STATE *engineState) {
  OPARMS *O = csound->oparms;
  OPTXT *optxt;
  OENTRY *ep;
  char **argp;

  int n, inreqd;
  char **argStringParts;
  ARGLST *outlist, *inlist;

  OENTRY *pset = find_opcode(csound, "pset");

  optxt = (OPTXT *)tp;
  while ((optxt = optxt->nxtop) != NULL) { /* for each op in instr */
    TEXT *ttp = &optxt->t;
    ep = ttp->oentry;

    if (strcmp(ep->opname, "endin") == 0 /*    (until ENDIN)     */
        || strcmp(ep->opname, "endop") == 0)
      break;
    if (strcmp(ep->opname, "$label") == 0) {
      continue;
    }

    if (UNLIKELY(O->odebug))
      csound->Message(csound, "%s args:", ep->opname);
    if ((outlist = ttp->outlist) == NULL || !outlist->count)
      ttp->outArgs = NULL;
    else {
      n = outlist->count;
      argp = outlist->arg; /* get outarg indices */
      while (n--) {
        ARG *arg = createArg(csound, tp, *argp++, engineState);
        if (ttp->outArgs == NULL) {
          ttp->outArgs = arg;
        } else {
          ARG *current = ttp->outArgs;
          while (current->next != NULL) {
            current = current->next;
          }
          current->next = arg;
          arg->next = NULL;
        }
      }
    }
    if ((inlist = ttp->inlist) == NULL || !inlist->count)
      ttp->inArgs = NULL;
    else {
      inreqd = argsRequired(ep->intypes);
      argStringParts = splitArgs(csound, ep->intypes);
      argp = inlist->arg; /* get inarg indices */
      for (n = 0; n < inlist->count; n++, argp++) {
        ARG *arg = NULL;
        if (n < inreqd && *argStringParts[n] == 'l') {
          arg = csound->Calloc(csound, sizeof(ARG));
          arg->type = ARG_LABEL;
          arg->argPtr = csound->Malloc(csound, strlen(*argp) + 1);
          strcpy(arg->argPtr, *argp);
          if (UNLIKELY(O->odebug))
            csound->Message(csound, "\t%s:", *argp); /* if arg is label,  */
        } else {
          char *s = *argp;
          arg = createArg(csound, tp, s, engineState);
        }

        if (ttp->inArgs == NULL) {
          ttp->inArgs = arg;
          // printf("yinarg %p -- opcode %s\n", arg, ttp->opcod);
        } else {
          ARG *current = ttp->inArgs;
          // printf("xinarg %p %p -- opcode %s\n", current, arg, ttp->opcod);
          while (current->next != NULL) {
            // printf("inarg %p %p -- opcode %s\n", current, arg, ttp->opcod);
            current = current->next;
          }
          current->next = arg;

          arg->next = NULL;
        }
      }

      if (ttp->oentry == pset) {
        MYFLT *fp1;
        int n;
        ARG *inArgs = ttp->inArgs;
        // CS_VARIABLE* var;

        if (tp->insname)
          csound->Message(csound, "PSET: isname=\"%s\", pmax=%d\n", tp->insname,
                          tp->pmax);
        else
          csound->Message(csound, "PSET: isno=??, pmax=%d\n", tp->pmax);
        if (UNLIKELY((n = ttp->inArgCount) != tp->pmax)) {
          // csound->Warning(csound, Str("i%d pset args != pmax"), (int) insno);
          csound->Warning(csound, Str("i[fixme] pset args != pmax"));
          if (n < tp->pmax)
            n = tp->pmax; /* cf pset, pmax    */
        }
        tp->psetdata = (MYFLT *)csound->Calloc(csound, n * sizeof(MYFLT));

        for (n = 0, fp1 = tp->psetdata; n < (int)ttp->inArgCount;
             n++, inArgs = inArgs->next) {
          switch (inArgs->type) {
          case ARG_CONSTANT:

            *fp1++ = ((CS_VAR_MEM *)inArgs->argPtr)->value;
            break;

          //                      case ARG_LOCAL:
          //                          *fp1++ = 44.0;
          //                          break;
          //
          //                      case ARG_GLOBAL:
          //                          var = (CS_VARIABLE*)inArgs->argPtr;
          //                          *fp1++ = *((MYFLT*)var->memBlock);
          //                          break;

          /* FIXME - to note, because this is done during
             compile time, pset does not work with local and
             global variables as they have not been initialized
             yet.  Csound5 also did not work with local/global
             variables.  In the future, use the test in
             tests/commandline/contrib/test_pset.csd for testing.
          */
          default:
            *fp1++ = 0.0;
            break;
          }

          //            csound->Message(csound, "..%f..", *(fp1-1));
        }

        csound->Message(csound, "\n");
      }
      // printf("delete %p\n", argStringParts);
      for (n = 0; argStringParts[n] != NULL; n++) {
        // printf("delete %p\n", argStringParts[n]);
        csound->Free(csound, argStringParts[n]);
      }
      csound->Free(csound, argStringParts);
    }

    if (UNLIKELY(O->odebug))
      csound->Message(csound, "\n");
  }
}

/* build pool of floating const values  */
/* build lcl/gbl list of ds names, offsets */
/* (no need to save the returned values) */
static void lgbuild(CSOUND *csound, INSTRTXT *ip, char *s, int inarg,
                    ENGINE_STATE *engineState) {
  IGN(ip);
  IGN(inarg);
  char c;
  char *temp;

  c = *s;
  /* must trap 0dbfs as name starts with a digit! */
  if ((c >= '1' && c <= '9') || c == '.' || c == '-' || c == '+' ||
      (c == '0' && strcmp(s, "0dbfs") != 0)) {
    if (cs_hash_table_get(csound, csound->engineState.constantsPool, s) ==
        NULL) {
      find_or_add_constant(csound, engineState->constantsPool, s,
                           cs_strtod(s, NULL));
    }
  } else if (c == '"') {
    temp = csound->Calloc(csound, strlen(s) + 1);
    // csound->Message(csound, "%c\n", s[1]);
    unquote_string(temp, s);
    cs_hash_table_put_key(csound, engineState->stringPool, temp);
    csound->Free(csound, temp);
  }
}

/* get storage ndx of const, pnum, lcl or gbl */
/* argument const/gbl indexes are positiv+1, */
/* pnum/lcl negativ-1 called only after      */
/* poolcount & lclpmax are finalised */
static ARG *createArg(CSOUND *csound, INSTRTXT *ip, char *s,
                      ENGINE_STATE *engineState) {
  char c;
  char *temp;
  int n;

  c = *s;

  ARG *arg = csound->Calloc(csound, sizeof(ARG));

  if (UNLIKELY(csound->oparms->odebug))
    csound->Message(csound, "\t%s", s); /* if arg is label,  */

  /* must trap 0dbfs as name starts with a digit! */
  if ((c >= '1' && c <= '9') || c == '.' || c == '-' || c == '+' ||
      (c == '0' && strcmp(s, "0dbfs") != 0)) {
    arg->type = ARG_CONSTANT;
    // printf("create constant %p: %c\n", arg, c);

    if ((arg->argPtr = cs_hash_table_get(
             csound, csound->engineState.constantsPool, s)) != NULL) {
      arg->argPtr = find_or_add_constant(csound, engineState->constantsPool, s,
                                         cs_strtod(s, NULL));
    }
  } else if (c == '"') {
    size_t memSize = CS_VAR_TYPE_OFFSET + sizeof(STRINGDAT);
    CS_VAR_MEM *varMem = csound->Calloc(csound, memSize);
    STRINGDAT *str = (STRINGDAT *)&varMem->value;
    // printf("create string %p: %s\n", arg, str->data);
    varMem->varType = (CS_TYPE *)&CS_VAR_TYPE_S;
    arg->type = ARG_STRING;
    temp = csound->Calloc(csound, strlen(s) + 1);
    unquote_string(temp, s);
    str->data =
        cs_hash_table_get_key(csound, csound->engineState.stringPool, temp);
    str->size = strlen(temp) + 1;
    csound->Free(csound, temp);
    arg->argPtr = str;
    if (str->data == NULL) {
      str->data = cs_hash_table_put_key(csound, engineState->stringPool, temp);
    }
  } else if ((n = pnum(s)) >= 0) {
    arg->type = ARG_PFIELD;
    arg->index = n;
  }
  /* trap local ksmps and kr  */
  else if ((strcmp(s, "ksmps") == 0 &&
            csoundFindVariableWithName(csound, ip->varPool, s)) ||
           (strcmp(s, "kr") == 0 &&
            csoundFindVariableWithName(csound, ip->varPool, s))) {
    arg->type = ARG_LOCAL;
    arg->argPtr = csoundFindVariableWithName(csound, ip->varPool, s);
  } else if (c == 'g' || (c == '#' && *(s + 1) == 'g') ||
             csoundFindVariableWithName(csound, csound->engineState.varPool,
                                        s) != NULL) {
    // FIXME - figure out why string pool searched with gexist
    //|| string_pool_indexof(csound->engineState.stringPool, s) > 0) {
    arg->type = ARG_GLOBAL;
    arg->argPtr = csoundFindVariableWithName(csound, engineState->varPool, s);
    // printf("create global %p: %s\n", arg->argPtr, s);
  } else {
    arg->type = ARG_LOCAL;
    arg->argPtr = csoundFindVariableWithName(csound, ip->varPool, s);
    // printf("create local %p: %s\n", arg, s);
    if (arg->argPtr == NULL) {
      csound->Message(csound, Str("Missing local arg: %s\n"), s);
    }
  }
  /*    csound->Message(csound, " [%s -> %d (%x)]\n", s, indx, indx); */

  return arg;
}

char argtyp2(char *s) { /* find arg type:  d, w, a, k, i, c, p, r, S, B, b, t */
  char c = *s;          /*   also set lgprevdef if !c && !p && !S */

  /* trap this before parsing for a number! */
  /* two situations: defined at header level: 0dbfs = 1.0
   *  and returned as a value:  idb = 0dbfs
   */

  if ((c >= '1' && c <= '9') || c == '.' || c == '-' || c == '+' ||
      (c == '0' && strcmp(s, "0dbfs") != 0))
    return ('c'); /* const */
  if (pnum(s) >= 0)
    return ('p'); /* pnum */
  if (c == '"')
    return ('S'); /* quoted String */
  if (strcmp(s, "sr") == 0 || strcmp(s, "kr") == 0 || strcmp(s, "0dbfs") == 0 ||
      strcmp(s, "nchnls_i") == 0 || strcmp(s, "ksmps") == 0 ||
      strcmp(s, "nchnls") == 0)
    return ('r'); /* rsvd */
  if (c == 'w')   /* N.B. w NOT YET #TYPE OR GLOBAL */
    return (c);
  if (c == '#')
    c = *(++s);
  if (c == 'g')
    c = *(++s);
  if (c == '[') {
    while (c == '[') {
      c = *(++s);
    }
  }
  if (c == 't') { /* Support legacy t-vars by mapping to k subtypes */
    return 'k';
  }
  if (strchr("akiBbfSt", c) != NULL)
    return (c);
  else
    return ('?');
}

/* For diagnostics map file name or macro name to an index */
uint8_t file_to_int(CSOUND *csound, const char *name) {
  // extern char *strdup(const char *);
  uint8_t n = 0;
  char **filedir = csound->filedir;
  while (n < 255 && filedir[n] && n < 255) { /* Do we have it already? */
    if (strcmp(filedir[n], name) == 0)
      return n; /* yes */
    n++;        /* look again */
  }
  // Not there so add
  // ensure long enough?
  if (UNLIKELY(n == 255)) {
    filedir[n] = cs_strdup(csound, Str("**unrecorded**"));
  } else {
    filedir[n] = cs_strdup(csound, (char *)name);
    filedir[n + 1] = NULL;
  }
  return n;
}

void debugPrintCsound(CSOUND *csound) {
  INSTRTXT *current;
  CONS_CELL *val = cs_hash_table_keys(csound, csound->engineState.stringPool);
  CONS_CELL *const_val =
      cs_hash_table_values(csound, csound->engineState.constantsPool);
  int count = 0;
  csound->Message(csound, "Compile State:\n");
  csound->Message(csound, "String Pool:\n");

  while (val != NULL) {
    csound->Message(csound, "    %d) %s\n", count++, (char *)val->value);
    val = val->next;
  }

  csound->Message(csound, "Constants Pool:\n");
  while (const_val != NULL) {
    CS_VAR_MEM *mem = (CS_VAR_MEM *)const_val->value;
    csound->Message(csound, "  %d) %f\n", count++, mem->value);
    const_val = const_val->next;
  }

  csound->Message(csound, "Global Variables:\n");
  CS_VARIABLE *gVar = csound->engineState.varPool->head;
  count = 0;
  while (gVar != NULL) {
    csound->Message(csound, "  %d) %s:%s\n", count++, gVar->varName,
                    gVar->varType->varTypeName);
    gVar = gVar->next;
  }

  /* bad practice to declare variables in middle of block */
  current = &(csound->engineState.instxtanchor);
  current = current->nxtinstxt;
  count = 0;
  while (current != NULL) {
    csound->Message(csound, "Instrument %d %p %p\n", count, current,
                    current->nxtinstxt);
    csound->Message(csound, "Variables\n");

    if (current->varPool != NULL) {
      CS_VARIABLE *var = current->varPool->head;
      int index = 0;
      while (var != NULL) {
        if (var->varType == &CS_VAR_TYPE_ARRAY) {
          csound->Message(csound, "  %d) %s:[%s]\n", index++, var->varName,
                          var->subType->varTypeName);
        } else {
          csound->Message(csound, "  %d) %s:%s\n", index++, var->varName,
                          var->varType->varTypeName);
        }

        var = var->next;
      }
    }
    count++;
    current = current->nxtinstxt;
  }
}

#include "interlocks.h"
void query_deprecated_opcode(CSOUND *csound, ORCTOKEN *o) {
  char *name = o->lexeme;
  OENTRY *ep = find_opcode(csound, name);
  if (UNLIKELY(ep->flags & _QQ))
    csound->Warning(csound, Str("Opcode \"%s\" is deprecated\n"), name);
}

int query_reversewrite_opcode(CSOUND *csound, ORCTOKEN *o) {
  char *name = o->lexeme;
  OENTRY *ep = find_opcode(csound, name);
  return (ep->flags & WI);
}<|MERGE_RESOLUTION|>--- conflicted
+++ resolved
@@ -691,15 +691,7 @@
       CS_SPRINTF(s, Str("sr = %.7g, kr = %.7g, ksmps = %.7g\n"),
                  csound->esr, csound->ekr, ensmps);
       if (UNLIKELY(csound->ksmps < 1 || FLOAT_COMPARE(ensmps, csound->ksmps))) {
-<<<<<<< HEAD
         /* VL 14/11/18: won't fail but correct values to make ksmps integral */
-         csound->Warning(csound, Str("%s invalid ksmps value, needs to be integral."), s);
-         ensmps = csound->ksmps = floor(ensmps);
-         csound->ekr  = csound->esr/csound->ksmps;
-         csound->Warning(csound, "resetting orc parameters to: "
-                 "sr = %.7g, kr = %.7g, ksmps = %u", csound->esr, csound->ekr, 
-               csound->ksmps);
-=======
         csound->Warning(csound,
                         Str("%s invalid ksmps value, needs to be integral."), s);
         ensmps = csound->ksmps = floor(ensmps);
@@ -707,7 +699,6 @@
         csound->Warning(csound, Str("resetting orc parameters to: "
                                     "sr = %.7g, kr = %.7g, ksmps = %u"),
                         csound->esr, csound->ekr, csound->ksmps);
->>>>>>> 59768851
       }
       if (UNLIKELY(csound->esr <= FL(0.0)))
         csoundDie(csound, Str("%s invalid sample rate"), s);
