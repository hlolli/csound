/*
  csound_orc_compile.c:
  (Based on otran.c)

  Copyright (C) 1991, 1997, 2003, 2006, 2012
  Barry Vercoe, John ffitch, Steven Yi, Victor Lazzarini

  This file is part of Csound.

  The Csound Library is free software; you can redistribute it
  and/or modify it under the terms of the GNU Lesser General Public
  License as published by the Free Software Foundation; either
  version 2.1 of the License, or (at your option) any later version.

  Csound is distributed in the hope that it will be useful,
  but WITHOUT ANY WARRANTY; without even the implied warranty of
  MERCHANTABILITY or FITNESS FOR A PARTICULAR PURPOSE.  See the
  GNU Lesser General Public License for more details.

  You should have received a copy of the GNU Lesser General Public
  License along with Csound; if not, write to the Free Software
  Foundation, Inc., 51 Franklin St, Fifth Floor, Boston, MA
  02110-1301 USA
*/

#include "csoundCore.h"
#include "csound_orc.h"
#include "parse_param.h"
#include <ctype.h>
#include <inttypes.h>
#include <math.h>
#include <string.h>

#include "insert.h"
#include "oload.h"
#include "pstream.h"
//#include "typetabl.h"
#include "csound_orc_semantics.h"
#include "csound_standard_types.h"

static const char *INSTR_NAME_FIRST = "::^inm_first^::";
static ARG *createArg(CSOUND *csound, INSTRTXT *ip, char *s,
                      ENGINE_STATE *engineState);
static void insprep(CSOUND *, INSTRTXT *, ENGINE_STATE *engineState);
static void lgbuild(CSOUND *, INSTRTXT *, char *, int inarg,
                    ENGINE_STATE *engineState);
int pnum(char *s);
static void unquote_string(char *, const char *);
void print_tree(CSOUND *, char *, TREE *);
void close_instrument(CSOUND *csound, ENGINE_STATE *engineState, INSTRTXT *ip);
char argtyp2(char *s);
void debugPrintCsound(CSOUND *csound);

void named_instr_assign_numbers(CSOUND *csound, ENGINE_STATE *engineState);
int named_instr_alloc(CSOUND *csound, char *s, INSTRTXT *ip, int32 insno,
                      ENGINE_STATE *engineState, int merge);
int check_instr_name(char *s);
void free_instr_var_memory(CSOUND *, INSDS *);
void mergeState_enqueue(CSOUND *csound, ENGINE_STATE *e, TYPE_TABLE *t,
                        OPDS *ids);

extern const char *SYNTHESIZED_ARG;

#ifdef FLOAT_COMPARE
#undef FLOAT_COMPARE
#endif
#ifdef USE_DOUBLE
#define FLOAT_COMPARE(x, y) (fabs((double)(x) / (double)(y)-1.0) > 1.0e-12)
#else
#define FLOAT_COMPARE(x, y) (fabs((double)(x) / (double)(y)-1.0) > 5.0e-7)
#endif
/* ------------------------------------------------------------------------ */

char *strsav_string(CSOUND *csound, ENGINE_STATE *engineState, char *key) {
  char *retVal =
      cs_hash_table_get_key(csound, csound->engineState.stringPool, key);

  if (retVal == NULL) {
    // printf("strsav_string: %s\n", key);
    retVal = cs_hash_table_put_key(csound, engineState->stringPool, key);
  }
  return retVal;
}

int pnum(char *s) /* check a char string for pnum format  */
/*   and return the pnum ( >= 0 )       */
{ /* else return -1                       */
  int n;

  if (*s == 'p' || *s == 'P')
    if (sscanf(++s, "%d", &n))
      return (n);
  return (-1);
}

#if 0
static int argCount(ARG* arg)
{
  int retVal = -1;
  if (arg != NULL) {
    retVal = 0;
    while (arg != NULL) {
      arg = arg->next;
      retVal++;
    }
  }
  return retVal;
}
#endif

/* get size of string in MYFLT units */
/*static inline int strlen_to_samples(const char *s)
  {
  int n = (int) strlen(s);
  n = (n + (int) sizeof(MYFLT)) / (int) sizeof(MYFLT);
  return n;
  }
*/

/* convert string constant */
void unquote_string(char *dst, const char *src) {
  int i, j, n = (int)strlen(src) - 1;
  for (i = 1, j = 0; i < n; i++) {
    // printf("char - %c\n", src[i]);
    if (src[i] != '\\')
      dst[j++] = src[i];
    else {
      // printf("char-- - %c\n", src[i]);
      switch (src[++i]) {

      case 'a':
        dst[j++] = '\a';
        break;
      case 'b':
        dst[j++] = '\b';
        break;
      case 'f':
        dst[j++] = '\f';
        break;
      case 'n':
        dst[j++] = '\n';
        break;
      case 'r':
        dst[j++] = '\r';
        break;
      case 't':
        dst[j++] = '\t';
        break;
      case 'v':
        dst[j++] = '\v';
        break;
      case '"':
        dst[j++] = '"';
        break;
      case '\\':
        dst[j++] = '\\'; /*printf("char-- + %c\n", src[i]);*/
        break;

      default:
        // printf("char-- ++ %c\n", src[i]);
        if (src[i] >= '0' && src[i] <= '7') {
          int k = 0, l = (int)src[i] - '0';
          while (++k < 3 && src[i + 1] >= '0' && src[i + 1] <= '7')
            l = (l << 3) | ((int)src[++i] - '0');
          dst[j++] = (char)l;
        } else {
          dst[j++] = '\\';
          i--;
        }
      }
    }
  }
  dst[j] = '\0';
}

int tree_arg_list_count(TREE *root) {
  int count = 0;
  TREE *current = root;

  while (current != NULL) {
    current = current->next;
    count++;
  }
  return count;
}

/**
 * Returns last OPTXT of OPTXT chain optxt
 */
static OPTXT *last_optxt(OPTXT *optxt) {
  OPTXT *current = optxt;

  while (current->nxtop != NULL) {
    current = current->nxtop;
  }
  return current;
}

/**
 * Append OPTXT op2 to end of OPTXT chain op1
 */
/*
  static inline void append_optxt(OPTXT *op1, OPTXT *op2)
  {
  last_optxt(op1)->nxtop = op2;
  }
*/

/** Counts number of args in argString, taking into account array identifiers */
int argsRequired(char *argString) {
  int retVal = 0;
  char *t = argString;

  if (t != NULL) {
    while (*t != '\0') {
      retVal++;
      t++;
      while (*t == '[') {
        t++;
        if (*t != ']') {
          // ERROR HERE, unmatched array identifier, perhaps should report...
          return -1;
        }
        t++;
      }
    }
  }
  return retVal;
}

/** Splits args in argString into char**, taking into account array identifiers
 */
char **splitArgs(CSOUND *csound, char *argString) {
  int argCount = argsRequired(argString);
  char **args = csound->Malloc(csound, sizeof(char *) * (argCount + 1));
  // printf("alloc %p\n", args);
  char *t = argString;
  int i = 0;

  if (t != NULL) {
    while (*t != '\0') {
      char *part;
      int dimensions = 0;

      if (*(t + 1) == '[') {
        char *start = t;
        int len = 1;
        int j;
        t++;

        while (*t == '[') {
          t++;
          len++;

          if (UNLIKELY(*t != ']')) {
            // FIXME: needs more precise error information
            csound->Message(csound,
                            Str("ERROR: Unmatched bracket found in array"
                                "argument type specification\n"));
            return NULL;
          }

          t++;
          len++;
          dimensions++;
        }
        part = csound->Malloc(csound, sizeof(char) * (dimensions + 3));
        // printf("alloc %p\n", part);
        part[dimensions + 2] = '\0';
        part[dimensions + 1] = ']';
        part[dimensions] = *start;
        for (j = 0; j < dimensions; j++) {
          part[j] = '[';
        }

      } else {
        part = csound->Malloc(csound, sizeof(char) * 2);
        // printf("alloc %p\n", part);
        part[0] = *t;
        part[1] = '\0';
        t++;
      }
      args[i] = part;
      i++;
    }
  }

  args[argCount] = NULL;

  return args;
}

OENTRY *find_opcode(CSOUND *, char *);
/**
 * Create an Opcode (OPTXT) from the AST node given for a given engineState
 */
OPTXT *create_opcode(CSOUND *csound, TREE *root, INSTRTXT *ip,
                     ENGINE_STATE *engineState) {
  TEXT *tp;
  TREE *inargs, *outargs;
  OPTXT *optxt;
  char *arg;
  int n; // nreqd;
  optxt = (OPTXT *)csound->Calloc(csound, (int32)sizeof(OPTXT));
  tp = &(optxt->t);
  OENTRY *labelOpcode;

  switch (root->type) {
  case LABEL_TOKEN:
    labelOpcode = find_opcode(csound, "$label");
    /* TODO - Need to verify here or elsewhere that this label is not
       already defined */
    tp->oentry = labelOpcode;
    tp->opcod = strsav_string(csound, engineState, root->value->lexeme);

    tp->outlist = (ARGLST *)csound->Malloc(csound, sizeof(ARGLST));
    tp->outlist->count = 0;
    tp->inlist = (ARGLST *)csound->Malloc(csound, sizeof(ARGLST));
    tp->inlist->count = 0;

    // ip->mdepends |= labelOpcode->flags;
    ip->opdstot += labelOpcode->dsblksiz;

    break;
  case '=':
  case GOTO_TOKEN:
  case IGOTO_TOKEN:
  case KGOTO_TOKEN:
  case T_OPCODE:
  case T_OPCODE0:
    if (UNLIKELY(PARSER_DEBUG))
      csound->Message(csound, "create_opcode: Found node for opcode %s\n",
                      root->value->lexeme);

    // FIXME THIS RESULT IS NOT USED -- VL I don't think it's needed
    // nreqd = tree_arg_list_count(root->left);   /* outcount */
    /* replace opcode if needed */

    /* INITIAL SETUP */
    tp->oentry = (OENTRY *)root->markup;
    tp->opcod = strsav_string(csound, engineState, tp->oentry->opname);
    tp->linenum = root->line;
    // ip->mdepends |= tp->oentry->flags;
    ip->opdstot += tp->oentry->dsblksiz;

    /* BUILD ARG LISTS */
    {
      int incount = tree_arg_list_count(root->right);
      int outcount = tree_arg_list_count(root->left);
      int argcount = 0;
      size_t m = sizeof(ARGLST) + (incount - 1) * sizeof(char *);
      tp->inlist = (ARGLST *)csound->ReAlloc(csound, tp->inlist, m);
      tp->inlist->count = incount;

      m = sizeof(ARGLST) + (outcount - 1) * sizeof(char *);
      tp->outlist = (ARGLST *)csound->ReAlloc(csound, tp->outlist, m);
      tp->outlist->count = outcount;

      tp->inArgCount = 0;

      for (inargs = root->right; inargs != NULL; inargs = inargs->next) {
        /* INARGS */
        arg = inargs->value->lexeme;
        // printf("arg: %s\n", arg);
        tp->inlist->arg[argcount++] = strsav_string(csound, engineState, arg);

        if ((n = pnum(arg)) >= 0) {
          if (n > ip->pmax)
            ip->pmax = n;
        }
        /* VL 14/12/11 : calling lgbuild here seems to be problematic for
           undef arg checks */
        else {
          lgbuild(csound, ip, arg, 1, engineState);
        }
        if (inargs->markup != &SYNTHESIZED_ARG) {
          tp->inArgCount++;
        }
      }
    }
    /* VERIFY ARG LISTS MATCH OPCODE EXPECTED TYPES */
    {

      OENTRY *ep = tp->oentry;
      int argcount = 0;
      for (outargs = root->left; outargs != NULL; outargs = outargs->next) {
        arg = outargs->value->lexeme;
        tp->outlist->arg[argcount++] = strsav_string(csound, engineState, arg);
      }

      tp->outArgCount = 0;

      /* OUTARGS */
      for (outargs = root->left; outargs != NULL; outargs = outargs->next) {

        arg = outargs->value->lexeme;

        if ((n = pnum(arg)) >= 0) {
          if (n > ip->pmax)
            ip->pmax = n;
        } else {
          csound->DebugMsg(csound, "Arg: %s\n", arg);
          lgbuild(csound, ip, arg, 0, engineState);
        }
        tp->outArgCount++;
      }

      if (root->right != NULL) {
        if (ep->intypes[0] != 'l') { /* intype defined by 1st inarg */
          tp->intype = argtyp2(tp->inlist->arg[0]);
        } else {
          tp->intype = 'l'; /*   (unless label)  */
        }
      }

      if (root->left != NULL) { /* pftype defined by outarg */
        tp->pftype = argtyp2(root->left->value->lexeme);
      } else { /*    else by 1st inarg     */
        tp->pftype = tp->intype;
      }
    }
    break;
  default:
    csound->Message(csound, Str("create_opcode: No rule to handle statement of "
                                "type %d\n"),
                    root->type);
    if (PARSER_DEBUG)
      print_tree(csound, NULL, root);
  }

  return optxt;
}

/**
 * Add a global variable and allocate memory
 * Globals, unlike locals, keep their memory space
 * in separate blocks, pointed by var->memBlock
 */
void addGlobalVariable(CSOUND *csound, ENGINE_STATE *engineState, CS_TYPE *type,
                       char *name, void *typeArg) {
  CS_VARIABLE *var =
      csoundCreateVariable(csound, csound->typePool, type, name, typeArg);
  size_t memSize = CS_VAR_TYPE_OFFSET + var->memBlockSize;
  CS_VAR_MEM *varMem = csound->Malloc(csound, memSize);
  csoundAddVariable(csound, engineState->varPool, var);

  varMem->varType = var->varType;
  var->memBlock = varMem;
  if (var->initializeVariableMemory != NULL) {
    var->initializeVariableMemory((void *)csound, var, &varMem->value);
  }
}

void *find_or_add_constant(CSOUND *csound, CS_HASH_TABLE *constantsPool,
                           const char *name, MYFLT value) {
  void *retVal = cs_hash_table_get(csound, constantsPool, (char *)name);
  if (retVal == NULL) {
    CS_VAR_MEM *memValue = csound->Calloc(csound, sizeof(CS_VAR_MEM));
    memValue->varType = (CS_TYPE *)&CS_VAR_TYPE_C;
    memValue->value = value;
    cs_hash_table_put(csound, constantsPool, (char *)name, memValue);
    retVal = cs_hash_table_get(csound, constantsPool, (char *)name);
  }
  return retVal;
}

/**
 * NB - instr0 to be created only once, in the first compilation
 *  and stored in csound->instr0
 * Create an Instrument (INSTRTXT) from the AST node given for use as
 * Instrument0. Called from csound_orc_compile.
 */

INSTRTXT *create_instrument0(CSOUND *csound, TREE *root,
                             ENGINE_STATE *engineState, CS_VAR_POOL *varPool) {
  INSTRTXT *ip;
  OPTXT *op;
  TREE *current;
  MYFLT sr = FL(-1.0), kr = FL(-1.0), ksmps = FL(-1.0), nchnls = DFLT_NCHNLS,
        inchnls = FL(0.0), _0dbfs = FL(-1.0);
  int krdef = 0; //, ksmpsdef = 0, srdef = 0;
  double A4 = 0.0;
  CS_TYPE *rType = (CS_TYPE *)&CS_VAR_TYPE_R;

  addGlobalVariable(csound, engineState, rType, "sr", NULL);
  addGlobalVariable(csound, engineState, rType, "kr", NULL);
  addGlobalVariable(csound, engineState, rType, "ksmps", NULL);
  addGlobalVariable(csound, engineState, rType, "nchnls", NULL);
  addGlobalVariable(csound, engineState, rType, "nchnls_i", NULL);
  addGlobalVariable(csound, engineState, rType, "0dbfs", NULL);
  addGlobalVariable(csound, engineState, rType, "A4", NULL);
  addGlobalVariable(csound, engineState, rType, "$sr", NULL);
  addGlobalVariable(csound, engineState, rType, "$kr", NULL);
  addGlobalVariable(csound, engineState, rType, "$ksmps", NULL);

  find_or_add_constant(csound, engineState->constantsPool, "0", 0.0);

  ip = (INSTRTXT *)csound->Calloc(csound, sizeof(INSTRTXT));
  ip->varPool = varPool;
  op = (OPTXT *)ip;

  current = root;

  /* initialize */

  // ip->mdepends = 0;
  ip->opdstot = 0;
  ip->nocheckpcnt = 0;

  ip->pmax = 3L;

  /* start chain */
  ip->t.oentry = find_opcode(csound, "instr");
  /*  to hold global assigns */
  ip->t.opcod = strsav_string(csound, engineState, "instr");

  /* The following differs from otran and needs review.  otran keeps a
   * nulllist to point to for empty lists, while this is creating a new list
   * regardless
   */
  ip->t.outlist = (ARGLST *)csound->Malloc(csound, sizeof(ARGLST));
  ip->t.outlist->count = 0;
  ip->t.inlist = (ARGLST *)csound->Malloc(csound, sizeof(ARGLST));
  ip->t.inlist->count = 1;

  ip->t.inlist->arg[0] = strsav_string(csound, engineState, "0");

  while (current != NULL) {
    unsigned int uval;
    if (current->type != INSTR_TOKEN && current->type != UDO_TOKEN) {
      OENTRY *oentry = (OENTRY *)current->markup;
      if (UNLIKELY(PARSER_DEBUG))
        csound->Message(csound, "In INSTR 0: %s\n", current->value->lexeme);

      if (current->type == '=' && strcmp(oentry->opname, "=.r") == 0) {

        // FIXME - perhaps should add check as it was in
        // constndx?  Not sure if necessary due to assumption
        // that tree will be verified
        MYFLT val = (MYFLT)cs_strtod(current->right->value->lexeme, NULL);
        // systems constants get set here and are not
        // compiled into i-time code
        find_or_add_constant(csound, csound->engineState.constantsPool,
                             (const char *)current->right->value->lexeme, val);

        /* modify otran defaults*/
        /* removed assignments to csound->tran_* */
        if (current->left->type == SRATE_TOKEN) {
          sr = val;
          // srdef = 1;
        } else if (current->left->type == KRATE_TOKEN) {
          kr = val;
          krdef = 1;
        } else if (current->left->type == KSMPS_TOKEN) {
          uval = (val <= 0 ? 1u : (unsigned int)val);
          ksmps = uval;
          // ksmpsdef = 1;
        } else if (current->left->type == NCHNLS_TOKEN) {
          uval = (val <= 0 ? 1u : (unsigned int)val);
          nchnls = uval;
        } else if (current->left->type == NCHNLSI_TOKEN) {
          uval = (val <= 0 ? 1u : (unsigned int)val);
          inchnls = uval;
        } else if (current->left->type == ZERODBFS_TOKEN) {
          _0dbfs = val;
        } else if (current->left->type == A4_TOKEN) {
          A4 = val;
        }
      } else {
        op->nxtop = create_opcode(csound, current, ip, engineState);
        op = last_optxt(op);
      }
    }
    current = current->next;
  }

  /* Deal with defaults and consistency */
  if (ksmps == FL(-1.0)) {
    if (sr == FL(-1.0))
      sr = DFLT_SR;
    if (kr == FL(-1.0))
      kr = DFLT_KR;
    ksmps = (MYFLT)((int)(sr / kr + FL(0.5)));
    kr = sr / ksmps; /* VL - avoid inconsistency */
  } else if (kr == FL(-1.0)) {
    if (sr == FL(-1.0))
      sr = DFLT_SR;
    kr = sr / ksmps;
  } else if (sr == FL(-1.0)) {
    sr = kr * ksmps;
  }
  /* That deals with missing values, however we do need ksmps to be integer */
  {
    CSOUND *p = (CSOUND *)csound;
    char err_msg[128];
    CS_SPRINTF(err_msg, "sr = %.7g, kr = %.7g, ksmps = %.7g\nerror:", sr, kr,
               ksmps);
    if (UNLIKELY(sr <= FL(0.0)))
      synterr(p, Str("%s invalid sample rate"), err_msg);
    if (UNLIKELY(kr <= FL(0.0)))
      synterr(p, Str("%s invalid control rate"), err_msg);
    if (UNLIKELY(ksmps <= FL(0.0)))
      synterr(p, Str("%s invalid number of samples"), err_msg);
    else if (UNLIKELY(ksmps < FL(0.75) ||
                      FLOAT_COMPARE(ksmps, MYFLT2LRND(ksmps))))
      synterr(p, Str("%s invalid ksmps value"), err_msg);
    else if (UNLIKELY(FLOAT_COMPARE(sr, (double)kr * ksmps)))
      synterr(p, Str("%s inconsistent sr, kr, ksmps\n"), err_msg);
    else if (UNLIKELY(ksmps > sr))
      synterr(p, Str("%s inconsistent sr, kr, ksmps\n"), err_msg);
  }

  csound->ksmps = ksmps;

  csound->nchnls = nchnls;
  if (inchnls == 0)
    csound->inchnls = nchnls;
  else
    csound->inchnls = inchnls;
  csound->esr = sr;
  csound->ekr = kr;
  if (_0dbfs < 0)
    csound->e0dbfs = DFLT_DBFS;
  else
    csound->e0dbfs = _0dbfs;
  if (A4 == 0)
    csound->A4 = 440.0;
  else {
    extern void csound_aops_init_tables(CSOUND *);
    csound->A4 = A4;
    csound_aops_init_tables(csound);
  }
  if (UNLIKELY(csound->e0dbfs <= FL(0.0))) {
    csound->Warning(csound, Str("bad value for 0dbfs: must be positive. "
                                "Setting default value."));
    csound->e0dbfs = DFLT_DBFS;
  }

  OPARMS *O = csound->oparms;
  if (O->nchnls_override > 0)
    csound->nchnls = csound->inchnls = O->nchnls_override;
  if (O->nchnls_i_override > 0)
    csound->inchnls = O->nchnls_i_override;
  if (O->e0dbfs_override > 0)
    csound->e0dbfs = O->e0dbfs_override;

  if (UNLIKELY(O->odebug))
    csound->Message(csound, "esr = %7.1f, ekr = %7.1f, ksmps = %d, nchnls = %d "
                            "0dbfs = %.1f\n",
                    csound->esr, csound->ekr, csound->ksmps, csound->nchnls,
                    csound->e0dbfs);

  if (O->sr_override || O->kr_override ||
      O->ksmps_override) { /* if command-line overrides, apply now */
    MYFLT ensmps;

    if (!O->ksmps_override) {
      csound->esr = (MYFLT)(O->sr_override ? O->sr_override : csound->esr);
      if (krdef) {
        csound->ekr = (MYFLT)(O->kr_override ? O->kr_override : csound->ekr);
        csound->ksmps =
            (int)((ensmps = ((MYFLT)csound->esr / (MYFLT)csound->ekr)) +
                  FL(0.5));
      } else {
        csound->ekr = csound->esr / csound->ksmps;
        ensmps = csound->ksmps;
      }
    } else {
      csound->ksmps = (ensmps = O->ksmps_override);
      if (O->sr_override) {
        csound->ekr = O->sr_override / csound->ksmps;
        csound->esr = O->sr_override;
      } else if (O->kr_override) {
        csound->esr = O->kr_override * csound->ksmps;
        csound->ekr = O->kr_override;
      } else {
        csound->ekr = csound->esr / csound->ksmps;
      }
    }

    /* chk consistency one more time */
    {
      char s[256];
      CS_SPRINTF(s, Str("sr = %.7g, kr = %.7g, ksmps = %.7g\nerror:"),
                 csound->esr, csound->ekr, ensmps);
      if (UNLIKELY(csound->ksmps < 1 || FLOAT_COMPARE(ensmps, csound->ksmps)))
        csoundDie(csound, Str("%s invalid ksmps value"), s);
      if (UNLIKELY(csound->esr <= FL(0.0)))
        csoundDie(csound, Str("%s invalid sample rate"), s);
      if (UNLIKELY(csound->ekr <= FL(0.0)))
        csoundDie(csound, Str("%s invalid control rate"), s);
      if (UNLIKELY(FLOAT_COMPARE(csound->esr, (double)csound->ekr * ensmps)))
        csoundDie(csound, Str("%s inconsistent sr, kr, ksmps"), s);
    }
    csound->Message(csound, Str("sample rate overrides: "
                                "esr = %7.4f, ekr = %7.4f, ksmps = %d\n"),
                    csound->esr, csound->ekr, csound->ksmps);
  }

  csound->tpidsr = TWOPI_F / csound->esr; /* now set internal  */
  csound->mtpdsr = -(csound->tpidsr);     /*    consts         */
  csound->pidsr = PI_F / csound->esr;
  csound->mpidsr = -(csound->pidsr);
  csound->onedksmps = FL(1.0) / (MYFLT)csound->ksmps;
  csound->sicvt = FMAXLEN / csound->esr;
  csound->kicvt = FMAXLEN / csound->ekr;
  csound->onedsr = FL(1.0) / csound->esr;
  csound->onedkr = FL(1.0) / csound->ekr;
  csound->global_kcounter = csound->kcounter;

  if (csound->ksmps != DFLT_KSMPS) {
    reallocateVarPoolMemory(csound, engineState->varPool);
    // csound->Message(csound, "recalculate varpool\n");
  }
  close_instrument(csound, engineState, ip);

  return ip;
}

/**
   This global instrument replaces instr 0 in
   subsequent compilations. It does not allow the
   setting of system parameters such as ksmps etc,
   but it allows i-time code to be compiled and run.
**/
INSTRTXT *create_global_instrument(CSOUND *csound, TREE *root,
                                   ENGINE_STATE *engineState,
                                   CS_VAR_POOL *varPool) {
  INSTRTXT *ip;
  OPTXT *op;
  TREE *current;

  // csound->inZero = 1;
  find_or_add_constant(csound, engineState->constantsPool, "0", 0);

  ip = (INSTRTXT *)csound->Calloc(csound, sizeof(INSTRTXT));
  ip->varPool = varPool;
  op = (OPTXT *)ip;

  current = root;

  /* initialize */
  // ip->mdepends = 0;
  ip->opdstot = 0;
  ip->pmax = 3L;

  /* start chain */
  ip->t.oentry = find_opcode(csound, "instr");
  /*  to hold global assigns */
  ip->t.opcod = strsav_string(csound, engineState, "instr");

  /* The following differs from otran and needs review.  otran keeps a
   * nulllist to point to for empty lists, while this is creating a new list
   * regardless
   */
  ip->t.outlist = (ARGLST *)csound->Malloc(csound, sizeof(ARGLST));
  ip->t.outlist->count = 0;
  ip->t.inlist = (ARGLST *)csound->Malloc(csound, sizeof(ARGLST));
  ip->t.inlist->count = 1;

  ip->t.inlist->arg[0] = strsav_string(csound, engineState, "0");

  while (current != NULL) {
    if (current->type != INSTR_TOKEN && current->type != UDO_TOKEN) {
      OENTRY *oentry = (OENTRY *)current->markup;
      if (UNLIKELY(PARSER_DEBUG))
        csound->Message(csound, "In INSTR GLOBAL: %s\n",
                        current->value->lexeme);
      if (UNLIKELY(current->type == '=' && strcmp(oentry->opname, "=.r") == 0))
        csound->Warning(csound, Str("system constants can only be set once\n"));
      else {
        op->nxtop = create_opcode(csound, current, ip, engineState);
        op = last_optxt(op);
      }
    }
    current = current->next;
  }

  close_instrument(csound, engineState, ip);
  // csound->inZero = 0;
  return ip;
}

int tree_contains_fn_p(CSOUND *csound, TREE *t) {
  // print_tree(csound, "\ntree_contains_fn_p", t);
  while (t != NULL) {
    if (t->type == T_OPCODE && strcmp(t->value->lexeme, "p") == 0)
      return 1;
    if (t->left && tree_contains_fn_p(csound, t->left))
      return 1;
    if (t->right && tree_contains_fn_p(csound, t->right))
      return 1;
    t = t->next;
  }
  return 0;
}

/**
 * Create an Instrument (INSTRTXT) from the AST node given. Called from
 * csound_orc_compile.
 */
INSTRTXT *create_instrument(CSOUND *csound, TREE *root,
                            ENGINE_STATE *engineState) {
  INSTRTXT *ip;
  OPTXT *op;
  char *c;
  TREE *statements, *current;

  ip = (INSTRTXT *)csound->Calloc(csound, sizeof(INSTRTXT));
  ip->varPool = (CS_VAR_POOL *)root->markup;
  op = (OPTXT *)ip;
  statements = root->right;
  // ip->mdepends = 0;
  ip->opdstot = 0;
  ip->nocheckpcnt = tree_contains_fn_p(csound, root->right);
  ip->pmax = 3L;

  /* Initialize */
  ip->t.oentry = find_opcode(csound, "instr");
  /*  to hold global assigns */
  ip->t.opcod = strsav_string(csound, engineState, "instr");

  /* The following differs from otran and needs review.  otran keeps a
   * nulllist to point to for empty lists, while this is creating a new list
   * regardless
   */
  ip->t.outlist = (ARGLST *)csound->Malloc(csound, sizeof(ARGLST));
  ip->t.outlist->count = 0;
  ip->t.inlist = (ARGLST *)csound->Malloc(csound, sizeof(ARGLST));
  ip->t.inlist->count = 1;

  /* create local ksmps variable */
  CS_TYPE *rType = (CS_TYPE *)&CS_VAR_TYPE_R;
  CS_VARIABLE *var =
      csoundCreateVariable(csound, csound->typePool, rType, "ksmps", NULL);
  csoundAddVariable(csound, ip->varPool, var);
  /* same for kr */
  var = csoundCreateVariable(csound, csound->typePool, rType, "kr", NULL);
  csoundAddVariable(csound, ip->varPool, var);

  /* Maybe should do this assignment at end when instr is setup?
   * Note: look into how "instr 4,5,6,8" is handled, i.e. if copies
   * are made or if they are all set to point to the same INSTRTXT
   *
   * Note2: For now am not checking if root->left is a list (i.e. checking
   * root->left->next is NULL or not to indicate list)
   */
  if (root->left->type == INTEGER_TOKEN) {            /* numbered instrument */
    int32 instrNum = (int32)root->left->value->value; /* Not used! */

    c = csound->Malloc(csound, 10); /* arbritrarily chosen number of digits */
    snprintf(c, 10, "%" PRIi32, instrNum);

    if (PARSER_DEBUG)
      csound->Message(csound, Str("create_instrument: instr num %" PRIi32 "\n"),
                      instrNum);

    ip->t.inlist->arg[0] = strsav_string(csound, engineState, c);

    csound->Free(csound, c);
  } else if (root->left->type == T_IDENT &&
             !(root->left->left != NULL &&
               root->left->left->type ==
                   UDO_ANS_TOKEN)) { /* named instrument */
    int32 insno_priority = -1L;
    c = root->left->value->lexeme;

    if (PARSER_DEBUG)
      csound->Message(csound, "create_instrument: instr name %s\n", c);

    if (UNLIKELY(root->left->rate == (int)'+')) {
      insno_priority--;
    }

    ip->insname = csound->Malloc(csound, strlen(c) + 1);
    strcpy(ip->insname, c);
  }
  current = statements;
  while (current != NULL) {
    OPTXT *optxt = create_opcode(csound, current, ip, engineState);
    op->nxtop = optxt;
    op = last_optxt(op);
    current = current->next;
  }
  close_instrument(csound, engineState, ip);
  return ip;
}

void close_instrument(CSOUND *csound, ENGINE_STATE *engineState, INSTRTXT *ip) {
  OPTXT *bp, *current;
  int n;
  bp = (OPTXT *)csound->Calloc(csound, (int32)sizeof(OPTXT));

  bp->t.oentry = find_opcode(csound, "endin"); /*  send an endin to */
  bp->t.opcod =
      strsav_string(csound, engineState, "endin"); /*  term instr 0 blk */
  bp->t.outlist = bp->t.inlist = NULL;

  bp->nxtop = NULL; /* terminate the optxt chain */

  current = (OPTXT *)ip;

  while (current->nxtop != NULL) {
    current = current->nxtop;
  }

  current->nxtop = bp;
  ip->pextrab = ((n = ip->pmax - 3L) > 0 ? (int)n * sizeof(MYFLT) : 0);
  ip->pextrab = ((int)ip->pextrab + 7) & (~7);
  ip->muted = 1;
}

void deleteVarPoolMemory(void *csound, CS_VAR_POOL *pool);

/**
   This function deletes an inactive instrument which has been replaced
*/
void free_instrtxt(CSOUND *csound, INSTRTXT *instrtxt) {
  INSTRTXT *ip = instrtxt;
  INSDS *active = ip->instance;
  while (active != NULL) { /* remove instance memory */
    INSDS *nxt = active->nxtinstance;
    if (active->fdchp != NULL)
      fdchclose(csound, active);
    if (active->auxchp != NULL)
      auxchfree(csound, active);
    free_instr_var_memory(csound, active);
    if (active->opcod_iobufs != NULL)
      csound->Free(csound, active->opcod_iobufs);
    csound->Free(csound, active);
    active = nxt;
  }
  OPTXT *t = ip->nxtop;
  while (t) {
    OPTXT *s = t->nxtop;
    TEXT *ttp = &t->t;
    // printf("%s\n",  ttp->opcod);
    ARG *current = ttp->outArgs;
    while (current != NULL) {
      ARG *tmp = current;
      // printf("delete %p\n", tmp);
      current = current->next;
      csound->Free(csound, tmp);
    }
    csound->Free(csound, t->t.outlist);
    current = ttp->inArgs;
    while (current != NULL) {
      ARG *tmp = current;
      // printf("delete %p\n", tmp);
      current = current->next;
      csound->Free(csound, tmp);
    }
    csound->Free(csound, t->t.inlist);
    csound->Free(csound, t);
    t = s;
  }

  csound->Free(csound, ip->t.outlist);
  csound->Free(csound, ip->t.inlist);
  CS_VARIABLE *var = ip->varPool->head;
  while (var != NULL) {
    CS_VARIABLE *tmp = var;
    var = var->next;
    csound->Free(csound, tmp->varName);
  }

  csoundFreeVarPool(csound, ip->varPool);
  csound->Free(csound, ip);
  if (UNLIKELY(csound->oparms->odebug))
    csound->Message(csound, Str("-- deleted instr from deadpool\n"));
}

/**
 * This function has two purposes:
 * 1) check deadpool for active instances, and
 * if none is active, send it to be deleted
 * 2) add a dead instr to deadpool (because it still has active instances)
 */
void add_to_deadpool(CSOUND *csound, INSTRTXT *instrtxt) {
  /* check current items in deadpool to see if they need deleting */
  int i;
  for (i = 0; i < csound->dead_instr_no; i++) {
    if (csound->dead_instr_pool[i] != NULL) {
      INSDS *active = csound->dead_instr_pool[i]->instance;
      while (active != NULL) {
        if (active->actflg) {
          // add_to_deadpool(csound,csound->dead_instr_pool[i]);
          break;
        }
        active = active->nxtinstance;
      }
      /* no active instances */
      if (active == NULL) {
        if (UNLIKELY(csound->oparms->odebug))
          csound->Message(csound, Str(" -- free instr def %p %p\n"),
                          csound->dead_instr_pool[i]->instance,
                          csound->dead_instr_pool[i]);
        free_instrtxt(csound, csound->dead_instr_pool[i]);
        csound->dead_instr_pool[i] = NULL;
      }
    }
  }
  /* add latest instr to deadpool */
  /* check for free slots */
  for (i = 0; i < csound->dead_instr_no; i++) {
    if (csound->dead_instr_pool[i] == NULL) {
      csound->dead_instr_pool[i] = instrtxt;
      if (UNLIKELY(csound->oparms->odebug))
        csound->Message(csound, Str(" -- added to deadpool slot %d\n"), i);
      return;
    }
  }
  /* no free slots, expand pool */
  csound->dead_instr_pool = (INSTRTXT **)csound->ReAlloc(
      csound, csound->dead_instr_pool,
      ++csound->dead_instr_no * sizeof(INSTRTXT *));
  csound->dead_instr_pool[csound->dead_instr_no - 1] = instrtxt;
  if (UNLIKELY(csound->oparms->odebug))
    csound->Message(csound, Str(" -- added to deadpool slot %d\n"),
                    csound->dead_instr_no - 1);
}

int32 named_instr_find(CSOUND *csound, char *s);
int32  named_instr_find_in_engine(CSOUND *csound, char *s, ENGINE_STATE *engineState); 
/**
   allocate entry for named instrument ip with name s
   instrument number is set to insno
   If named instr exists, it is replaced.
*/
int named_instr_alloc(CSOUND *csound, char *s, INSTRTXT *ip, int32 insno,
                      ENGINE_STATE *engineState, int merge) {
  INSTRNAME *inm, *inm2, *inm_head;
  int ret = 1, no = insno;

  if (UNLIKELY(!engineState->instrumentNames))
    engineState->instrumentNames = cs_hash_table_create(csound);

  /* now check if instrument is already defined */
  inm = cs_hash_table_get(csound, engineState->instrumentNames, s);
  if (inm != NULL) {
    int i;
    ret = 0;
    if (!merge)
      return ret;
    inm->ip->isNew = 1;
    /* redefinition does not raise an error now, just a warning */
    if (UNLIKELY(csound->oparms->odebug))
      csound->Warning(csound, Str("named instr %" PRIi32 " redefined, "
                                  "replacing previous definition"),
                      inm->instno);
    // VL 26.05.2018 get the existing instr allocated number
    no = inm->instno;
    /* here we should move the old instrument definition into a deadpool
       which will be checked for active instances and freed when there are no
       further ones
    */
    for (i = 0; i < engineState->maxinsno; i++) {
      /* check for duplicate numbers and do nothing */
      if (i != inm->instno &&
          engineState->instrtxtp[i] == engineState->instrtxtp[inm->instno]) {
        // csound->Message(csound, "duplicate %d %d\n", i, inm->instno);
        // so fill this with the new instrument pointer
        engineState->instrtxtp[i] = ip;
        goto cont;
      }
    }
    INSDS *active = engineState->instrtxtp[inm->instno]->instance;
    while (active != NULL) {
      if (active->actflg) {
        /* FIXME:  */
        /* this seems to be wiping memory that is still being used */
        // add_to_deadpool(csound, engineState->instrtxtp[inm->instno]);
        /* this marks the instrument number ready for replacement */
        engineState->instrtxtp[inm->instno] = NULL;
        break;
      }
      active = active->nxtinstance;
    }
    /* no active instances */
    if (active == NULL) {
      if (UNLIKELY(csound->oparms->odebug))
        csound->Message(csound, Str("no active instances\n"));
      free_instrtxt(csound, engineState->instrtxtp[inm->instno]);
      engineState->instrtxtp[inm->instno] = NULL;
    }
    inm->ip->instance = inm->ip->act_instance = inm->ip->lst_instance = NULL;
  }
cont:

  /* allocate entry, */
  inm = (INSTRNAME *)csound->Calloc(csound, sizeof(INSTRNAME));
  
  /* and store parameters */
  inm->name = cs_strdup(csound, s);
  inm->ip = ip;
  // VL 26.05.2018 copy existing number
  if(no > 0)
    inm->instno = no;

  //printf("insno %d %s\n", insno, s);
  /* link into chain */
  cs_hash_table_put(csound, engineState->instrumentNames, s, inm);

  if(!merge) {
  /* temporary chain for use by named_instr_assign_numbers() 
     this is not needed at merge stage
  */
  inm2 = (INSTRNAME *)csound->Calloc(csound, sizeof(INSTRNAME));
  inm2->instno = insno;
  inm2->name = (char *) inm; /* hack */
  inm_head = cs_hash_table_get(csound, engineState->instrumentNames,
                               (char *)INSTR_NAME_FIRST);
  
  if (inm_head == NULL) {
    cs_hash_table_put(csound, engineState->instrumentNames,
                      (char *)INSTR_NAME_FIRST, inm2);
  } else {
    while (inm_head->next != NULL) {
      inm_head = inm_head->next;
    }
    inm_head->next = inm2;
  }
  }

  if (UNLIKELY(csound->oparms->odebug) && engineState == &csound->engineState)
    csound->Message(csound, "named instr name = \"%s\", txtp = %p,\n", s,
                    (void *)ip);
  return ret;
}


/**
   assign instrument numbers to all named instruments
*/
void named_instr_assign_numbers(CSOUND *csound, ENGINE_STATE *engineState) {
  INSTRNAME *inm, *inm2, *inm_first;
  int num = 0, inum, insno_priority = 0;

  if (!engineState->instrumentNames)
    return; /* no named instruments */
  inm_first = cs_hash_table_get(csound, engineState->instrumentNames,
                                (char *)INSTR_NAME_FIRST);

  while (--insno_priority > -3) {
    if (insno_priority == -2) {
      /* check both this state & current state */
      num = engineState->maxinsno >
        csound->engineState.maxinsno ?
        engineState->maxinsno : csound->engineState.maxinsno; /* find last used instr number */
<<<<<<< HEAD
      while (!engineState->instrtxtp[num] &&
             !csound->engineState.instrtxtp[num] &&
=======

      /* check both this state & current state */
      while ((!engineState->instrtxtp[num] ||
              !csound->engineState.instrtxtp[num]) &&
>>>>>>> 6f7d995f
             --num)
        ;

    }
    for (inm = inm_first; inm; inm = inm->next) {
      INSTRNAME *temp = (INSTRNAME *)inm->name;
      int no = 0;
      if ((int)inm->instno != insno_priority)
        continue;
      no = named_instr_find(csound, temp->name);

      if (no == 0) { // if there is no allocated number
        /* find an unused number and use it */
        /* VL, start from instr 1 */
        num = 1;
        /* check both this state & current state */
        while (num <= engineState->maxinsno
               && (engineState->instrtxtp[num]
              || csound->engineState.instrtxtp[num])) num++;

        /* we may need to expand the instrument array */
        if (num > engineState->maxinsno) {
          int m = engineState->maxinsno;
          engineState->maxinsno += MAXINSNO; /* Expand */
          engineState->instrtxtp = (INSTRTXT **)csound->ReAlloc(
              csound, engineState->instrtxtp,
              (1 + engineState->maxinsno) * sizeof(INSTRTXT *));
          /* Array expected to be nulled so.... */
          while (++m <= engineState->maxinsno)
            engineState->instrtxtp[m] = NULL;
        }
        inum = num;
      } else
        inum = no; // else use existing number
      /* hack: "name" actually points to the corresponding INSTRNAME */
      inm2 = (INSTRNAME *)(inm->name); /* entry in the table */
      
      inm2->instno = (int32)inum;
      engineState->instrtxtp[inum] = inm2->ip;

      //if(&csound->engineState == engineState) {
        /* print message only after merge */
       if (UNLIKELY((csound->oparms->odebug) || (csound->oparms->msglevel > 0)))
        csound->Message(csound, Str("instr %s uses instrument number %d\n"),
                        inm2->name, inum);
       //}
    }
  }
  /* clear temporary chains */
  inm = inm_first;
  while (inm) {
    INSTRNAME *nxtinm = inm->next;
    csound->Free(csound, inm);
    inm = nxtinm;
  }
  cs_hash_table_remove(csound, engineState->instrumentNames,
                       (char *)INSTR_NAME_FIRST);
}

/**
   Insert INSTRTXT into an engineState list of INSTRTXT's,
   checking to see if number is greater than number of pointers currently
   allocated and if so expand pool of instruments
*/
void insert_instrtxt(CSOUND *csound, INSTRTXT *instrtxt, int32 instrNum,
                     ENGINE_STATE *engineState, int merge) {
  int i;

  if (UNLIKELY(instrNum >= engineState->maxinsno)) {
    int old_maxinsno = engineState->maxinsno;

    /* expand */
    while (instrNum >= engineState->maxinsno) {
      engineState->maxinsno += MAXINSNO;
    }

    engineState->instrtxtp = (INSTRTXT **)csound->ReAlloc(
        csound, engineState->instrtxtp,
        (1 + engineState->maxinsno) * sizeof(INSTRTXT *));

    /* Array expected to be nulled so.... */
    for (i = old_maxinsno + 1; i <= engineState->maxinsno; i++) {
      engineState->instrtxtp[i] = NULL;
    }
  }

  if (UNLIKELY(engineState->instrtxtp[instrNum] != NULL)) {
    instrtxt->isNew = 1;

    /* redefinition does not raise an error now, just a warning */
    /* unless we are not merging */
    if (!merge)
      synterr(csound, Str("instr %d redefined\n"), instrNum);
    if (UNLIKELY(instrNum && csound->oparms->odebug))
      csound->Warning(csound, Str("instr %" PRIi32 " redefined, "
                                  "replacing previous definition"),
                      instrNum);
    /* inherit active & maxalloc flags */
    instrtxt->active = engineState->instrtxtp[instrNum]->active;
    instrtxt->maxalloc = engineState->instrtxtp[instrNum]->maxalloc;

    /* here we should move the old instrument definition into a deadpool
       which will be checked for active instances and freed when there are no
       further ones
    */
    for (i = 0; i < engineState->maxinsno; i++) {
      /* check for duplicate numbers and do nothing */
      if (i != instrNum &&
          engineState->instrtxtp[i] == engineState->instrtxtp[instrNum]) {
        csound->Message(csound, "duplicate %d %d\n", i, instrNum);
        // VL 26.05.2018
        // so fill this with the new instrument pointer
        engineState->instrtxtp[i] = instrtxt;
        goto end;
      }
    }
    INSDS *active = engineState->instrtxtp[instrNum]->instance;
    while (active != NULL && instrNum != 0) {
      if (active->actflg) {
        add_to_deadpool(csound, engineState->instrtxtp[instrNum]);
        break;
      }
      active = active->nxtinstance;
    }

    /* no active instances */
    /* instr0 is freed elsewhere */
    if (active == NULL && instrNum != 0) {
      if (UNLIKELY(csound->oparms->odebug))
        csound->Message(csound, Str("no active instances of instr %d\n"),
                        instrNum);
      free_instrtxt(csound, engineState->instrtxtp[instrNum]);
    }

    /* err++; continue; */
  }
end:

  instrtxt->instance = instrtxt->act_instance = instrtxt->lst_instance = NULL;
  engineState->instrtxtp[instrNum] = instrtxt;
  //csound->Message(csound, "instrument %d of %d: %p \n", instrNum, engineState->maxinsno, instrtxt);
}

void insert_opcodes(CSOUND *csound, OPCODINFO *opcodeInfo,
                    ENGINE_STATE *engineState) {
  if (opcodeInfo) {
    int num = engineState->maxinsno; /* store after any other instruments */
    OPCODINFO *inm = opcodeInfo;
    while (inm) {
      /* we may need to expand the instrument array */
      if (UNLIKELY(++num > engineState->maxopcno)) {
        int i;
        i = (engineState->maxopcno > 0 ? engineState->maxopcno
                                       : engineState->maxinsno);
        engineState->maxopcno = i + MAXINSNO;
        engineState->instrtxtp = (INSTRTXT **)csound->ReAlloc(
            csound, engineState->instrtxtp,
            (1 + engineState->maxopcno) * sizeof(INSTRTXT *));
        /* Array expected to be nulled so.... */
        while (++i <= engineState->maxopcno)
          engineState->instrtxtp[i] = NULL;
      }
      inm->instno = num;
      // csound->Message(csound, Str("UDO INSTR NUM: %d\n"), num);
      engineState->instrtxtp[num] = inm->ip;
      inm = inm->prv;
    }
  }
}

OPCODINFO *find_opcode_info(CSOUND *csound, char *opname, char *outargs,
                            char *inargs) {
  OPCODINFO *opinfo = csound->opcodeInfo;
  if (UNLIKELY(opinfo == NULL)) {
    csound->Message(csound, Str("!!! csound->opcodeInfo is NULL !!!\n"));
    return NULL;
  }

  while (opinfo != NULL) {
    if (UNLIKELY(strcmp(opinfo->name, opname) == 0 &&
                 strcmp(opinfo->intypes, inargs) == 0 &&
                 strcmp(opinfo->outtypes, outargs) == 0)) {
      return opinfo;
    }
    opinfo = opinfo->prv; /* Move on: JPff suggestion */
  }

  return NULL;
}

/**
   Merge a new engineState into csound->engineState
   1) Add to stringPool, constantsPool and varPool (globals)
   2) Add to opinfo and UDOs
   3) Call insert_instrtxt() on csound->engineState for each new instrument
   4) Call insprep() and recalculateVarPoolMemory() for each new instrument
   5) patch up nxtinstxt order
*/
int engineState_merge(CSOUND *csound, ENGINE_STATE *engineState) {
  int i, end = engineState->maxinsno;
  ENGINE_STATE *current_state = &csound->engineState;
  INSTRTXT *current, *old_instr0;
  int count = 0;

  // cs_hash_table_merge(csound,
  //                current_state->stringPool, engineState->stringPool);

  cs_hash_table_merge(csound, current_state->constantsPool,
                      engineState->constantsPool);

  /* for (count = 0; count < engineState->constantsPool->count; count++) {
     if (UNLIKELY(csound->oparms->odebug))
     csound->Message(csound, Str(" merging constants %d) %f\n"),
     count, engineState->constantsPool->values[count].value);
     myflt_pool_find_or_add(csound, current_state->constantsPool,
     engineState->constantsPool->values[count].value);
     }*/

  CS_VARIABLE *gVar = engineState->varPool->head;
  while (gVar != NULL) {
    CS_VARIABLE *var;
    if (UNLIKELY(csound->oparms->odebug))
      csound->Message(csound, Str(" merging %p %d) %s:%s\n"), gVar, count,
                      gVar->varName, gVar->varType->varTypeName);
    var = csoundFindVariableWithName(csound, current_state->varPool,
                                     gVar->varName);
    if (var == NULL) {
      ARRAY_VAR_INIT varInit;
      varInit.dimensions = gVar->dimensions;
      varInit.type = gVar->subType;
      var = csoundCreateVariable(csound, csound->typePool, gVar->varType,
                                 gVar->varName, &varInit);
      csoundAddVariable(csound, current_state->varPool, var);
      /* memory has already been allocated, so we just point to it */
      /* when disposing of the engineState global vars, we do not
         delete the memBlock */
      var->memBlock = gVar->memBlock;
      if (UNLIKELY(csound->oparms->odebug))
        csound->Message(csound, Str(" adding %p %d) %s:%s\n"), var, count,
                        gVar->varName, gVar->varType->varTypeName);
      gVar = gVar->next;
    } else {
      // if variable exists
      // free variable mem block
      // printf("free %p\n", gVar->memBlock);
      // the CS_VARIABLE itself will be freed on engine_free()
      csound->Free(csound, gVar->memBlock);
      csound->Free(csound, gVar->varName);
      gVar = gVar->next;
    }
  }

  /* merge opcodinfo */

  /* VL probably not the right place, since instr list
     might grow
     insert_opcodes(csound, csound->opcodeInfo, current_state);
  */

  old_instr0 = current_state->instrtxtp[0];
  insert_instrtxt(csound, engineState->instrtxtp[0], 0, current_state, 1);
  for (i = 1; i < end; i++) {
    current = engineState->instrtxtp[i];

    if (current != NULL) {
      // csound->Message(csound, "INSTR %d \n", i);
      if (current->insname == NULL) {
        if (csound->oparms->odebug)
          csound->Message(csound, Str("merging instr %d\n"), i);
        /* a first attempt at this merge is to make it use
           insert_instrtxt again */
        /* insert instrument in current engine */
        insert_instrtxt(csound, current, i, current_state, 1);
      } else {
       if (UNLIKELY(csound->oparms->odebug))
          csound->Message(csound, Str("merging named instr %s\n"),
                          current->insname);
        /* allocate a named_instr string in the current engine */
        /* find the assigned number in the engineState and use it for
           the current engine */
        int32 nnum = named_instr_find_in_engine(csound, current->insname, engineState);
        named_instr_alloc(csound, current->insname, current, nnum, current_state,
                         1);
        /* place it in the corresponding slot */
        current_state->instrtxtp[i] = current;
      }
    }
  }
  /* VL 30.6.2018 commented this out so all the assignment
     occurs earlier on before merge
  */
  // csound->Message(csound, "assign numbers; %p\n", current_state);
  //named_instr_assign_numbers(csound, current_state);
  
  /* VL MOVED here after all instruments are merged so
     that we get the correct number */
  insert_opcodes(csound, csound->opcodeInfo, current_state);
  /* this needs to be called in a separate loop
     in case of multiple instr numbers, so insprep() is called only once */
  current = (&(engineState->instxtanchor)); //->nxtinstxt;
  while ((current = current->nxtinstxt) != NULL) {
    if (UNLIKELY(csound->oparms->odebug))
      csound->Message(csound, "insprep %p\n", current);
    insprep(csound, current, current_state); /* run insprep() to connect ARGS */
    recalculateVarPoolMemory(csound,
                             current->varPool); /* recalculate var pool */
  }
  /* now we need to patch up instr order */
  end = current_state->maxinsno;
  end = end < current_state->maxopcno ? current_state->maxopcno : end;
  for (i = 0; i < end; i++) {
    int j;
    current = current_state->instrtxtp[i];
    if (current != NULL) {
      if (UNLIKELY(csound->oparms->odebug))
        csound->Message(csound, "instr %d:%p\n", i, current);
      current->nxtinstxt = NULL;
      j = i;
      while (++j < end - 1) {
        if (current_state->instrtxtp[j] != NULL) {
          current->nxtinstxt = current_state->instrtxtp[j];
          break;
        }
      }
    }
  }
  (&(current_state->instxtanchor))->nxtinstxt = csound->instr0;
  /* now free old instr 0 */
  free_instrtxt(csound, old_instr0);
  return 0;
}

int engineState_free(CSOUND *csound, ENGINE_STATE *engineState) {

  // csound->Free(csound, engineState->instrumentNames);
  cs_hash_table_free(csound, engineState->constantsPool);
  // cs_hash_table_free(csound, engineState->stringPool);
  csoundFreeVarPool(csound, engineState->varPool);
  csound->Free(csound, engineState->instrtxtp);
  csound->Free(csound, engineState);
  return 0;
}

void free_typetable(CSOUND *csound, TYPE_TABLE *typeTable) {
  cs_cons_free_complete(csound, typeTable->labelList);
  csound->Free(csound, typeTable);
}

static char *node2string(int type) {
  /* Add new nodes here as necessary -- JPff */
  switch (type) {
  /* case LABEL_TOKEN: */
  /*   return "label"; */
  default:
    return "??";
  }
}

/** Merge and Dispose of engine state and type table,
    and run global i-time code
*/
void merge_state(CSOUND *csound, ENGINE_STATE *engineState,
                 TYPE_TABLE *typetable, OPDS *ids) {
  if (csound->init_pass_threadlock)
    csoundLockMutex(csound->init_pass_threadlock);
  engineState_merge(csound, engineState);
  engineState_free(csound, engineState);
  free_typetable(csound, typetable);
  /* run global i-time code */
  init0(csound);
  csound->ids = ids;
  if (csound->init_pass_threadlock)
    csoundUnlockMutex(csound->init_pass_threadlock);
}

/**
 * Compile the given TREE node into structs

 In the the first compilation run, it:
 1) Uses the empty csound->engineState
 2) Creates instrument 0
 3) Creates other instruments and UDOs
 4) Runs insprep() and recalculateVarpool() for each instrument

 In any subsequent compilation run, it:
 1) Creates a new engineState
 2) instrument 0 is treated as a global i-time instrument, header constants
 are ignored.
 3) Creates other instruments
 4) Calls engineState_merge() and engineState_free()

 async determines asynchronous operation of the
 merge stage.

 VL 20-12-12

 * ASSUMES: TREE has been validated prior to compilation
 *
 *
 */
int csoundCompileTreeInternal(CSOUND *csound, TREE *root, int async) {
  INSTRTXT *instrtxt = NULL;
  INSTRTXT *ip = NULL;
  INSTRTXT *prvinstxt;
  OPTXT *bp;
  char *opname;
  TREE *current = root;
  ENGINE_STATE *engineState;
  CS_VARIABLE *var;
  TYPE_TABLE *typeTable = (TYPE_TABLE *)current->markup;

  current = current->next;
  if (csound->instr0 == NULL) {
    engineState = &csound->engineState;
    engineState->varPool = typeTable->globalPool;

    csound->instr0 = create_instrument0(csound, current, engineState,
                                        typeTable->instr0LocalPool);
    cs_hash_table_put_key(csound, engineState->stringPool, "\"\"");
    prvinstxt = &(engineState->instxtanchor);
    engineState->instrtxtp = (INSTRTXT **)csound->Calloc(
        csound, (1 + engineState->maxinsno) * sizeof(INSTRTXT *));
    prvinstxt = prvinstxt->nxtinstxt = csound->instr0;
    insert_instrtxt(csound, csound->instr0, 0, engineState, 0);
  } else {
    engineState = (ENGINE_STATE *)csound->Calloc(csound, sizeof(ENGINE_STATE));
    engineState->stringPool = csound->engineState.stringPool;
    // cs_hash_table_create(csound);
    engineState->constantsPool = cs_hash_table_create(csound);
    engineState->varPool = typeTable->globalPool;
    prvinstxt = &(engineState->instxtanchor);
    engineState->instrtxtp = (INSTRTXT **)csound->Calloc(
        csound, (1 + engineState->maxinsno) * sizeof(INSTRTXT *));
    /* VL: allowing global code to be evaluated in
       subsequent compilations */
    csound->instr0 = create_global_instrument(csound, current, engineState,
                                              typeTable->instr0LocalPool);

    insert_instrtxt(csound, csound->instr0, 0, engineState, 1);

    prvinstxt = prvinstxt->nxtinstxt = csound->instr0;
    // engineState->maxinsno = 1;
  }

  // allocate memory for global vars
  // if this variable already exists,
  // memory will be freed on merge.
  var = typeTable->globalPool->head;
  while (var != NULL) {
    size_t memSize = CS_VAR_TYPE_OFFSET + var->memBlockSize;
    CS_VAR_MEM *varMem = (CS_VAR_MEM *)csound->Calloc(csound, memSize);
    // printf("alloc %p -- %s\n", varMem, var->varName);
    varMem->varType = var->varType;
    var->memBlock = varMem;
    if (var->initializeVariableMemory != NULL) {
      var->initializeVariableMemory((void *)csound, var, &varMem->value);
    } else
      memset(&varMem->value, 0, var->memBlockSize);
    var = var->next;
  }

  while (current != NULL) {

    switch (current->type) {
    case '=':
      /* csound->Message(csound, "Assignment found\n"); */
      break;
    case INSTR_TOKEN:
      // print_tree(csound, "Instrument found\n", current);
      instrtxt = create_instrument(csound, current, engineState);

      prvinstxt = prvinstxt->nxtinstxt = instrtxt;

      /* Handle Inserting into CSOUND here by checking ids (name or
       * numbered) and using new insert_instrtxt?
       */
      /* Temporarily using the following code */
      if (current->left->type == INTEGER_TOKEN) { /* numbered instrument, eg.:
                                                     instr 1
                                                  */
        int32 instrNum = (int32)current->left->value->value;
        insert_instrtxt(csound, instrtxt, instrNum, engineState, 0);

      } else if (current->left->type == T_IDENT) { /* named instrument, eg.:
                                                      instr Hello
                                                   */
        int32 insno_priority = -1L;
        char *c;
        c = current->left->value->lexeme;

        if (UNLIKELY(current->left->rate == (int)'+')) {
          insno_priority--;
        }
        if (UNLIKELY(!check_instr_name(c))) {
          synterr(csound, Str("invalid name for instrument"));
        }

        named_instr_alloc(csound, c, instrtxt, insno_priority, engineState, 0);
        if(engineState != &csound->engineState)
        named_instr_assign_numbers(csound, engineState);
        /* VL 10.10.14: check for redefinition */
        // if (UNLIKELY(!named_instr_alloc(csound, c,
        //  instrtxt, insno_priority,
        //                              engineState, 0))) {
        // synterr(csound, Str("instr %s redefined\n"), c);
        //}

        instrtxt->insname = csound->Malloc(csound, strlen(c) + 1);
        strcpy(instrtxt->insname, c);
      } else if (current->left->type == T_INSTLIST) {
        /* list of instr names, eg:
           instr Hello, 1, 2
        */

        TREE *p = current->left;
        while (p) {
          if (PARSER_DEBUG)
            print_tree(csound, "Top of loop\n", p);
          if (p->left) {

            if (p->left->type == INTEGER_TOKEN) {
              //csound->Message(csound, "instrument %d \n", (int) p->left->value->value);
              insert_instrtxt(csound, instrtxt, p->left->value->value,
                              engineState, 0);
            } else if (p->left->type == T_IDENT) {
              int32 insno_priority = -1L;
              char *c;
              c = p->left->value->lexeme;
              if (UNLIKELY(p->left->rate == (int)'+')) {
                insno_priority--;
              }
              if (UNLIKELY(!check_instr_name(c))) {
                synterr(csound, Str("invalid name for instrument"));
              }
              // VL 25.05.2018
              // this should only be run here in the
              // first compilation
              //if(engineState == &csound->engineState)
              //named_instr_alloc(csound, c, instrtxt, insno_priority,
              //                engineState, 0);
              /* if (UNLIKELY(!named_instr_alloc(csound, c, */
              /*                                 instrtxt, insno_priority, */
              /*                                 engineState,0))) { */
              /*   synterr(csound, Str("instr %s redefined"), c); */
              /* } */

              instrtxt->insname = csound->Malloc(csound, strlen(c) + 1);
              strcpy(instrtxt->insname, c);
            }
          } else {
            if (p->type == INTEGER_TOKEN) {

              insert_instrtxt(csound, instrtxt, p->value->value, engineState,
                              0);
            } else if (p->type == T_IDENT) {

              int32 insno_priority = -1L;
              char *c;
              c = p->value->lexeme;

              if (UNLIKELY(p->rate == (int)'+')) {
                insno_priority--;
              }
              if (UNLIKELY(!check_instr_name(c))) {
                synterr(csound, Str("invalid name for instrument"));
              }
              // VL 25.05.2018
              // this should only be run here in the
              // first compilation
              // if(engineState == &csound->engineState)
              named_instr_alloc(csound, c, instrtxt, insno_priority,
                                engineState, 0);

              /* if (UNLIKELY(!named_instr_alloc(csound, c, */
              /*                                 instrtxt, insno_priority, */
              /*                                 engineState,0))) { */
              /*   synterr(csound, Str("instr %s redefined"), c); */
              /* } */
              instrtxt->insname = csound->Malloc(csound, strlen(c) + 1);
              strcpy(instrtxt->insname, c);
            }
            break;
          }
          p = p->right;
        }
      }
      break;
    case UDO_TOKEN:
      /* csound->Message(csound, "UDO found\n"); */
      instrtxt = create_instrument(csound, current, engineState);
      prvinstxt = prvinstxt->nxtinstxt = instrtxt;
      opname = current->left->value->lexeme;
      OPCODINFO *opinfo =
          find_opcode_info(csound, opname, current->left->left->value->lexeme,
                           current->left->right->value->lexeme);

      if (UNLIKELY(opinfo == NULL)) {
        csound->Message(csound,
                        Str("ERROR: Could not find OPCODINFO for opname: %s\n"),
                        opname);
      } else {
        opinfo->ip = instrtxt;
        instrtxt->insname = cs_strdup(csound, opname);
        instrtxt->opcode_info = opinfo;
      }

      /* Handle Inserting into CSOUND here by checking id's (name or
       * numbered) and using new insert_instrtxt?
       */

      break;
    case T_OPCODE:
    case T_OPCODE0:
    case LABEL:
    case LABEL_TOKEN:
      break;

    default:
      csound->Message(csound,
                      Str("Unknown TREE node of type %d (%s) found in root.\n"),
                      current->type, node2string(current->type));
      if (PARSER_DEBUG)
        print_tree(csound, NULL, current);
    }
    current = current->next;
  }

  if (UNLIKELY(csound->synterrcnt)) {
    print_opcodedir_warning(csound);
    csound->Warning(csound, Str("%d syntax errors in orchestra.  "
                                "compilation invalid\n"),
                    csound->synterrcnt);
    free_typetable(csound, typeTable);
    return CSOUND_ERROR;
  }

  /* now add the instruments with names, assigning them fake instr numbers */
<<<<<<< HEAD

=======
   named_instr_assign_numbers(csound, engineState);
>>>>>>> 6f7d995f
  if (engineState != &csound->engineState) {
    OPDS *ids = csound->ids;
    /* any compilation other than the first one */
    /* merge ENGINE_STATE */
    /* lock to ensure thread-safety */
    if (!async) {
      if (!csound->oparms->realtime)
        csoundLockMutex(csound->API_lock);
      merge_state(csound, engineState, typeTable, ids);
      if (!csound->oparms->realtime)
        csoundUnlockMutex(csound->API_lock);
    } else {
      if (csound->oparms->realtime)
        csoundSpinLock(&csound->alloc_spinlock);
      mergeState_enqueue(csound, engineState, typeTable, ids);
      if (csound->oparms->realtime)
        csoundSpinUnLock(&csound->alloc_spinlock);
    }
  } else {
    /* first compilation */
    insert_opcodes(csound, csound->opcodeInfo, engineState);
    ip = engineState->instxtanchor.nxtinstxt;
    bp = (OPTXT *)ip;
    while (bp != (OPTXT *)NULL && (bp = bp->nxtop) != NULL) {
      /* chk instr 0 for illegal perfs */
      int thread;
      OENTRY *oentry = bp->t.oentry;
      if (strcmp(oentry->opname, "endin") == 0)
        break;
      if (strcmp(oentry->opname, "$label") == 0)
        continue;
      if (PARSER_DEBUG)
        csound->DebugMsg(csound, "Instr 0 check on opcode=%s\n", bp->t.opcod);
      if (UNLIKELY((thread = oentry->thread) & 06 ||
                   (!thread && bp->t.pftype != 'b'))) {
        csound->DebugMsg(csound, "***opcode=%s thread=%d pftype=%c\n",
                         bp->t.opcod, thread, bp->t.pftype);
        /* synterr(csound,
           Str("perf-pass statements illegal in header blk (%s)\n"),
           oentry->opname);*/
        csound->Warning(csound,
                        Str("%s: perf-time code in global space, ignored"),
                        oentry->opname);
      }
    }

    ip = &(engineState->instxtanchor);
    while ((ip = ip->nxtinstxt) != NULL) { /* add all other entries */
      insprep(csound, ip, engineState);    /*   as combined offsets */
      recalculateVarPoolMemory(csound, ip->varPool);
    }

    CS_VARIABLE *var;
    var = csoundFindVariableWithName(csound, engineState->varPool, "sr");
    var->memBlock->value = csound->esr;
    var = csoundFindVariableWithName(csound, engineState->varPool, "kr");
    var->memBlock->value = csound->ekr;
    var = csoundFindVariableWithName(csound, engineState->varPool, "ksmps");
    var->memBlock->value = csound->ksmps;
    var = csoundFindVariableWithName(csound, engineState->varPool, "nchnls");
    var->memBlock->value = csound->nchnls;
    if (csound->inchnls < 0)
      csound->inchnls = csound->nchnls;
    var = csoundFindVariableWithName(csound, engineState->varPool, "nchnls_i");
    var->memBlock->value = csound->inchnls;
    var = csoundFindVariableWithName(csound, engineState->varPool, "0dbfs");
    var->memBlock->value = csound->e0dbfs;
    var = csoundFindVariableWithName(csound, engineState->varPool, "A4");
    var->memBlock->value = csound->A4;
  }

  return CSOUND_SUCCESS;
}

#ifdef EMSCRIPTEN
void sanitize(CSOUND *csound) {}
#else
extern void sanitize(CSOUND *csound);
#endif

/**
   Parse and compile an orchestra given on an string (OPTIONAL)
   if str is NULL the string is taken from the internal corfile
   containing the initial orchestra file passed to Csound.
   Also evaluates any global space code.
   async determines asynchronous operation of the
   merge stage.
*/
int csoundCompileOrcInternal(CSOUND *csound, const char *str, int async) {
  TREE *root;
  int retVal = 1;
  volatile jmp_buf tmpExitJmp;

  memcpy((void *)&tmpExitJmp, (void *)&csound->exitjmp, sizeof(jmp_buf));
  if ((retVal = setjmp(csound->exitjmp))) {
    memcpy((void *)&csound->exitjmp, (void *)&tmpExitJmp, sizeof(jmp_buf));
    return retVal;
  }
  // retVal = 1;
  root = csoundParseOrc(csound, str);
  if (LIKELY(root != NULL)) {
    retVal = csoundCompileTreeInternal(csound, root, async);
    // Sanitise semantic sets here
    sanitize(csound);
    csoundDeleteTree(csound, root);
  } else {
    // csoundDeleteTree(csound, root);
    memcpy((void *)&csound->exitjmp, (void *)&tmpExitJmp, sizeof(jmp_buf));
    return CSOUND_ERROR;
  }

  if (UNLIKELY(csound->oparms->odebug))
    debugPrintCsound(csound);
  memcpy((void *)&csound->exitjmp, (void *)&tmpExitJmp, sizeof(jmp_buf));
  return retVal;
}

/* prep an instr template for efficient allocs  */
/* repl arg refs by offset ndx to lcl/gbl space */
static void insprep(CSOUND *csound, INSTRTXT *tp, ENGINE_STATE *engineState) {
  OPARMS *O = csound->oparms;
  OPTXT *optxt;
  OENTRY *ep;
  char **argp;

  int n, inreqd;
  char **argStringParts;
  ARGLST *outlist, *inlist;

  OENTRY *pset = find_opcode(csound, "pset");

  optxt = (OPTXT *)tp;
  while ((optxt = optxt->nxtop) != NULL) { /* for each op in instr */
    TEXT *ttp = &optxt->t;
    ep = ttp->oentry;

    if (strcmp(ep->opname, "endin") == 0 /*    (until ENDIN)     */
        || strcmp(ep->opname, "endop") == 0)
      break;
    if (strcmp(ep->opname, "$label") == 0) {
      continue;
    }

    if (UNLIKELY(O->odebug))
      csound->Message(csound, "%s args:", ep->opname);
    if ((outlist = ttp->outlist) == NULL || !outlist->count)
      ttp->outArgs = NULL;
    else {
      n = outlist->count;
      argp = outlist->arg; /* get outarg indices */
      while (n--) {
        ARG *arg = createArg(csound, tp, *argp++, engineState);
        if (ttp->outArgs == NULL) {
          ttp->outArgs = arg;
        } else {
          ARG *current = ttp->outArgs;
          while (current->next != NULL) {
            current = current->next;
          }
          current->next = arg;
          arg->next = NULL;
        }
      }
    }
    if ((inlist = ttp->inlist) == NULL || !inlist->count)
      ttp->inArgs = NULL;
    else {
      inreqd = argsRequired(ep->intypes);
      argStringParts = splitArgs(csound, ep->intypes);
      argp = inlist->arg; /* get inarg indices */
      for (n = 0; n < inlist->count; n++, argp++) {
        ARG *arg = NULL;
        if (n < inreqd && *argStringParts[n] == 'l') {
          arg = csound->Calloc(csound, sizeof(ARG));
          arg->type = ARG_LABEL;
          arg->argPtr = csound->Malloc(csound, strlen(*argp) + 1);
          strcpy(arg->argPtr, *argp);
          if (UNLIKELY(O->odebug))
            csound->Message(csound, "\t%s:", *argp); /* if arg is label,  */
        } else {
          char *s = *argp;
          arg = createArg(csound, tp, s, engineState);
        }

        if (ttp->inArgs == NULL) {
          ttp->inArgs = arg;
          // printf("yinarg %p -- opcode %s\n", arg, ttp->opcod);
        } else {
          ARG *current = ttp->inArgs;
          // printf("xinarg %p %p -- opcode %s\n", current, arg, ttp->opcod);
          while (current->next != NULL) {
            // printf("inarg %p %p -- opcode %s\n", current, arg, ttp->opcod);
            current = current->next;
          }
          current->next = arg;

          arg->next = NULL;
        }
      }

      if (ttp->oentry == pset) {
        MYFLT *fp1;
        int n;
        ARG *inArgs = ttp->inArgs;
        // CS_VARIABLE* var;

        if (tp->insname)
          csound->Message(csound, "PSET: isname=\"%s\", pmax=%d\n", tp->insname,
                          tp->pmax);
        else
          csound->Message(csound, "PSET: isno=??, pmax=%d\n", tp->pmax);
        if (UNLIKELY((n = ttp->inArgCount) != tp->pmax)) {
          // csound->Warning(csound, Str("i%d pset args != pmax"), (int) insno);
          csound->Warning(csound, Str("i[fixme] pset args != pmax"));
          if (n < tp->pmax)
            n = tp->pmax; /* cf pset, pmax    */
        }
        tp->psetdata = (MYFLT *)csound->Calloc(csound, n * sizeof(MYFLT));

        for (n = 0, fp1 = tp->psetdata; n < (int)ttp->inArgCount;
             n++, inArgs = inArgs->next) {
          switch (inArgs->type) {
          case ARG_CONSTANT:

            *fp1++ = ((CS_VAR_MEM *)inArgs->argPtr)->value;
            break;

          //                      case ARG_LOCAL:
          //                          *fp1++ = 44.0;
          //                          break;
          //
          //                      case ARG_GLOBAL:
          //                          var = (CS_VARIABLE*)inArgs->argPtr;
          //                          *fp1++ = *((MYFLT*)var->memBlock);
          //                          break;

          /* FIXME - to note, because this is done during
             compile time, pset does not work with local and
             global variables as they have not been initialized
             yet.  Csound5 also did not work with local/global
             variables.  In the future, use the test in
             tests/commandline/contrib/test_pset.csd for testing.
          */
          default:
            *fp1++ = 0.0;
            break;
          }

          //            csound->Message(csound, "..%f..", *(fp1-1));
        }

        csound->Message(csound, "\n");
      }
      // printf("delete %p\n", argStringParts);
      for (n = 0; argStringParts[n] != NULL; n++) {
        // printf("delete %p\n", argStringParts[n]);
        csound->Free(csound, argStringParts[n]);
      }
      csound->Free(csound, argStringParts);
    }

    if (UNLIKELY(O->odebug))
      csound->Message(csound, "\n");
  }
}

/* build pool of floating const values  */
/* build lcl/gbl list of ds names, offsets */
/* (no need to save the returned values) */
static void lgbuild(CSOUND *csound, INSTRTXT *ip, char *s, int inarg,
                    ENGINE_STATE *engineState) {
  IGN(ip);
  IGN(inarg);
  char c;
  char *temp;

  c = *s;
  /* must trap 0dbfs as name starts with a digit! */
  if ((c >= '1' && c <= '9') || c == '.' || c == '-' || c == '+' ||
      (c == '0' && strcmp(s, "0dbfs") != 0)) {
    if (cs_hash_table_get(csound, csound->engineState.constantsPool, s) ==
        NULL) {
      find_or_add_constant(csound, engineState->constantsPool, s,
                           cs_strtod(s, NULL));
    }
  } else if (c == '"') {
    temp = csound->Calloc(csound, strlen(s) + 1);
    // csound->Message(csound, "%c\n", s[1]);
    unquote_string(temp, s);
    cs_hash_table_put_key(csound, engineState->stringPool, temp);
    csound->Free(csound, temp);
  }
}

/* get storage ndx of const, pnum, lcl or gbl */
/* argument const/gbl indexes are positiv+1, */
/* pnum/lcl negativ-1 called only after      */
/* poolcount & lclpmax are finalised */
static ARG *createArg(CSOUND *csound, INSTRTXT *ip, char *s,
                      ENGINE_STATE *engineState) {
  char c;
  char *temp;
  int n;

  c = *s;

  ARG *arg = csound->Calloc(csound, sizeof(ARG));

  if (UNLIKELY(csound->oparms->odebug))
    csound->Message(csound, "\t%s", s); /* if arg is label,  */

  /* must trap 0dbfs as name starts with a digit! */
  if ((c >= '1' && c <= '9') || c == '.' || c == '-' || c == '+' ||
      (c == '0' && strcmp(s, "0dbfs") != 0)) {
    arg->type = ARG_CONSTANT;
    // printf("create constant %p: %c\n", arg, c);

    if ((arg->argPtr = cs_hash_table_get(
             csound, csound->engineState.constantsPool, s)) != NULL) {
      arg->argPtr = find_or_add_constant(csound, engineState->constantsPool, s,
                                         cs_strtod(s, NULL));
    }
  } else if (c == '"') {
    size_t memSize = CS_VAR_TYPE_OFFSET + sizeof(STRINGDAT);
    CS_VAR_MEM *varMem = csound->Calloc(csound, memSize);
    STRINGDAT *str = (STRINGDAT *)&varMem->value;
    // printf("create string %p: %s\n", arg, str->data);
    varMem->varType = (CS_TYPE *)&CS_VAR_TYPE_S;
    arg->type = ARG_STRING;
    temp = csound->Calloc(csound, strlen(s) + 1);
    unquote_string(temp, s);
    str->data =
        cs_hash_table_get_key(csound, csound->engineState.stringPool, temp);
    str->size = strlen(temp) + 1;
    csound->Free(csound, temp);
    arg->argPtr = str;
    if (str->data == NULL) {
      str->data = cs_hash_table_put_key(csound, engineState->stringPool, temp);
    }
  } else if ((n = pnum(s)) >= 0) {
    arg->type = ARG_PFIELD;
    arg->index = n;
  }
  /* trap local ksmps and kr  */
  else if ((strcmp(s, "ksmps") == 0 &&
            csoundFindVariableWithName(csound, ip->varPool, s)) ||
           (strcmp(s, "kr") == 0 &&
            csoundFindVariableWithName(csound, ip->varPool, s))) {
    arg->type = ARG_LOCAL;
    arg->argPtr = csoundFindVariableWithName(csound, ip->varPool, s);
  } else if (c == 'g' || (c == '#' && *(s + 1) == 'g') ||
             csoundFindVariableWithName(csound, csound->engineState.varPool,
                                        s) != NULL) {
    // FIXME - figure out why string pool searched with gexist
    //|| string_pool_indexof(csound->engineState.stringPool, s) > 0) {
    arg->type = ARG_GLOBAL;
    arg->argPtr = csoundFindVariableWithName(csound, engineState->varPool, s);
    // printf("create global %p: %s\n", arg->argPtr, s);
  } else {
    arg->type = ARG_LOCAL;
    arg->argPtr = csoundFindVariableWithName(csound, ip->varPool, s);
    // printf("create local %p: %s\n", arg, s);
    if (arg->argPtr == NULL) {
      csound->Message(csound, Str("Missing local arg: %s\n"), s);
    }
  }
  /*    csound->Message(csound, " [%s -> %d (%x)]\n", s, indx, indx); */

  return arg;
}

char argtyp2(char *s) { /* find arg type:  d, w, a, k, i, c, p, r, S, B, b, t */
  char c = *s;          /*   also set lgprevdef if !c && !p && !S */

  /* trap this before parsing for a number! */
  /* two situations: defined at header level: 0dbfs = 1.0
   *  and returned as a value:  idb = 0dbfs
   */

  if ((c >= '1' && c <= '9') || c == '.' || c == '-' || c == '+' ||
      (c == '0' && strcmp(s, "0dbfs") != 0))
    return ('c'); /* const */
  if (pnum(s) >= 0)
    return ('p'); /* pnum */
  if (c == '"')
    return ('S'); /* quoted String */
  if (strcmp(s, "sr") == 0 || strcmp(s, "kr") == 0 || strcmp(s, "0dbfs") == 0 ||
      strcmp(s, "nchnls_i") == 0 || strcmp(s, "ksmps") == 0 ||
      strcmp(s, "nchnls") == 0)
    return ('r'); /* rsvd */
  if (c == 'w')   /* N.B. w NOT YET #TYPE OR GLOBAL */
    return (c);
  if (c == '#')
    c = *(++s);
  if (c == 'g')
    c = *(++s);
  if (c == '[') {
    while (c == '[') {
      c = *(++s);
    }
  }
  if (c == 't') { /* Support legacy t-vars by mapping to k subtypes */
    return 'k';
  }
  if (strchr("akiBbfSt", c) != NULL)
    return (c);
  else
    return ('?');
}

/* For diagnostics map file name or macro name to an index */
uint8_t file_to_int(CSOUND *csound, const char *name) {
  // extern char *strdup(const char *);
  uint8_t n = 0;
  char **filedir = csound->filedir;
  while (n < 255 && filedir[n] && n < 255) { /* Do we have it already? */
    if (strcmp(filedir[n], name) == 0)
      return n; /* yes */
    n++;        /* look again */
  }
  // Not there so add
  // ensure long enough?
  if (UNLIKELY(n == 255)) {
    filedir[n] = cs_strdup(csound, Str("**unrecorded**"));
  } else {
    filedir[n] = cs_strdup(csound, (char *)name);
    filedir[n + 1] = NULL;
  }
  return n;
}

void debugPrintCsound(CSOUND *csound) {
  INSTRTXT *current;
  CONS_CELL *val = cs_hash_table_keys(csound, csound->engineState.stringPool);
  CONS_CELL *const_val =
      cs_hash_table_values(csound, csound->engineState.constantsPool);
  int count = 0;
  csound->Message(csound, "Compile State:\n");
  csound->Message(csound, "String Pool:\n");

  while (val != NULL) {
    csound->Message(csound, "    %d) %s\n", count++, (char *)val->value);
    val = val->next;
  }

  csound->Message(csound, "Constants Pool:\n");
  while (const_val != NULL) {
    CS_VAR_MEM *mem = (CS_VAR_MEM *)const_val->value;
    csound->Message(csound, "  %d) %f\n", count++, mem->value);
    const_val = const_val->next;
  }

  csound->Message(csound, "Global Variables:\n");
  CS_VARIABLE *gVar = csound->engineState.varPool->head;
  count = 0;
  while (gVar != NULL) {
    csound->Message(csound, "  %d) %s:%s\n", count++, gVar->varName,
                    gVar->varType->varTypeName);
    gVar = gVar->next;
  }

  /* bad practice to declare variables in middle of block */
  current = &(csound->engineState.instxtanchor);
  current = current->nxtinstxt;
  count = 0;
  while (current != NULL) {
    csound->Message(csound, "Instrument %d %p %p\n", count, current,
                    current->nxtinstxt);
    csound->Message(csound, "Variables\n");

    if (current->varPool != NULL) {
      CS_VARIABLE *var = current->varPool->head;
      int index = 0;
      while (var != NULL) {
        if (var->varType == &CS_VAR_TYPE_ARRAY) {
          csound->Message(csound, "  %d) %s:[%s]\n", index++, var->varName,
                          var->subType->varTypeName);
        } else {
          csound->Message(csound, "  %d) %s:%s\n", index++, var->varName,
                          var->varType->varTypeName);
        }

        var = var->next;
      }
    }
    count++;
    current = current->nxtinstxt;
  }
}

#include "interlocks.h"
void query_deprecated_opcode(CSOUND *csound, ORCTOKEN *o) {
  char *name = o->lexeme;
  OENTRY *ep = find_opcode(csound, name);
  if (UNLIKELY(ep->flags & _QQ))
    csound->Warning(csound, Str("Opcode \"%s\" is deprecated\n"), name);
}<|MERGE_RESOLUTION|>--- conflicted
+++ resolved
@@ -1147,15 +1147,10 @@
       num = engineState->maxinsno >
         csound->engineState.maxinsno ?
         engineState->maxinsno : csound->engineState.maxinsno; /* find last used instr number */
-<<<<<<< HEAD
-      while (!engineState->instrtxtp[num] &&
-             !csound->engineState.instrtxtp[num] &&
-=======
 
       /* check both this state & current state */
       while ((!engineState->instrtxtp[num] ||
               !csound->engineState.instrtxtp[num]) &&
->>>>>>> 6f7d995f
              --num)
         ;
 
@@ -1793,11 +1788,7 @@
   }
 
   /* now add the instruments with names, assigning them fake instr numbers */
-<<<<<<< HEAD
-
-=======
-   named_instr_assign_numbers(csound, engineState);
->>>>>>> 6f7d995f
+  named_instr_assign_numbers(csound, engineState);
   if (engineState != &csound->engineState) {
     OPDS *ids = csound->ids;
     /* any compilation other than the first one */
