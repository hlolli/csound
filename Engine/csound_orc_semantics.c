<<<<<<< HEAD

=======
>>>>>>> 51b7bf60
/*
    csound_orc_semantics.c:

    Copyright (C) 2006
    John ffitch, Steven Yi

    This file is part of Csound.

    The Csound Library is free software; you can redistribute it
    and/or modify it under the terms of the GNU Lesser General Public
    License as published by the Free Software Foundation; either
    version 2.1 of the License, or (at your option) any later version.

    Csound is distributed in the hope that it will be useful,
    but WITHOUT ANY WARRANTY; without even the implied warranty of
    MERCHANTABILITY or FITNESS FOR A PARTICULAR PURPOSE.  See the
    GNU Lesser General Public License for more details.

    You should have received a copy of the GNU Lesser General Public
    License along with Csound; if not, write to the Free Software
    Foundation, Inc., 59 Temple Place, Suite 330, Boston, MA
    02111-1307 USA
*/

#include <stdio.h>
#include <stdlib.h>
#include <ctype.h>
//#include <stdbool.h>
#include "csoundCore.h"
#include "csound_orc.h"
#include "namedins.h"
#include "parse_param.h"
#include "csound_type_system.h"
#include "csound_standard_types.h"
#include "csound_orc_expressions.h"
#include "csound_orc_semantics.h"

char *csound_orcget_text ( void *scanner );
int is_label(char* ident, CONS_CELL* labelList);
int is_reserved(char* varName);

extern uint64_t csound_orcget_locn(void *);
extern  char argtyp2(char*);
extern  int tree_arg_list_count(TREE *);
void print_tree(CSOUND *, char *, TREE *);

/* from csound_orc_compile.c */
extern int argsRequired(char* arrayName);
extern char** splitArgs(CSOUND* csound, char* argString);
extern int pnum(char*);

OENTRIES* find_opcode2(CSOUND*, char*);
char* resolve_opcode_get_outarg(CSOUND* csound,
                               OENTRIES* entries, char* inArgTypes);
int check_out_args(CSOUND* csound, char* outArgsFound, char* opOutArgs);
char* get_arg_string_from_tree(CSOUND* csound, TREE* tree,
                               TYPE_TABLE* typeTable);
char* convert_internal_to_external(CSOUND* csound, char* arg);
char* convert_external_to_internal(CSOUND* csound, char* arg);
void do_baktrace(CSOUND *csound, uint64_t files);

extern int add_udo_definition(CSOUND *csound, char *opname,
                              char *outtypes, char *intypes);
extern TREE * create_opcode_token(CSOUND *csound, char* op);

const char* SYNTHESIZED_ARG = "_synthesized";
const char* UNARY_PLUS = "_unary_plus";

char* cs_strdup(CSOUND* csound, char* str) {
    size_t len;
    char* retVal;

    if (str == NULL) return NULL;

    len = strlen(str);
    retVal = csound->Malloc(csound, len + 1);

    if (len > 0) {
      strncpy(retVal, str, len);
    }
    retVal[len] = '\0';

    return retVal;
}

char* cs_strndup(CSOUND* csound, char* str, size_t size) {
    size_t len;
    char* retVal;

    if (str == NULL || size == 0) return NULL;
    len = strlen(str);

    if (size > len) { // catches if str is empty string
      return cs_strdup(csound, str);
    }

    retVal = csound->Malloc(csound, size + 1);
    memcpy(retVal, str, size);
    retVal[size] = '\0';

    return retVal;
}

char* get_expression_opcode_type(CSOUND* csound, TREE* tree) {
    switch(tree->type) {
    case '+':
      return "##add";
    case '-':
      return "##sub";
    case '*':
      return "##mul";
    case '%':
      return "##mod";
    case '/':
      return "##div";
    case '^':
      return "##pow";
    case S_UMINUS:
      return "##mul";
    case '|':
      return "##or";
    case '&':
      return "##and";
    case S_BITSHIFT_RIGHT:
      return "##shr";
    case S_BITSHIFT_LEFT:
      return "##shl";
    case '#':
      return "##xor";
    case '~':
      return "##not";
    case T_ARRAY:
      return "##array_get";
    }
    csound->Warning(csound, Str("Unknown function type found: %d [%c]\n"),
                    tree->type, tree->type);
    return NULL;
}

char* get_boolean_expression_opcode_type(CSOUND* csound, TREE* tree) {
    switch(tree->type) {
    case S_EQ:
      return "==";
    case S_NEQ:
      return "!=";
    case S_GE:
      return ">=";
    case S_LE:
      return "<=";
    case S_GT:
      return ">";
    case S_LT:
      return "<";
    case S_AND:
      return "&&";
    case S_OR:
      return "||";
    }
    csound->Warning(csound,
                    Str("Unknown boolean expression type found: %d\n"),
                    tree->type);
    return NULL;
}

//FIXME - current just returns subtype but assumes single char type name,
// should check for long type names, as well as check dimensions and remove one
char* get_array_sub_type(CSOUND* csound, char* arrayName) {
    char temp[2];
    char *t = arrayName;

    if (*t == '#') t++;
    if (*t == 'g') t++;

    if (*t == 't') { /* Support legacy t-vars by mapping to k subtypes */
        return cs_strdup(csound, "k");
    }

    while (*t == '[') {
      t++;
    }
    temp[0] = *t;
    temp[1] = 0;
    return cs_strdup(csound, temp);
}

char* create_array_arg_type(CSOUND* csound, CS_VARIABLE* arrayVar) {
    char* varTypeName = arrayVar->subType->varTypeName;
    int len = arrayVar->dimensions + strlen(varTypeName) + 2;
    char* retVal = csound->Malloc(csound, len);
    retVal[len - 1] = '\0';
    retVal[len - 2] = ']';
    memset(retVal, '[', arrayVar->dimensions);
    strncpy(retVal + arrayVar->dimensions, varTypeName, strlen(varTypeName));
    return retVal;
}

/* this checks if the annotated type exists */
char *check_annotated_type(CSOUND* csound, OENTRIES* entries,
                              char* outArgTypes) {
    int i;
    for (i = 0; i < entries->count; i++) {
      OENTRY* temp = entries->entries[i];
      if (check_out_args(csound, outArgTypes, temp->outypes))
        return outArgTypes;
    }
    return NULL;
}

static int isirate(/*CSOUND *csound,*/ TREE *t)
{                  /* check that argument is an i-rate constant or variable */
    //print_tree(csound, "isirate",  t);
    if (t->type == INTEGER_TOKEN) {
      //printf("integer case\n");
      return 1;
    }
    else if (t->type == T_IDENT) {
      //printf("identifier case\n");
      if (t->value->lexeme[0] != 'p' &&
          t->value->lexeme[0] != 'i' &&
          (t->value->lexeme[0] != 'g' ||
           t->value->lexeme[1] != 'i')) return 0;
      return 1;
    }
    else if (t->type == T_ARRAY) {
      //printf("array case\n");
      if (isirate(/*csound, */t->right)==0) return 0;
      t = t->next;
      while (t) {
        //printf("t=%p t->type=%d\n", t, t->type);
        if (isirate(/*csound,*/ t)==0) return 0;
        t = t->next;
      }
      return 1;
    }
    else return 0;
}

CS_VARIABLE* find_var_from_pools(CSOUND* csound, char* varName, char* varBaseName, TYPE_TABLE* typeTable) {
    CS_VARIABLE* var = NULL;
    
    /* VL: 16/01/2014
     in a second compilation, the
     typeTable->globalPool is incorrect and will not
     contain the correct addresses of global variables,
     which are stored correctly in the engineState.varPool.
     Ideally we should remove typeTable->globalPool and only use
     the varPool in the engineState
     */
    
    if (*varName == 'g') {
        var = csoundFindVariableWithName(csound, csound->engineState.varPool,
                                         varBaseName);
        if(var == NULL)
            var = csoundFindVariableWithName(csound, typeTable->globalPool,
                                             varBaseName);
    } else {
        var = csoundFindVariableWithName(csound, typeTable->localPool,
                                         varBaseName);
    }
    return var;
}

/* This function gets arg type with checking type table */
char* get_arg_type2(CSOUND* csound, TREE* tree, TYPE_TABLE* typeTable)
{
    char* s;
    char* t;
    //CS_TYPE* type;
    CS_VARIABLE* var;
    char* varBaseName;

    if (is_expression_node(tree)) {
      TREE* nodeToCheck = tree;

      if (tree->type == T_ARRAY) {
        varBaseName = tree->left->value->lexeme;
       
        var = find_var_from_pools(csound, varBaseName, varBaseName, typeTable);
          
        if (var == NULL) {
          synterr(csound,
                  Str("unable to find array operator for var %s line %d\n"), varBaseName, tree->line);
          return NULL;
        } else {
          if (var->varType == &CS_VAR_TYPE_ARRAY) {
            return cs_strdup(csound, var->subType->varTypeName);
          } else if (var->varType == &CS_VAR_TYPE_A) {
            return cs_strdup(csound, "k");
          }
          synterr(csound,
                  Str("invalid array type %s line %d\n"), var->varType->varTypeName, tree->line);
          return NULL;
        }
      }

      if (tree->type == '?') {
        char* arg1, *arg2, *ans, *out;
        char condInTypes[64];

        ans = get_arg_type2(csound, tree->left, typeTable);
        if (UNLIKELY(ans == NULL || (*ans != 'b' && *ans != 'B'))) {
          synterr(csound,
                  Str("non-boolean expression found for ternary operator,"
                      " line %d\n"), tree->line);
          do_baktrace(csound, tree->locn);
          return NULL;
        }
        arg1 = get_arg_type2(csound, tree->right->left, typeTable);
        arg2 = get_arg_type2(csound, tree->right->right, typeTable);

        snprintf(condInTypes, 64, "%s%s%s", ans, arg1, arg2);

        OENTRIES* opentries = find_opcode2(csound, ":cond");
        out = resolve_opcode_get_outarg(csound,
                                        opentries,
                                        condInTypes);

        csound->Free(csound, opentries);
        if (UNLIKELY(out == NULL)) {
          synterr(csound,
                  Str("unable to find ternary operator for "
                      "types '%s ? %s : %s' line %d\n"),
                  ans, arg1, arg2, tree->line);
          do_baktrace(csound, tree->locn);
          return NULL;
        }

        csound->Free(csound, arg1);
        csound->Free(csound, arg2);
        csound->Free(csound, ans);
        return cs_strdup(csound, out);

      }

      // Deal with odd case of i(expressions)
      if (tree->type == T_FUNCTION && !strcmp(tree->value->lexeme, "i")) {
        //print_tree(csound, "i()", tree);
        if (tree->right->type == T_ARRAY &&
            tree->right->left->type == T_IDENT &&
            isirate(/*csound,*/ tree->right->right)) {
          //printf("OK array case\n");
        }
        else
          if (UNLIKELY(is_expression_node(tree->right)))
            synterr(csound,
                    Str("Use of i() with expression not permitted on line %d\n"),
                    tree->line);
      }

      if (tree->type == T_FUNCTION) {
        char* argTypeRight = get_arg_string_from_tree(csound,
                                                      tree->right, typeTable);
        char* opname = tree->value->lexeme;
        OENTRIES* entries = find_opcode2(csound, opname);
        char * out;

        if (tree->value->optype != NULL) /* if there is type annotation */
          out = check_annotated_type(csound, entries, tree->value->optype);
        else  out = resolve_opcode_get_outarg(csound, entries, argTypeRight);


        if (UNLIKELY(out == 0)) {
          synterr(csound, Str("error: opcode '%s' for expression with arg "
                              "types %s not found, line %d\n"),
                  opname, argTypeRight, tree->line);
          do_baktrace(csound, tree->locn);
          csound->Free(csound, argTypeRight);
          csound->Free(csound, entries);
          return NULL;
        }

        if (argsRequired(out) == 1) {
            char** args = splitArgs(csound, out);
            char *ret = cs_strdup(csound, args[0]);
            csound->Free(csound, argTypeRight);
            csound->Free(csound, entries);
            return ret;
        }
        
        synterr(csound, Str("error: opcode '%s' for expression with arg "
                            "types %s returns out-args != 1, line %d\n"),
                opname, argTypeRight, tree->line);
        do_baktrace(csound, tree->locn);

        csound->Free(csound, argTypeRight);
        csound->Free(csound, entries);
        return NULL;

      }

      char* argTypeRight = get_arg_type2(csound,
                                         nodeToCheck->right, typeTable);

      if (nodeToCheck->left != NULL) {
        char* argTypeLeft = get_arg_type2(csound, nodeToCheck->left, typeTable);

        char* opname = get_expression_opcode_type(csound, nodeToCheck);
        int len1, len2;
        char* inArgTypes;
        char* out;

        if (UNLIKELY(argTypeLeft == NULL || argTypeRight == NULL)) {
          synterr(csound,
                  Str("Unable to verify arg types for expression '%s'\n"
                      "Line %d\n"),
                  opname, tree->line);
          do_baktrace(csound, tree->locn);
          return NULL;
        }

        OENTRIES* entries = find_opcode2(csound, opname);

        argTypeLeft = convert_internal_to_external(csound, argTypeLeft);
        argTypeRight = convert_internal_to_external(csound, argTypeRight);

        len1 = strlen(argTypeLeft);
        len2 = strlen(argTypeRight);
        inArgTypes = csound->Malloc(csound, len1 + len2 + 1);

        strncpy(inArgTypes, argTypeLeft, len1);
        strncpy(inArgTypes + len1, argTypeRight, len2);

        inArgTypes[len1 + len2] = '\0';

        out = resolve_opcode_get_outarg(csound, entries, inArgTypes);
        csound->Free(csound, entries);

        if (UNLIKELY(out == NULL)) {
          synterr(csound, Str("error: opcode '%s' for expression with arg "
                              "types %s not found, line %d \n"),
                  opname, inArgTypes, tree->line);
          do_baktrace(csound, tree->locn);
          csound->Free(csound, inArgTypes);
          return NULL;
        }

        csound->Free(csound, argTypeLeft);
        csound->Free(csound, argTypeRight);
        csound->Free(csound, inArgTypes);
        return cs_strdup(csound, out);

      } else {
        return argTypeRight;
      }

    }

    if (is_boolean_expression_node(tree)) {
      char* argTypeLeft = get_arg_type2(csound, tree->left, typeTable);
      char* argTypeRight = get_arg_type2(csound, tree->right, typeTable);

      char* opname = get_boolean_expression_opcode_type(csound, tree);
      int len1, len2;
      char* inArgTypes;
      char* out;
      OENTRIES* entries;

      if (UNLIKELY(argTypeLeft == NULL || argTypeRight == NULL)) {
        synterr(csound,
                Str("Unable to verify arg types for boolean expression '%s'\n"
                    "Line %d\n"),
                opname, tree->line);
        do_baktrace(csound, tree->locn);
        return NULL;
      }

      entries = find_opcode2(csound, opname);

      len1 = strlen(argTypeLeft);
      len2 = strlen(argTypeRight);
      inArgTypes = csound->Malloc(csound, len1 + len2 + 1);

      strncpy(inArgTypes, argTypeLeft, len1);
      strncpy(inArgTypes + len1, argTypeRight, len2);

      inArgTypes[len1 + len2] = '\0';

      out = resolve_opcode_get_outarg(csound, entries, inArgTypes);
      csound->Free(csound, entries);

      if (UNLIKELY(out == NULL)) {
        synterr(csound, Str("error: boolean expression '%s' with arg "
                            "types %s not found, line %d \n"),
                opname, inArgTypes, tree->line);
        do_baktrace(csound, tree->locn);
        csound->Free(csound, inArgTypes);
        return NULL;
      }

      csound->Free(csound, argTypeLeft);
      csound->Free(csound, argTypeRight);
      csound->Free(csound, inArgTypes);
      return cs_strdup(csound, out);

    }

    switch(tree->type) {
    case NUMBER_TOKEN:
    case INTEGER_TOKEN:
      return cs_strdup(csound, "c");                              /* const */
    case STRING_TOKEN:
      return cs_strdup(csound, "S");                /* quoted String */
    case LABEL_TOKEN:
      //FIXME: Need to review why label token is used so much in parser,
      //for now treat as T_IDENT
    case T_ARRAY_IDENT:
    case T_IDENT:
            
      s = tree->value->lexeme;

      if (is_reserved(s)) {
        return cs_strdup(csound, "r");                              /* rsvd */
      }
            
      if (is_label(s, typeTable->labelList)) {
        return cs_strdup(csound, "l");
      }

      if ((*s >= '1' && *s <= '9') || *s == '.' || *s == '-' || *s == '+' ||
          (*s == '0' && strcmp(s, "0dbfs") != 0))
        return cs_strdup(csound, "c");                          /* const */
      if (*s == '"')
        return cs_strdup(csound, "S");

      if (pnum(s) >= 0)
        return cs_strdup(csound, "p");                           /* pnum */

      varBaseName = s;
            
      if (*s == '#')
        s++;

      /* VL: 16/01/2014
         in a second compilation, the
         typeTable->globalPool is incorrect and will not
         contain the correct addresses of global variables,
         which are stored correctly in the engineState.varPool.
         Ideally we should remove typeTable->globalPool and only use
         the varPool in the engineState
      */

      if (*s == 'g') {
        var = csoundFindVariableWithName(csound, csound->engineState.varPool,
                                         tree->value->lexeme);
        if (var == NULL)
          var = csoundFindVariableWithName(csound, typeTable->globalPool,
                                           tree->value->lexeme);
        //printf("var: %p %s\n", var, var->varName);
      } else
        var = csoundFindVariableWithName(csound, typeTable->localPool,
                                         tree->value->lexeme);

      if (UNLIKELY(var == NULL)) {
        synterr(csound, Str("Variable '%s' used before defined\n"
                            "Line %d\n"),
                tree->value->lexeme, tree->line);
        do_baktrace(csound, tree->locn);
        return NULL;
      }

      if (var->varType == &CS_VAR_TYPE_ARRAY) {
        return create_array_arg_type(csound, var);
      } else {
        return cs_strdup(csound, var->varType->varTypeName);
      }
            
//      if (*s == 't') { /* Support legacy t-vars by mapping to k-array */
//        return cs_strdup(csound, "[k]");
//      }

    case T_TYPED_IDENT:
      return cs_strdup(csound, tree->value->optype);
    case STRUCT_EXPR:
      s = tree->left->value->lexeme;
      var = find_var_from_pools(csound, s, s, typeTable);

      if (UNLIKELY(var == NULL)) {
        synterr(csound, Str("Variable '%s' used before defined\n"), s);
        do_baktrace(csound, tree->locn);
        return NULL;
      }
   
      tree = tree->right;
      while (tree != NULL) {
        s = tree->value->lexeme;
          CONS_CELL* cell = var->varType->members;
          CS_VARIABLE* nextVar = NULL;
          while (cell != NULL) {
            CS_VARIABLE* member = (CS_VARIABLE*)cell->value;
            if (!strcmp(member->varName, s)) {
              nextVar = member;
              break;
            }
            cell = cell->next;
          }
          if (nextVar == NULL) {
            synterr(csound, Str("No member '%s' found for variable 'xxx'\n"), s);
            do_baktrace(csound, tree->locn);
            return NULL;
          }
          var = nextVar;
        tree = tree->next;
      }
      
      return cs_strdup(csound, var->varType->varTypeName);

    case T_ARRAY:

      s = tree->value->lexeme;

      if (*s == '#') s++;
      if (*s == 'g') s++;

      if (*s == 't') { /* Support legacy t-vars by mapping to k-array */
        return cs_strdup(csound, "[k]");
      }

      t = s;

      int len = 1;
      while (*t == '[') {
        t++;
        len++;
      }

      char* retVal = csound->Malloc(csound, (len + 2) * sizeof(char));
      memcpy(retVal, s, len);
      retVal[len] = ']';
      retVal[len + 1] = '\0';

      return retVal;

    default:
      csoundWarning(csound, Str("Unknown arg type: %d\n"), tree->type);
      print_tree(csound, "Arg Tree\n", tree);
      return NULL;
    }
}



char* get_opcode_short_name(CSOUND* csound, char* opname) {

    char* dot = strchr(opname, '.');
    if (dot != NULL) {
      int opLen = dot - opname;
      return cs_strndup(csound, opname, opLen);
    }
    return opname;
}

/* find opcode with the specified name in opcode list */
/* returns index to opcodlst[], or zero if the opcode cannot be found */

OENTRY* find_opcode(CSOUND *csound, char *opname)
{
    char *shortName;
    CONS_CELL* head;
    OENTRY* retVal;

    if (opname[0] == '\0' || isdigit(opname[0]))
        return 0;

    shortName = get_opcode_short_name(csound, opname);

    head = cs_hash_table_get(csound, csound->opcodes, shortName);

    retVal = (head != NULL) ? head->value : NULL;
    if (shortName != opname) csound->Free(csound, shortName);

    return retVal;
}


/* Finds OENTRIES that match the given opcode name.  May return multiple
 * OENTRY*'s for each entry in a polyMorphic opcode.
 */
OENTRIES* find_opcode2(CSOUND* csound, char* opname) {

    int i = 0;
    char *shortName;
    CONS_CELL *head;
    OENTRIES* retVal;

    if (UNLIKELY(opname == NULL)) {
      return NULL;
    }

    retVal = csound->Calloc(csound, sizeof(OENTRIES));

    shortName = get_opcode_short_name(csound, opname);

    head = cs_hash_table_get(csound, csound->opcodes, shortName);

    retVal->count = cs_cons_length(head);
    while (head != NULL) {
        retVal->entries[i++] = head->value;
        head = head->next;
    }

    if (shortName != opname) {
        csound->Free(csound, shortName);
    }

    return retVal;

}

inline static int is_in_optional_arg(char* arg) {
    return (strlen(arg) == 1) && (strchr("opqvjhOJVP?", *arg) != NULL);
}

inline static int is_in_var_arg(char* arg) {
    return (strlen(arg) == 1) && (strchr("mMNnWyzZ*", *arg) != NULL);
}

int check_array_arg(char* found, char* required) {
    char* f = found;
    char* r = required;

    while (*r == '[') r++;

    if (*r == '.' || *r == '?' || *r == '*') {
      return 1;
    }

    while (*f == '[') f++;

    return (*f == *r);
}

int check_in_arg(char* found, char* required) {
    char* t;
    int i;
    if (UNLIKELY(found == NULL || required == NULL)) {
      return 0;
    }

    if (strcmp(found, required) == 0) {
      return 1;
    }

    if (*required == '.' || *required == '?' || *required == '*') {
        return 1;
    }

    if (*found == '[' || *required == '[') {
      if (*found != *required) {
        return 0;
      }
      return check_array_arg(found, required);
    }

    t = (char*)POLY_IN_TYPES[0];

    for (i = 0; t != NULL; i += 2) {
      if (strcmp(required, t) == 0) {
        return (strchr(POLY_IN_TYPES[i + 1], *found) != NULL);
      }
      t = (char*)POLY_IN_TYPES[i + 2];
    }

    if (is_in_optional_arg(required)) {
      t = (char*)OPTIONAL_IN_TYPES[0];
      for (i = 0; t != NULL; i += 2) {
        if (strcmp(required, t) == 0) {
          return (strchr(OPTIONAL_IN_TYPES[i + 1], *found) != NULL);
        }
        t = (char*)OPTIONAL_IN_TYPES[i + 2];
      }
    }

    if (!is_in_var_arg(required)) {
      return 0;
    }

    t = (char*)VAR_ARG_IN_TYPES[0];
    for (i = 0; t != NULL; i += 2) {
      if (strcmp(required, t) == 0) {
        return (strchr(VAR_ARG_IN_TYPES[i + 1], *found) != NULL);
      }
      t = (char*)VAR_ARG_IN_TYPES[i + 2];
    }
    return 0;
}

int check_in_args(CSOUND* csound, char* inArgsFound, char* opInArgs) {
    if ((inArgsFound == NULL || strlen(inArgsFound) == 0) &&
        (opInArgs == NULL || strlen(opInArgs) == 0)) {
      return 1;
    }

    if (UNLIKELY(opInArgs == NULL)) {
      return 0;
    }

    {
      int argsFoundCount = argsRequired(inArgsFound);
      int argsRequiredCount = argsRequired(opInArgs);
      char** argsRequired = splitArgs(csound, opInArgs);
      char** argsFound;
      int i;
      int argTypeIndex = 0;
      char* varArg = NULL;
      int returnVal = 1;

      if (argsRequired == NULL) {
        return 0;
      }

      if ((argsFoundCount > argsRequiredCount) &&
          !(is_in_var_arg(argsRequired[argsRequiredCount - 1]))) {
        csound->Free(csound, argsRequired);
        return 0;
      }

      argsFound = splitArgs(csound, inArgsFound);

      if (argsFoundCount == 0) {
        if (is_in_var_arg(argsRequired[0])) {
          varArg = argsRequired[0];
        }
      } else {
        for (i = 0; i < argsFoundCount; i++) {
          char* argFound = argsFound[i];

          if (varArg != NULL) {
            if (!check_in_arg(argFound, varArg)) {
              returnVal = 0;
              break;
            }
          } else {
            char* argRequired = argsRequired[argTypeIndex++];
            if (!check_in_arg(argFound, argRequired)) {
              returnVal = 0;
              break;
            }
            if (is_in_var_arg(argRequired)) {
              varArg = argRequired;
            }
          }
        }
      }

      if (returnVal && varArg == NULL) {
        while (argTypeIndex < argsRequiredCount) {
          char* c = argsRequired[argTypeIndex++];

          if (!is_in_optional_arg(c) && !is_in_var_arg(c)) {
            returnVal = 0;
            break;
          }
        }

      }
      //printf("delete %p \n", argsFound);
       int n;
        for (n=0; argsFound[n] != NULL; n++) {
          // printf("delete %p \n", argsFound[n]);
          csound->Free(csound, argsFound[n]);
        }
      csound->Free(csound, argsFound);
      //printf("delete %p \n", argsRequired);
                for (n=0; argsRequired[n] != NULL; n++) {
                  //printf("delete %p \n", argsRequired[n]);
          csound->Free(csound, argsRequired[n]);
        }
      csound->Free(csound, argsRequired);

      return returnVal;
    }
}

inline static int is_out_var_arg(char* arg) {
    return strlen(arg) == 1 && (strchr("mzIXNF*", *arg) != NULL);
}

int check_out_arg(char* found, char* required) {
    char* t;
    int i;

    if (UNLIKELY(found == NULL || required == NULL)) {
      return 0;
    }

    // constants not allowed in out args
    if (strcmp(found, "c") == 0) {
      return 0;
    }

    if (*required == '.' || *required == '?' || *required == '*') {
        return 1;
    }

    if (*found == '[' || *required == '[') {
      if (*found != *required) {
        return 0;
      }
      return check_array_arg(found, required);
    }

    if (strcmp(found, required) == 0) {
      return 1;
    }

    t = (char*)POLY_OUT_TYPES[0];
    for (i = 0; t != NULL; i += 2) {
      if (strcmp(required, t) == 0) {
        return (strchr(POLY_OUT_TYPES[i + 1], *found) != NULL);
      }
      t = (char*)POLY_OUT_TYPES[i + 2];
    }

    if (!is_out_var_arg(required)) {
      return 0;
    }

    t = (char*)VAR_ARG_OUT_TYPES[0];
    for (i = 0; t != NULL; i += 2) {
      if (strcmp(required, t) == 0) {
        return (strchr(VAR_ARG_OUT_TYPES[i + 1], *found) != NULL);
      }
      t = (char*)VAR_ARG_OUT_TYPES[i + 2];
    }
    return 0;
}

int check_out_args(CSOUND* csound, char* outArgsFound, char* opOutArgs)
{

    if ((outArgsFound == NULL || strlen(outArgsFound) == 0) &&
        (opOutArgs == NULL || strlen(opOutArgs) == 0)) {
      return 1;
    }

    {
      int argsFoundCount = argsRequired(outArgsFound);
      int argsRequiredCount = argsRequired(opOutArgs);
      char** argsRequired = splitArgs(csound, opOutArgs);
      char** argsFound;
      int i;
      int argTypeIndex = 0;
      char* varArg = NULL;
      int returnVal = 1;

      if ((argsFoundCount > argsRequiredCount) &&
          !(is_out_var_arg(argsRequired[argsRequiredCount - 1]))) {
        csound->Free(csound, argsRequired);
        return 0;
      }

      argsFound = splitArgs(csound, outArgsFound);

      for (i = 0; i < argsFoundCount; i++) {
        char* argFound = argsFound[i];

        if (varArg != NULL) {
          if (!check_out_arg(argFound, varArg)) {
            returnVal = 0;
            break;
          }
        } else {
          char* argRequired = argsRequired[argTypeIndex++];
          if (!check_out_arg(argFound, argRequired)) {
            returnVal = 0;
            break;
          }
          if (is_out_var_arg(argRequired)) {
            varArg = argRequired;
          }
        }
      }

      if (returnVal && varArg == NULL) {

        if (argTypeIndex < argsRequiredCount) {
          char* argRequired = argsRequired[argTypeIndex];
          returnVal = is_out_var_arg(argRequired);
        } else {
          returnVal = 1;
        }
      }
      //printf("delete %p \n", argsFound);
       int n;
        for (n=0; argsFound[n] != NULL; n++) {
          // printf("delete %p \n", argsFound[n]);
          csound->Free(csound, argsFound[n]);
        }
      csound->Free(csound, argsFound);
      //printf("delete %p \n", argsRequired);
                for (n=0; argsRequired[n] != NULL; n++) {
                  //printf("delete %p \n", argsRequired[n]);
          csound->Free(csound, argsRequired[n]);
        }
      csound->Free(csound, argsRequired);

      return returnVal;
    }
}


/* Given an OENTRIES list, resolve to a single OENTRY* based on the
 * found in- and out- argtypes.  Returns NULL if opcode could not be
 * resolved. If more than one entry matches, mechanism assumes there
 * are multiple opcode entries with same types and last one should
 * override previous definitions.
 */
OENTRY* resolve_opcode(CSOUND* csound, OENTRIES* entries,
                              char* outArgTypes, char* inArgTypes) {

//    OENTRY* retVal = NULL;
    int i;


    for (i = 0; i < entries->count; i++) {
        OENTRY* temp = entries->entries[i];
//        if (temp->intypes == NULL && temp->outypes == NULL) {
//            if (outArgTypes == NULL && inArgTypes == NULL) {
//
//            }
//            continue;
//        }
        if (check_in_args(csound, inArgTypes, temp->intypes) &&
            check_out_args(csound, outArgTypes, temp->outypes)) {
//            if (retVal != NULL) {
//                return NULL;
//            }
//            retVal = temp;
            return temp;
        }
    }
    return NULL;
//    return retVal;
}

OENTRY* resolve_opcode_exact(CSOUND* csound, OENTRIES* entries,
                       char* outArgTypes, char* inArgTypes) {
    int i;
    for (i = 0; i < entries->count; i++) {
        OENTRY* temp = entries->entries[i];
        if (temp->intypes != NULL && !strcmp(inArgTypes, temp->intypes) &&
            temp->outypes != NULL && !strcmp(outArgTypes, temp->outypes)) {
            return temp;
        }
    }
    return NULL;
}

/* used when creating T_FUNCTION's */
char* resolve_opcode_get_outarg(CSOUND* csound, OENTRIES* entries,
                              char* inArgTypes) {
    int i;

    for (i = 0; i < entries->count; i++) {
        OENTRY* temp = entries->entries[i];
        if (temp->intypes == NULL && temp->outypes == NULL) {
            continue;
        }
        if (check_in_args(csound, inArgTypes, temp->intypes)) {
            // FIXME this is only returning the first match, we need to check
            // if there are multiple matches and if so, return NULL to signify
            // ambiguity
            return temp->outypes;
        }

    }
    return NULL;
}

<<<<<<< HEAD
=======
//PUBLIC int resolve_opcode_num(CSOUND* csound, OENTRIES* entries,
//                              char* outArgTypes, char* inArgTypes) {
//
//    int i;
////    int retVal = -1;
//
//    for (i = 0; i < entries->count; i++) {
//        OENTRY* temp = entries->entries[i];
//        if (temp->intypes == NULL && temp->outypes == NULL) {
//            continue;
//        }
//        if (check_in_args(csound, inArgTypes, temp->intypes) &&
//            check_out_args(csound, outArgTypes, temp->outypes)) {
////            if (retVal >= 0) {
////                return 0;
////            }
////            retVal = entries->opnum[i];
//            return entries->opnum[i];
//        }
//
//    }
//
////    return (retVal < 0) ? 0 : retVal;
//    return 0;
//}

>>>>>>> 51b7bf60

/* Converts internal array specifier from [[a] to a[][].
 Used by get_arg_string_from_tree to create an arg string that is
 compatible with the ones found in OENTRY's.  splitArgs converts back
 to internal representation. */
char* convert_internal_to_external(CSOUND* csound, char* arg) {
    int i, dimensions;
    char *start = arg;
    char *retVal, *current;;
    int nameLen, len = strlen(arg);

    if (arg == NULL || len == 1) {
        return arg;
    }
    
    if (strchr(arg, '[') == NULL) {
        /* User-Defined Struct */
        retVal = csound->Malloc(csound, sizeof(char) * (len + 3));
        current = retVal;
        *current++ = ':';
        strncpy(current, arg, len);
        current += len;
        *current++ = ';';
        *current = '\0';
        return retVal;
    }

    dimensions = 0;
    while (*arg == '[') {
        arg++;
        dimensions++;
    }
    
    nameLen = len - (arg - start) - 1;
    
    if (nameLen > 1) {
        nameLen += 2;
    }

    retVal = csound->Malloc(csound, sizeof(char) * (nameLen + (dimensions * 2) + 1));
    current = retVal;
    
    if (nameLen > 1) {
        *current++ = ':';
        strncpy(current, arg, nameLen - 2);
        current += (nameLen - 2);
        *current++ = ';';
    } else {
        *current++ = *arg;
    }
    
    for (i = 0; i < dimensions * 2; i += 2) {
       *current++ = '[';
       *current++ = ']';
    }
    *current = '\0';
    //csound->Free(csound, arg);
    return retVal;
}

/* ASSUMES VALID ARRAY SPECIFIER! */
char* convert_external_to_internal(CSOUND* csound, char* arg) {
    int i, dimensions;
    char* retVal;

    if (arg == NULL || *(arg + 1) != '[') {
        return arg;
    }

    dimensions = (strlen(arg) - 1) / 2;

    retVal = csound->Malloc(csound, sizeof(char) * (dimensions + 3));
    retVal[dimensions + 2] = '\0';
    retVal[dimensions + 1] = ']';
    retVal[dimensions] = *arg;

    for (i = 0; i < dimensions; i++) {
        retVal[i] = '[';
    }
    //csound->Free(csound, arg);
    return retVal;
}


char* get_arg_string_from_tree(CSOUND* csound, TREE* tree,
                                       TYPE_TABLE* typeTable) {

    int len = tree_arg_list_count(tree);
    int i;

    if (len == 0) {
        return NULL;
    }

    char** argTypes = csound->Malloc(csound, len * sizeof(char*));
    char* argString = NULL;
    TREE* current = tree;
    int index = 0;
    int argsLen = 0;

    while (current != NULL) {
        char* argType = get_arg_type2(csound, current, typeTable);
        //FIXME - fix if argType is NULL and remove the below hack
        if (argType == NULL) {
            argsLen += 1;
            argTypes[index++] = cs_strdup(csound, "@");
        } else {
            argType = convert_internal_to_external(csound, argType);
            argsLen += strlen(argType);
            argTypes[index++] = argType;
        }

        current = current->next;
    }

    argString = csound->Malloc(csound, (argsLen + 1) * sizeof(char));
    char* temp = argString;

    for (i = 0; i < len; i++) {
        char* argType = argTypes[i];
        int size = strlen(argType);
        
        memcpy(temp, argTypes[i], size);
        temp += size;
        csound->Free(csound, argTypes[i]);
    }

    argString[argsLen] = '\0';
    
    csound->Free(csound, argTypes);
    return argString;
}


/* Used by new UDO syntax, expects tree's with value->lexeme as type names */
char* get_in_types_from_tree(CSOUND* csound, TREE* tree, TYPE_TABLE* typeTable) {
    int len = tree_arg_list_count(tree);

    if (len == 0 || (len == 1 && !strcmp(tree->value->lexeme, "0"))) {
        return cs_strdup(csound, "0");
    }
    return get_arg_string_from_tree(csound, tree, typeTable);
}

/* Used by new UDO syntax, expects tree's with value->lexeme as type names */
char* get_out_types_from_tree(CSOUND* csound, TREE* tree) {

    int len = tree_arg_list_count(tree);
    int i;

    if (len == 0 || (len == 1 && !strcmp(tree->value->lexeme, "0"))) {
        return cs_strdup(csound, "0");
    }

    char** argTypes = csound->Malloc(csound, len * sizeof(char*));
    char* argString = NULL;
    TREE* current = tree;
    int argsLen = 0;
    i = 0;

    while (current != NULL) {
        char* argType = current->value->lexeme;
        int len = strlen(argType);
        argsLen += (len > 1) ? len + 2 : 1;
        current = current->next;
        argTypes[i] = argType;
    }

    argString = csound->Malloc(csound, (argsLen + 1) * sizeof(char));
    char* temp = argString;

    for (i = 0; i < len; i++) {
        int size = strlen(argTypes[i]);
        if (size > 1) {
          *temp = ':';
          memcpy(temp + 1, argTypes[i], size);
          *(temp + 1 + size) = ';';
          temp += 2 + size;
        } else {
          memcpy(temp, argTypes[i], size);
          temp += size;
        }
    }

    argString[argsLen] = '\0';
    return argString;
}


OENTRY* find_opcode_new(CSOUND* csound, char* opname,
                               char* outArgsFound, char* inArgsFound) {

//    csound->Message(csound, "Searching for opcode: %s | %s | %s\n",
//                    outArgsFound, opname, inArgsFound);

    OENTRIES* opcodes = find_opcode2(csound, opname);

    if (opcodes->count == 0) {
      return NULL;
    }
    OENTRY* retVal = resolve_opcode(csound, opcodes, outArgsFound, inArgsFound);

    csound->Free(csound, opcodes);

    return retVal;
}

OENTRY* find_opcode_exact(CSOUND* csound, char* opname,
                        char* outArgsFound, char* inArgsFound) {

    OENTRIES* opcodes = find_opcode2(csound, opname);

    if (opcodes->count == 0) {
        return NULL;
    }


    OENTRY* retVal = resolve_opcode_exact(csound, opcodes,
                                          outArgsFound, inArgsFound);

    csound->Free(csound, opcodes);

    return retVal;
}


//FIXME - this needs to be updated to take into account array names
// that could clash with non-array names, i.e. kVar and kVar[]
int check_args_exist(CSOUND* csound, TREE* tree, TYPE_TABLE* typeTable) {
    CS_VARIABLE *var = 0;
    TREE* current;
    char* argType;
    char* varName;
    CS_VAR_POOL* pool;

    if (tree == NULL) {
      return 1;
    }

    current = tree;

    while (current != NULL) {

      if (is_expression_node(tree) || is_boolean_expression_node(tree)) {
        if (!(check_args_exist(csound, tree->left, typeTable) &&
              check_args_exist(csound, tree->right, typeTable))) {
          return 0;
        }
      } else {
        switch (current->type) {
        case LABEL_TOKEN:
        case T_IDENT:
          varName = current->value->lexeme;

          if (is_label(varName, typeTable->labelList)) {
            break;
          }

          argType = get_arg_type2(csound, current, typeTable);
          if (argType==NULL) {
            synterr(csound,
              Str("Variable type for %s could not be determined.\n"), varName);
            do_baktrace(csound, tree->locn);
            return 0;
          }

          //FIXME - this feels like a hack
          if (*argType == 'c' || *argType == 'r' || *argType == 'p') {
            csound->Free(csound, argType);
            break;
          }
          csound->Free(csound, argType);
          pool = (*varName == 'g') ?
            typeTable->globalPool : typeTable->localPool;
          var = csoundFindVariableWithName(csound, pool, varName);
          if (UNLIKELY(var == NULL)) {
            /* VL: 13-06-13
               if it is not found, we still check the global (merged) pool */
            if (*varName == 'g')
              var = csoundFindVariableWithName(csound, csound->engineState.varPool,
                                               varName);
            if (var == NULL) {
              synterr(csound,
                      Str("Variable '%s' used before defined\nline %d"),
                      varName, tree->line);
              do_baktrace(csound, tree->locn);
              return 0;
            }
          }

          break;
        case T_ARRAY:
          varName = current->left->value->lexeme;

          pool = (*varName == 'g') ?
            typeTable->globalPool : typeTable->localPool;

          if (UNLIKELY(csoundFindVariableWithName(csound, pool, varName) == NULL)) {
            CS_VARIABLE *var = 0;
            /* VL: 13-06-13
               if it is not found, we still check the global (merged) pool */
            if (var == NULL && *varName == 'g')
              var = csoundFindVariableWithName(csound, csound->engineState.varPool,
                                               varName);
            if (var == NULL) {
              synterr(csound,
                      Str("Variable '%s' used before defined\nLine %d\n"),
                      varName, current->left->line);
              do_baktrace(csound, current->left->locn);
             return 0;
            }
          }
          break;
        default:
          //synterr(csound, "Unknown arg type: %s\n", current->value->lexeme);
          //printf("\t->FOUND OTHER: %s %d\n", current->value->lexeme,
          //                                   current->type);
          break;
        }

      }

      current = current->next;
    }

    return 1;
}

void add_arg(CSOUND* csound, char* varName, char* annotation, TYPE_TABLE* typeTable) {

    CS_TYPE* type;
    CS_VARIABLE* var;
    char *t;
    CS_VAR_POOL* pool;
    char argLetter[2];
    ARRAY_VAR_INIT varInit;
    void* typeArg = NULL;
    char *brkt; /* used with strtok_r */
    
    t = varName;
    if (*t == '#') t++;
    pool = (*t == 'g') ? typeTable->globalPool : typeTable->localPool;
    
    var = csoundFindVariableWithName(csound, pool, varName);
    if (var == NULL) {
      if (annotation != NULL) {
        type = csoundGetTypeWithVarTypeName(csound->typePool, annotation);
        typeArg = type;
      } else {
        t = varName;
        argLetter[1] = 0;

        if (*t == '#') t++;
        if (*t == 'g') t++;

        if (*t == '[' || *t == 't') { /* Support legacy t-vars */
          int dimensions = 1;
          CS_TYPE* varType;
          char* b = t + 1;

          while(*b == '[') {
            b++;
            dimensions++;
          }
          argLetter[0] = (*b == 't') ? 'k' : *b; /* Support legacy t-vars */

          varType = csoundGetTypeWithVarTypeName(csound->typePool, argLetter);

          varInit.dimensions = dimensions;
          varInit.type = varType;
          typeArg = &varInit;
        }

        argLetter[0] = (*t == 't') ? '[' : *t; /* Support legacy t-vars */
          
        type = csoundGetTypeWithVarTypeName(csound->typePool, argLetter);
      }

      var = csoundCreateVariable(csound, csound->typePool,
                                 type, varName, typeArg);
      csoundAddVariable(csound, pool, var);
    } else {
      //TODO - implement reference count increment
    }

}

void add_array_arg(CSOUND* csound, char* varName, char* annotation, int dimensions,
                   TYPE_TABLE* typeTable) {

    CS_VARIABLE* var;
    char *t;
    CS_VAR_POOL* pool;
    char argLetter[2];
    ARRAY_VAR_INIT varInit;
    void* typeArg = NULL;

    pool = (*varName == 'g') ? typeTable->globalPool : typeTable->localPool;

    var = csoundFindVariableWithName(csound, pool, varName);
    if (var == NULL) {
      CS_TYPE* varType;

      if (annotation != NULL) {
        varType = csoundGetTypeWithVarTypeName(csound->typePool, annotation);
      } else {
        t = varName;
        argLetter[1] = 0;
          
        if (*t == '#') t++;
        if (*t == 'g') t++;
            
        argLetter[0] = (*t == 't') ? 'k' : *t; /* Support legacy t-vars */
          
        varType = csoundGetTypeWithVarTypeName(csound->typePool, argLetter);
      }
     

      varInit.dimensions = dimensions;
      varInit.type = varType;
      typeArg = &varInit;

      var = csoundCreateVariable(csound, csound->typePool,
                                 (CS_TYPE*) &CS_VAR_TYPE_ARRAY,
                                 varName, typeArg);
      csoundAddVariable(csound, pool, var);
    } else {
      //TODO - implement reference count increment
    }
}

/* return 1 on succcess, 0 on failure */
int add_args(CSOUND* csound, TREE* tree, TYPE_TABLE* typeTable)
{
    TREE* current;
    char* varName;

    if (tree == NULL) {
      return 1;
    }

    current = tree;

    while (current != NULL) {

      switch (current->type) {
      case T_ARRAY_IDENT:
        varName = current->value->lexeme;
        add_array_arg(csound, varName, current->value->optype,
                      tree_arg_list_count(current->right), typeTable);

        break;

      case LABEL_TOKEN:
      case T_IDENT:
      case T_TYPED_IDENT:
        varName = current->value->lexeme;
            
        /* TODO - This needs to check if someone put in sr:k or ksmps:i or something like that */
        if (is_reserved(varName)) {
          // skip reserved vars, these are handled elsewhere
          break;
        }

        if (*varName == 't' && current->value->optype == NULL) { /* Support legacy t-vars */
          add_array_arg(csound, varName, "k", 1, typeTable);
        } else {
          add_arg(csound, varName, current->value->optype, typeTable);
        }

        break;

      case T_ARRAY:
        varName = current->left->value->lexeme;
        // FIXME - this needs to work for array and a-names
        add_arg(csound, varName, NULL, typeTable);
        break;

      default:
        //synterr(csound, "Unknown arg type: %s\n", current->value->lexeme);
        //printf("\t->FOUND OTHER: %s %d\n",
        //         current->value->lexeme, current->type);
        break;
      }

      current = current->next;
    }

    return 1;
}

TREE* get_initial_unary_operator(TREE* tree) {
    if (tree == NULL) return NULL;
    
    TREE* current = tree;
    while (current->left != NULL) {
        current = current->left;
    }
    if (current->type == S_UMINUS || current->markup == &UNARY_PLUS) {
        return current;
    }
    return NULL;
}

TREE* get_left_parent(TREE* root, TREE* node) {
    TREE* current = root;
    while (current != NULL) {
        if (current->left == node) {
            return current;
        }
        current = current->left;
    }
    return NULL;
}

TREE* convert_unary_op_to_binary(CSOUND* csound, TREE* new_left, TREE* unary_op) {
    TREE* retVal;
    new_left->type = T_IDENT;
   
    if (unary_op->type == S_UMINUS) {
        retVal = make_node(csound, unary_op->line, unary_op->locn, '-', new_left, unary_op->right);
    } else {
        retVal = make_node(csound, unary_op->line, unary_op->locn, '+', new_left, unary_op);
        unary_op->markup = NULL;
    }
    
    return retVal;
}

/* Analyze and restructures the statement node into an opcode call structure. T
 * This function will reform the tree such that the top node will contain the name of an opcode,
 * the ->left will hold out-args, and ->right will hold in-args.  This function does not try to
 * expand any statements or do any semantic verification, but reshapes trees so that they can all
 * go through the verify_opcode function.  This is due to the ambiguous nature of Csound opcode
 * call syntax.
 *
 * To note, this function requires that the typeTable be passed in. This is because variables
 * can (now) have names that shadow opcode names.  Lookup needs to give priority to an identifier
 * being a variable over being an opcode. This maintains future proofing so that if an opcode
 * is later introduced with the same name as a variable in an older project, the older project
 * will continue to work.
 *
 * For further reference, please see the rule for statement and opcall in Engine/csound_orc.y.
 */
TREE* convert_statement_to_opcall(CSOUND* csound, TREE* root, TYPE_TABLE* typeTable) {
    int leftCount, rightCount;
   
    if (root->type == T_ASSIGNMENT) {
        /* Rewrite tree if line is "a1, a2 = func(arg, arg1)" to "a1, a2 func arg, arg1" */
        TREE *right = root->right;
        if (right->type == T_FUNCTION &&
                right->left == NULL &&
                right->next == NULL) {
            right->next = root->next;
            right->left = root->left;
            right->type = T_OPCALL;
            root = right;
        }
        
        return root;
    }
    
    if (root->type == GOTO_TOKEN ||
        root->type == KGOTO_TOKEN ||
        root->type == IGOTO_TOKEN) {
        // i.e. a = func(a + b)
        return root;
    }
   
//    print_tree(csound, "TEST\n", root);
    if (root->type != T_OPCALL) {
        synterr(csound,
              Str("Internal Error: convert_statement_to_opcall received a non T_OPCALL TREE\n"));
        return NULL;
    }
    
    if (root->value != NULL) {
        /* xout exp(0) */
        if (root->left != NULL &&
                root->left->type == T_IDENT &&
                find_opcode(csound, root->left->value->lexeme) != NULL) {
            TREE* top = root->left;
            root->left = NULL;
            top->right = root;
            top->next = root->next;
            root->next = NULL;
            top->type = T_OPCALL;
            top->right->type = T_FUNCTION;
            return top;
        }
        
        /* Already processed T_OPCALL, return as-is */
        
        return root;
    }
   
    if (root->left == NULL) {
        synterr(csound,
              Str("Internal Error: convert_statement_to_opcall received an empty OPCALL\n"));
        return NULL;
    }
   
    if (root->left->type == T_OPCALL && root->right == NULL) {
        
        TREE* top = root->left;
        TREE* unary_op = get_initial_unary_operator(top->right);
        
        if (top->left->next == NULL && unary_op != NULL) {
            TREE* newTop;
           
            /* i.e. ksubst init -1 */
            /* TODO - this should check if it's a var first */
            if (find_opcode(csound, top->value->lexeme) != NULL) {
                top->next = root->next;
                root->next = NULL;
                return top;
            }
            
            
            /* i.e. outs a1 + a2 + a3, a4, + a5 + a6 */
           
            newTop = top->left;
            newTop->next = root->next;
            newTop->type = T_OPCALL;
            
            if (top->right == unary_op) {
                newTop->right = convert_unary_op_to_binary(csound, top, unary_op);
                newTop->right->next = unary_op->next;
                unary_op->next = NULL;
            } else {
                TREE* unary_op_parent = get_left_parent(top->right, unary_op);
                newTop->right = top->right;
                unary_op_parent->left = convert_unary_op_to_binary(csound, top, unary_op);
            }
            top->right = top->left = top->next = NULL;
            
            return newTop;
        }
        
        /* i.e. asig oscil 0.25, 440 */
        top->next = root->next;
        return top;
            
    } else if(root->right == NULL) {
        /* this branch catches this part of opcall rule: out_arg_list '(' ')' NEWLINE */

        if (tree_arg_list_count(root->left) != 1) {
            synterr(csound,
              Str("Internal Error: convert_statement_to_opcall received invalid OPCALL\n"));
        }
        root->left->next = root->next;
        root->left->type = T_OPCALL;
        return root->left;
    }
   
    if (root->right == NULL) {
        synterr(csound,
                Str("Internal Error: convert_statement_to_opcall received invalid OPCALL\n"));
        return NULL;
    }
    
    /* Now need to disambiguate the rule : out_arg_list expr_list NEWLINE */

    leftCount = tree_arg_list_count(root->left);
    rightCount = tree_arg_list_count(root->right);
   
    if (leftCount > 1 && rightCount > 1) {
        synterr(csound,
                Str("Internal Error: convert_statement_to_opcall received invalid OPCALL\n"));
        return NULL;
    }
   
//    printf("ARG COUNTS: %d %d\n", leftCount, rightCount);
    
    if (leftCount == 1 && rightCount == 1) {
        TREE* newTop;
        if(root->right->type == T_IDENT && find_opcode(csound, root->right->value->lexeme) != NULL) {
            newTop = root->right;
            newTop->type = T_OPCALL;
            newTop->left = root->left;
            newTop->next = root->next;
            root->next = NULL;
        } else {
            newTop = root->left;
            newTop->type = T_OPCALL;
            newTop->right = root->right;
            newTop->next = root->next;
            root->next = NULL;
        }
        return newTop;
    } else if (leftCount == 1) {
        TREE* newTop = root->left;
        newTop->type = T_OPCALL;
        newTop->next = root->next;
        newTop->right = root->right;
        return newTop;
    } else {
        TREE* newTop = root->right;
        newTop->type = T_OPCALL;
        newTop->next = root->next;
        newTop->left = root->left;
        return newTop;
    }
    
    return NULL;
}

/*
 * Verifies:
 *    -number of args correct
 *    -types of arg correct
 *    -expressions are valid and types correct
 */
int verify_opcode(CSOUND* csound, TREE* root, TYPE_TABLE* typeTable) {

    TREE* left = root->left;
    TREE* right = root->right;
    char* leftArgString;
    char* rightArgString;
    char* opcodeName;

    if (root->value == NULL) return 0;

    if (!check_args_exist(csound, root->right, typeTable)) {
      return 0;
    }

//    print_tree(csound, "Verifying Opcode: Left\n", root->left);
//    print_tree(csound, "Verifying Opcode: Right\n", root->right);
    add_args(csound, root->left, typeTable);

    opcodeName = root->value->lexeme;
    //printf("%p %p (%s) \n", root, root->value, opcodeName);
    leftArgString = get_arg_string_from_tree(csound, left, typeTable);
    rightArgString = get_arg_string_from_tree(csound, right, typeTable);

    OENTRIES* entries = find_opcode2(csound, opcodeName);
    if (UNLIKELY(entries == NULL || entries->count == 0)) {
      synterr(csound, Str("Unable to find opcode with name: %s\n"),
              root->value->lexeme);
      if (entries != NULL) {
        csound->Free(csound, entries);
      }
      return 0;
    }

    OENTRY* oentry;
    if (root->value->optype == NULL)
      oentry = resolve_opcode(csound, entries,
                              leftArgString, rightArgString);
    /* if there is type annotation, try to resolve it */
    else oentry = resolve_opcode(csound, entries,
                                 root->value->optype, rightArgString);


    if (UNLIKELY(oentry == NULL)) {
      int i;
      synterr(csound, Str("Unable to find opcode entry for \'%s\' "
                          "with matching argument types:\n"),
              opcodeName);
      csoundMessage(csound, Str("Found:\n  %s %s %s\n"),
                    leftArgString, root->value->lexeme, rightArgString);

        csoundMessage(csound, Str("\nCandidates:\n"));
        
        for (i = 0; i < entries->count; i++) {
          OENTRY *entry = entries->entries[i];
          csoundMessage(csound, "  %s %s %s\n", entry->outypes, entry->opname, entry->intypes);
        }
        
      csoundMessage(csound, Str("\nLine: %d\n"),
                    root->line);
      do_baktrace(csound, root->locn);

      csound->Free(csound, leftArgString);
      csound->Free(csound, rightArgString);
      csound->Free(csound, entries);

      return 0;
    }
    else {
      if (csound->oparms->sampleAccurate &&
          (strcmp(oentry->opname, "=.a")==0) &&
          left->value->lexeme[0]=='a') { /* Deal with sampe accurate assigns */
        int i = 0;
        while (strcmp(entries->entries[i]->opname, "=.l")) {
          printf("not %d %s\n",i, entries->entries[i]->opname);
          i++;
        }
        oentry = entries->entries[i];
      }
      root->markup = oentry;
    }
    csound->Free(csound, leftArgString);
    csound->Free(csound, rightArgString);
    csound->Free(csound, entries);
    return 1;
}

/* Walks tree and finds all label: definitions */
CONS_CELL* get_label_list(CSOUND* csound, TREE* root) {
    CONS_CELL* head = NULL, *ret = NULL;
    TREE* current = root;
    char* labelText;

    while (current != NULL) {
      switch(current->type) {
      case LABEL_TOKEN:
        labelText = current->value->lexeme;
        head = cs_cons(csound, cs_strdup(csound, labelText), head);
        break;

      case IF_TOKEN:
      case ELSEIF_TOKEN:
        if (current->right->type == THEN_TOKEN ||
            current->right->type == KTHEN_TOKEN ||
            current->right->type == ITHEN_TOKEN) {

          ret = get_label_list(csound, current->right->right);
          head = cs_cons_append(head, ret);
          ret = get_label_list(csound, current->right->next);
          head = cs_cons_append(head, ret);
        }
        break;

      case ELSE_TOKEN:
      case UNTIL_TOKEN:
      case WHILE_TOKEN:
        ret = get_label_list(csound, current->right);
        head = cs_cons_append(head, ret);
        break;

      default:
        break;
      }

      current = current->next;
    }

    return head;
}

int is_label(char* ident, CONS_CELL* labelList) {
    CONS_CELL* current;

    if (labelList == NULL) return 0;

    current = labelList;

    while (current != NULL) {
      if (strcmp((char*)current->value, ident) == 0) {
        return 1;
      }
      current = current->next;
    }
    return 0;
}

int is_reserved(char* varname) {
    return (strcmp("sr", varname) == 0 ||
            strcmp("kr", varname) == 0 ||
            strcmp("ksmps", varname) == 0 ||
            strcmp("0dbfs", varname) == 0 ||
            strcmp("nchnls", varname) == 0 ||
            strcmp("nchnls_i", varname) == 0);
}

int verify_if_statement(CSOUND* csound, TREE* root, TYPE_TABLE* typeTable) {

    char* outArg;

    TREE* right = root->right;

    if (right->type == IGOTO_TOKEN ||
        right->type == KGOTO_TOKEN ||
        right->type == GOTO_TOKEN) {

      if (!check_args_exist(csound, root->left, typeTable)) {
        return 0;
      }

      outArg = get_arg_type2(csound, root->left, typeTable);

      return (outArg != NULL && (*outArg == 'b' || *outArg == 'B'));

    }
    else if (right->type == THEN_TOKEN ||
             right->type == ITHEN_TOKEN ||
             right->type == KTHEN_TOKEN) {

      //TREE *tempLeft;
      //TREE *tempRight;
      TREE* current = root;

      while (current != NULL) {
        //tempLeft = current->left;
        //tempRight = current->right;

        if (current->type == ELSE_TOKEN) {
          break;
        }

        if (!check_args_exist(csound, current->left, typeTable)) {
          return 0;
        }

        outArg = get_arg_type2(csound, current->left, typeTable);

        if (outArg == NULL || (*outArg != 'b' && *outArg != 'B')) {
          csound->Free(csound, outArg);
          return 0;
        }
        csound->Free(csound, outArg);
        current = (current->right == NULL) ? NULL : current->right->next;
      }

    }

    return 1;

}

int verify_until_statement(CSOUND* csound, TREE* root, TYPE_TABLE* typeTable) {
    char* outArg;

    if (!check_args_exist(csound, root->left, typeTable)) {
        return 0;
    };

    outArg = get_arg_type2(csound, root->left, typeTable);


    if (UNLIKELY(outArg == NULL || (*outArg != 'b' && *outArg != 'B'))) {
      synterr(csound,
              Str("expression for until/while statement not a boolean "
                  "expression, line %d\n"),
              root->line);
      do_baktrace(csound, root->locn);
      return 0;
    }
    return 1;
}

typedef struct initstructvar {
  OPDS h;
  MYFLT* out;
  MYFLT* inArgs[128];
} INIT_STRUCT_VAR;

int initStructVar(CSOUND* csound, void* p) {
    INIT_STRUCT_VAR* init = (INIT_STRUCT_VAR*)p;
    CS_STRUCT_VAR* structVar = (CS_STRUCT_VAR*)init->out;
    CS_TYPE* type = csoundGetTypeForArg(init->out);
    int len = cs_cons_length(type->members);
    int i;
    
//    csound->Message(csound, "Initializing Struct...\n");
//    csound->Message(csound, "Struct Type: %s\n", type->varTypeName);

    for (i = 0; i < len; i++) {
      CS_VAR_MEM* mem = structVar->members[i];
      mem->varType->copyValue(csound, mem->varType, &mem->value, init->inArgs[i]);
    }
    
    return CSOUND_SUCCESS;
}

void initializeStructVar(CSOUND* csound, CS_VARIABLE* var, MYFLT* mem) {
    CS_STRUCT_VAR* structVar = (CS_STRUCT_VAR*)mem;
    CS_TYPE* type = var->varType;
    CONS_CELL* members = type->members;
    int len = cs_cons_length(members);
    int i;
    
    structVar->members = csound->Calloc(csound, len * sizeof(CS_VAR_MEM*));
    
    //    csound->Message(csound, "Initializing Struct...\n");
    //    csound->Message(csound, "Struct Type: %s\n", type->varTypeName);
    
    for (i = 0; i < len; i++) {
        CS_VARIABLE* var = members->value;
        size_t size = (sizeof(CS_VAR_MEM) - sizeof(MYFLT)) + var->memBlockSize;
        CS_VAR_MEM* mem = csound->Calloc(csound, size);
        if (var->initializeVariableMemory != NULL) {
            var->initializeVariableMemory(csound, var, &mem->value);
        }
        mem->varType = var->varType;
        structVar->members[i] = mem;
        
        members = members->next;
    }
}

CS_VARIABLE* createStructVar(void* cs, void* p) {
    CSOUND* csound = (CSOUND*)cs;
    CS_TYPE* type = (CS_TYPE*)p;
    
    if (type == NULL) {
        csound->Message(csound, "ERROR: no type given for struct creation\n");
        return NULL;
    }
    
    CS_VARIABLE* var = csound->Calloc(csound, sizeof (CS_VARIABLE));
    IGN(p);
    var->memBlockSize = sizeof(CS_STRUCT_VAR);
    var->initializeVariableMemory = initializeStructVar;
    var->varType = type;
  
    //FIXME - implement
    return var;
}

void copyStructVar(CSOUND* csound, CS_TYPE* structType, void* dest, void* src) {
    CS_STRUCT_VAR* varDest = (CS_STRUCT_VAR*)dest;
    CS_STRUCT_VAR* varSrc = (CS_STRUCT_VAR*)src;
    int i, count;

    count = cs_cons_length(structType->members);
    for (i = 0; i < count; i++) {
        CS_VAR_MEM* d = varDest->members[i];
        CS_VAR_MEM* s = varSrc->members[i];
        d->varType->copyValue(csound, d->varType, &d->value, &s->value);
    }
}


int add_struct_definition(CSOUND* csound, TREE* structDefTree) {
    CS_TYPE* type = csound->Calloc(csound, sizeof(CS_TYPE));
    TREE* current = structDefTree->right;
    int index = 0;
    char temp[256];
    
    type->varTypeName = cs_strdup(csound, structDefTree->left->value->lexeme);
    type->varDescription = "user-defined struct";
    type->argtype = CS_ARG_TYPE_BOTH;
    type->createVariable = createStructVar;
    type->copyValue = copyStructVar;
    type->userDefinedType = 1;

    // FIXME: Values are appended in reverse order of definition
    while (current != NULL) {
        char* memberName = current->value->lexeme;
        char* typedIdentArg = current->value->optype;
        
        if (typedIdentArg == NULL) {
            typedIdentArg = cs_strndup(csound, memberName, 1);
        }
        
        memberName = cs_strdup(csound, memberName);
        CS_TYPE* memberType = csoundGetTypeWithVarTypeName(csound->typePool, typedIdentArg);
        CS_VARIABLE* var = memberType->createVariable(csound, type);
        var->varName = cs_strdup(csound, memberName);
        var->varType = memberType;
        
//        csound->Message(csound, "Member Found: %s : %s\n", memBase, typedIdentArg);
        
        CONS_CELL* member = csound->Calloc(csound, sizeof(CONS_CELL));
        member->value = var;
        type->members = cs_cons_append(type->members, member);
        current = current->next;
    }
    
    if(!csoundAddVariableType(csound, csound->typePool, type)) {
        return 0;
    }

    OENTRY oentry;
    memset(temp, 0, 256);
    cs_sprintf(temp, "init.%s", type->varTypeName);
    oentry.opname = cs_strdup(csound, temp);
    oentry.dsblksiz = sizeof(INIT_STRUCT_VAR);
    oentry.flags = 0;
    oentry.thread = 1;
    oentry.iopadr = initStructVar;
    oentry.kopadr = NULL;
    oentry.aopadr = NULL;
    oentry.useropinfo = NULL;
    
    /* FIXME - this is not yet implemented */
    memset(temp, 0, 256);
    cs_sprintf(temp, ":%s;", type->varTypeName);
    oentry.outypes = cs_strdup(csound, temp);
  
    CONS_CELL* member = type->members;
    while (member != NULL) {
        char* memberTypeName = ((CS_VARIABLE*)member->value)->varType->varTypeName;
        int len = strlen(memberTypeName);
        
        if (len == 1) {
          temp[index++] = *memberTypeName;
        } else {
          temp[index++] = ':';
          memcpy(temp + index, memberTypeName, len);
          index += len;
          temp[index++] = ';';
        }
        
        member = member->next;
    }
    temp[index] = 0;
    oentry.intypes = cs_strdup(csound, temp);
   
    csoundAppendOpcodes(csound, &oentry, 1);
    return 1;
}

/** Verifies if xin and xout statements are correct for UDO
   needs to check:
     xin/xout number of args matches UDO input/output arg specifications
     xin/xout statements exist if UDO in and out args are not 0 */
int verify_xin_xout(CSOUND *csound, TREE *udoTree, TYPE_TABLE *typeTable) {
    if (udoTree->right == NULL) {
      return 1;
    }
    TREE* outArgsTree = udoTree->left->left;
    TREE* inArgsTree = udoTree->left->right;
    TREE* current = udoTree->right;
    TREE* xinArgs = NULL;
    TREE* xoutArgs = NULL;
    char* inArgs = inArgsTree->value->lexeme;
    char* outArgs = outArgsTree->value->lexeme;
    unsigned int i;

    for (i = 0; i < strlen(inArgs);i++) {
      if (inArgs[i] == 'K') {
        inArgs[i] = 'k';
      }
    }

    for (i = 0; i < strlen(outArgs);i++) {
      if (outArgs[i] == 'K') {
        outArgs[i] = 'k';
      }
    }

    while (current != NULL) {
      if (current->value != NULL) {
        if (strcmp("xin", current->value->lexeme) == 0) {
          if (xinArgs != NULL) {
            synterr(csound,
                    Str("Multiple xin statements found. "
                        "Only one is allowed."));
            return 0;
          }
          xinArgs = current->left;
        }
        if (strcmp("xout", current->value->lexeme) == 0) {
          if (xoutArgs != NULL) {
            synterr(csound,
                    Str("Multiple xout statements found. "
                        "Only one is allowed."));
            return 0;
          }
          xoutArgs = current->right;
        }
      }
      current = current->next;
    }

    char* inArgsFound = get_arg_string_from_tree(csound, xinArgs, typeTable);
    char* outArgsFound = get_arg_string_from_tree(csound, xoutArgs, typeTable);


    if (!check_in_args(csound, inArgsFound, inArgs)) {
      if (!(strcmp("0", inArgs) == 0 && xinArgs == NULL)) {
        synterr(csound,
                Str("invalid xin statement for UDO: defined '%s', found '%s'\n"),
                inArgs, inArgsFound);
        return 0;
      }
    }

    if (!check_in_args(csound, outArgsFound, outArgs)) {
      if (!(strcmp("0", outArgs) == 0 && xoutArgs == NULL)) {
        synterr(csound,
                Str("invalid xout statement for UDO: defined '%s', found '%s'\n"),
                outArgs, outArgsFound);
        return 0;
      }
    }

    return 1;
}

TREE* verify_tree(CSOUND * csound, TREE *root, TYPE_TABLE* typeTable)
{
    TREE *anchor = NULL;
    TREE *current = root;
    TREE *previous = NULL;
    TREE* newRight;
    TREE* transformed;
    TREE* top;


    CONS_CELL* parentLabelList = typeTable->labelList;
    typeTable->labelList = get_label_list(csound, root);

    //if (root->value)
    //printf("###verify %p %p (%s) \n", root, root->value, root->value->lexeme);

    if (PARSER_DEBUG) csound->Message(csound, "Verifying AST\n");

    while (current != NULL) {
      switch(current->type) {
      case STRUCT_TOKEN:
        if (PARSER_DEBUG) csound->Message(csound, "Struct definition found\n");
//        csound->Message(csound, "%s: ", current->left->value->lexeme);
//        TREE* args = current->right;
//        while (args != NULL) {
//          csound->Message(csound, "%s ", args->value->lexeme);
//          args = args->next;
//        }
//        csound->Message(csound, "\n");
        if(!add_struct_definition(csound, current)) {
            csound->ErrorMsg(csound,
                             "Error: Unable to define new struct type: %s\n",
                             current->left->value->lexeme);
            return NULL;
        }
        break;
      case INSTR_TOKEN:
        csound->inZero = 0;
        if (PARSER_DEBUG) csound->Message(csound, "Instrument found\n");
        typeTable->localPool = csoundCreateVarPool(csound);
        current->markup = typeTable->localPool;

        if (current->right) {

          newRight = verify_tree(csound, current->right, typeTable);

          if (newRight == NULL) {
            cs_cons_free(csound, typeTable->labelList);
            typeTable->labelList = parentLabelList;
            return NULL;
          }

          current->right = newRight;
          newRight = NULL;
        }

        typeTable->localPool = typeTable->instr0LocalPool;

        break;
      case UDO_TOKEN:
        if (PARSER_DEBUG) csound->Message(csound, "UDO found\n");
            
        top = current->left;
        if (top->left != NULL && top->left->type == UDO_ANS_TOKEN) {
            top->left->markup = cs_strdup(csound, top->left->value->lexeme);
            top->right->markup = cs_strdup(csound, top->right->value->lexeme);
            add_udo_definition(csound,
                               top->value->lexeme,
                               top->left->value->lexeme,
                               top->right->value->lexeme);
            
        } else {
//            printf(">>> NEW STYLE UDO FOUND <<<\n");
            if(current->left->right != NULL && *current->left->right->value->lexeme != '0') {
                add_args(csound, current->left->right, typeTable);
            }
            char* outArgString = get_out_types_from_tree(csound, current->left->left);
            char* inArgString = get_in_types_from_tree(csound, current->left->right, typeTable);
            if (*inArgString != '0') {
                TREE* statements = current->right;
                TREE* xin = create_opcode_token(csound, "xin");
                xin->left = copy_node(csound, current->left->right);
                xin->next = statements;
                current->right = xin;
            }
            top->left->markup = cs_strdup(csound, outArgString);
            top->right->markup = cs_strdup(csound, inArgString);
            add_udo_definition(csound,
                               current->left->value->lexeme,
                               outArgString,
                               inArgString);
        }

        typeTable->localPool = csoundCreateVarPool(csound);
        current->markup = typeTable->localPool;

        if (current->right != NULL) {

            newRight = verify_tree(csound, current->right, typeTable);

            if (newRight == NULL) {
                cs_cons_free(csound, typeTable->labelList);
                typeTable->labelList = parentLabelList;
                return NULL;
            }

            current->right = newRight;

<<<<<<< HEAD
            if (top->left != NULL && top->left->type == UDO_ANS_TOKEN) {
                if(!verify_xin_xout(csound, current, typeTable)) {
                  return 0;
                }
=======
            if (!verify_xin_xout(csound, current, typeTable)) {
              return 0;
>>>>>>> 51b7bf60
            }

            newRight = NULL;
        }

        typeTable->localPool = typeTable->instr0LocalPool;

        break;

      case IF_TOKEN:
        if (!verify_if_statement(csound, current, typeTable)) {
          return 0;
        }

        current = expand_if_statement(csound, current, typeTable);

        if (previous != NULL) {
          previous->next = current;
        }

        continue;

      case UNTIL_TOKEN:
      case WHILE_TOKEN:
        if (!verify_until_statement(csound, current, typeTable)) {
          return 0;
        }

        current = expand_until_statement(csound, current,
                                         typeTable, current->type==WHILE_TOKEN);

        if (previous != NULL) {
          previous->next = current;
        }

        continue;

      case LABEL_TOKEN:
        break;

      case ENDIN_TOKEN:
        csound->inZero = 1;
      default:
<<<<<<< HEAD
        transformed = convert_statement_to_opcall(csound, current, typeTable);
              
        if (transformed != current) {
          current = transformed;
          if (previous != NULL) {
            previous->next = current;
          }
          continue;
        }
              
        current = transformed;
        
        if (current == NULL) {
          return 0;
        }
              
        if(!verify_opcode(csound, current, typeTable)) {
=======
        if (!verify_opcode(csound, current, typeTable)) {
>>>>>>> 51b7bf60
          return 0;
        }
        //print_tree(csound, "verify_tree", current);
        if (is_statement_expansion_required(current)) {
          current = expand_statement(csound, current, typeTable);
            
          if (previous != NULL) {
              previous->next = current;
          }
            
          continue;
        } else {
          handle_optional_args(csound, current);
        }
      }

      if (anchor == NULL) {
        anchor = current;
      }

      previous = current;
      current = current->next;

    }

    if (PARSER_DEBUG) csound->Message(csound, "[End Verifying AST]\n");

    cs_cons_free(csound, typeTable->labelList);
    typeTable->labelList = parentLabelList;

    return anchor;
}


/* BISON PARSER FUNCTION */
int csound_orcwrap(void* dummy)
{
#ifdef DEBUG
    printf("\n === END OF INPUT ===\n");
#endif
    return (1);
}

/* UTILITY FUNCTIONS */

extern int csound_orcget_lineno(void*);
extern char *csound_orcget_current_pointer(void *);
/* BISON PARSER FUNCTION */
void csound_orcerror(PARSE_PARM *pp, void *yyscanner,
                     CSOUND *csound, TREE **astTree, const char *str)
{
    char ch;
    char *p = csound_orcget_current_pointer(yyscanner)-1;
    int line = csound_orcget_lineno(yyscanner);
    uint64_t files = csound_orcget_locn(yyscanner);
    if (UNLIKELY(*p=='\0' || *p=='\n')) line--;
    //printf("LINE: %d\n", line);

    csound->Message(csound, Str("\nerror: %s  (token \"%s\")"),
                    str, csound_orcget_text(yyscanner));
    do_baktrace(csound, files);
    csound->Message(csound, Str(" line %d:\n>>>"), line);
    while ((ch=*--p) != '\n' && ch != '\0');
    do {
      ch = *++p;
      if (UNLIKELY(ch == '\n')) break;
      // Now get rid of any continuations
      if (ch=='#' && strncmp(p,"sline ",6)) {
        p+=7; while (isdigit(*p)) p++;
      }
      else csound->Message(csound, "%c", ch);
    } while (ch != '\n' && ch != '\0');
    csound->Message(csound, " <<<\n");
}

void do_baktrace(CSOUND *csound, uint64_t files)
{
    while (files) {
      unsigned int ff = files&0xff;
      files = files >>8;
      csound->Message(csound, Str(" from file %s (%d)\n"),
                      csound->filedir[ff], ff);
    }
}

/**
 * Appends TREE * node to TREE * node using ->next field in struct; walks
 * down  list to append at end; checks for NULL's and returns
 * appropriate nodes
 */
TREE* appendToTree(CSOUND * csound, TREE *first, TREE *newlast)
{
    TREE *current;
    if (first == NULL) {
      return newlast;
    }

    if (newlast == NULL) {
      return first;
    }

    /* HACK - Checks to see if first node is uninitialized (sort of)
     * This occurs for rules like in topstatement where the left hand
     * topstatement the first time around is not initialized to anything
     * useful; the number 400 is arbitrary, chosen as it seemed to be a
     * value higher than all the type numbers that were being printed out
     */
    if (first->type > 400 || first-> type < 0) {
      return newlast;
    }

    current = first;

    while (current->next != NULL) {
      current = current->next;
    }

    current->next = newlast;

    return first;
}


/* USED BY PARSER TO ASSEMBLE TREE NODES */

TREE* copy_node(CSOUND* csound, TREE* tree) {
    TREE *ans = NULL;
   
    if(tree != NULL) {
        ans = (TREE*)csound->Malloc(csound, sizeof(TREE));
        if (UNLIKELY(ans==NULL)) {
          /* fprintf(stderr, "Out of memory\n"); */
          exit(1);
        }
        ans->type = tree->type;
        ans->left = (tree->left == NULL) ? NULL : copy_node(csound, tree->left);
        ans->right = (tree->right == NULL) ? NULL : copy_node(csound, tree->right);
        if (tree->value != NULL) {
            ans->value = make_token(csound, tree->value->lexeme);
            ans->value->optype = cs_strdup(csound, tree->value->optype);
        } else {
            ans->value = NULL;
        }
            
        ans->next = (tree->next == NULL) ? NULL : copy_node(csound, tree->next);
        ans->len = tree->len;
        ans->rate = tree->rate;
        ans->line = tree->line;
        ans->locn  = tree->locn;
        ans->markup = NULL;
    }
    return ans;
}

TREE* make_node(CSOUND *csound, int line, int locn, int type,
                TREE* left, TREE* right)
{
    TREE *ans;
    ans = (TREE*)csound->Malloc(csound, sizeof(TREE));
    if (UNLIKELY(ans==NULL)) {
      /* fprintf(stderr, "Out of memory\n"); */
      exit(1);
    }
    ans->type = type;
    ans->left = left;
    ans->right = right;
    ans->value = NULL;          /* New code -- JPff */
    ans->next = NULL;
    ans->len = 2;
    ans->rate = -1;
    ans->line = line;
    ans->locn  = locn;
    ans->markup = NULL;
    //printf("make node %p %p %p\n", ans, ans->left, ans->right);
    //csound->DebugMsg(csound, "%s(%d) line = %d\n", __FILE__, __LINE__, line);
    return ans;
}

TREE* make_leaf(CSOUND *csound, int line, int locn, int type, ORCTOKEN *v)
{
    TREE *ans;
    ans = (TREE*)csound->Calloc(csound, sizeof(TREE));
    if (UNLIKELY(ans==NULL)) {
      /* fprintf(stderr, "Out of memory\n"); */
      exit(1);
    }
    ans->type = type;
    ans->left = NULL;
    ans->right = NULL;
    ans->next = NULL;
    ans->len = 0;
    ans->rate = -1;
    ans->value = v;
    ans->line = line;
    ans->locn  = locn;
    ans->markup = NULL;
    //if (ans->value)
    // printf("make leaf %p %p (%s) \n", ans, ans->value, ans->value->lexeme);
    csound->DebugMsg(csound, "csound_orc_semantics(%d) line = %d\n",
                     __LINE__, line);
    return ans;
}

static void delete_tree(CSOUND *csound, TREE *l)
{
    while (1) {
      TREE *old = l;

      if (UNLIKELY(l==NULL)) {
        return;
      } //else printf("l = %p\n", l);

      if (l->value) {
        if (l->value->lexeme) {
          //printf("Free %p %p (%s)\n", l, l->value, l->value->lexeme);
          csound->Free(csound, l->value->lexeme);
          //l->value->lexeme = NULL;
        }
        //printf("Free val %p\n", l->value);
        csound->Free(csound, l->value);
        //l->value = NULL;
      }
      // printf("left %p right %p \n", l->left, l->right);
      delete_tree(csound, l->left);
      //l->left = NULL;
      delete_tree(csound, l->right);
      //l->right = NULL;
      l = l->next;
      //printf("Free old %p next: %p\n", old, l);
      csound->Free(csound, old);
    }
}

PUBLIC void csoundDeleteTree(CSOUND *csound, TREE *tree)
{
  //printf("Tree %p\n", tree);
  delete_tree(csound, tree);
}


/* DEBUGGING FUNCTIONS */
void print_tree_i(CSOUND *csound, TREE *l, int n)
{
    int i;
    if (UNLIKELY(l==NULL)) {
      return;
    }
    for (i=0; i<n; i++) {
      csound->Message(csound, " ");
    }

    csound->Message(csound, "TYPE: %d ", l->type);

    switch (l->type) {
    case ',':
    case '?':
    case ':':
    case '!':
    case '+':
    case '-':
    case '*':
    case '/':
    case '%':
    case '^':
    case '(':
    case ')':
    case '=':
      csound->Message(csound,"%c:(%d:%s)\n", l->type,
                      l->line, csound->filedir[(l->locn)&0xff]); break;
    case NEWLINE:
      csound->Message(csound,"NEWLINE:(%d:%s)\n",
                      l->line, csound->filedir[(l->locn)&0xff]); break;
    case S_NEQ:
      csound->Message(csound,"S_NEQ:(%d:%s)\n",
                      l->line, csound->filedir[(l->locn)&0xff]); break;
    case S_AND:
      csound->Message(csound,"S_AND:(%d:%s)\n",
                      l->line, csound->filedir[(l->locn)&0xff]); break;
    case S_OR:
      csound->Message(csound,"S_OR:(%d:%s)\n",
                      l->line, csound->filedir[(l->locn)&0xff]); break;
    case S_LT:
      csound->Message(csound,"S_LT:(%d:%s)\n",
                      l->line, csound->filedir[(l->locn)&0xff]); break;
    case S_LE:
      csound->Message(csound,"S_LE:(%d:%s)\n",
                      l->line, csound->filedir[(l->locn)&0xff]); break;
    case S_EQ:
      csound->Message(csound,"S_EQ:(%d:%s)\n",
                      l->line, csound->filedir[(l->locn)&0xff]); break;
    case S_GT:
      csound->Message(csound,"S_GT:(%d:%s)\n",
                      l->line, csound->filedir[(l->locn)&0xff]); break;
    case S_GE:
      csound->Message(csound,"S_GE:(%d:%s)\n",
                      l->line, csound->filedir[(l->locn)&0xff]); break;
    case LABEL_TOKEN:
      csound->Message(csound,"LABEL_TOKEN: %s\n", l->value->lexeme); break;
    case IF_TOKEN:
      csound->Message(csound,"IF_TOKEN:(%d:%s)\n",
                      l->line, csound->filedir[(l->locn)&0xff]); break;
    case THEN_TOKEN:
      csound->Message(csound,"THEN_TOKEN:(%d:%s)\n",
                      l->line, csound->filedir[(l->locn)&0xff]); break;
    case ITHEN_TOKEN:
      csound->Message(csound,"ITHEN_TOKEN:(%d:%s)\n",
                      l->line, csound->filedir[(l->locn)&0xff]); break;
    case KTHEN_TOKEN:
      csound->Message(csound,"KTHEN_TOKEN:(%d:%s)\n",
                      l->line, csound->filedir[(l->locn)&0xff]); break;
    case ELSEIF_TOKEN:
      csound->Message(csound,"ELSEIF_TOKEN:(%d:%s)\n",
                      l->line, csound->filedir[(l->locn)&0xff]); break;
    case ELSE_TOKEN:
      csound->Message(csound,"ELSE_TOKEN:(%d:%s)\n",
                      l->line, csound->filedir[(l->locn)&0xff]); break;
    case UNTIL_TOKEN:
      csound->Message(csound,"UNTIL_TOKEN:(%d:%s)\n",
                      l->line, csound->filedir[(l->locn)&0xff]); break;
    case WHILE_TOKEN:
      csound->Message(csound,"WHILE_TOKEN:(%d:%s)\n",
                      l->line, csound->filedir[(l->locn)&0xff]); break;
    case DO_TOKEN:
      csound->Message(csound,"DO_TOKEN:(%d:%s)\n",
                      l->line, csound->filedir[(l->locn)&0xff]); break;
    case OD_TOKEN:
      csound->Message(csound,"OD_TOKEN:(%d:%s)\n",
                      l->line, csound->filedir[(l->locn)&0xff]); break;
    case GOTO_TOKEN:
      csound->Message(csound,"GOTO_TOKEN:(%d:%s)\n",
                      l->line, csound->filedir[(l->locn)&0xff]); break;
    case IGOTO_TOKEN:
      csound->Message(csound,"IGOTO_TOKEN:(%d:%s)\n",
                      l->line, csound->filedir[(l->locn)&0xff]); break;
    case KGOTO_TOKEN:
      csound->Message(csound,"KGOTO_TOKEN:(%d:%s)\n",
                      l->line, csound->filedir[(l->locn)&0xff]); break;
    case INSTR_TOKEN:
      csound->Message(csound,"INSTR_TOKEN:(%d:%s)\n",
                      l->line, csound->filedir[(l->locn)&0xff]); break;
    case STRING_TOKEN:
      csound->Message(csound,"STRING_TOKEN: %s\n", l->value->lexeme); break;
    case T_IDENT:
      csound->Message(csound,"T_IDENT: %s\n", l->value->lexeme); break;
    case INTEGER_TOKEN:
      csound->Message(csound,"INTEGER_TOKEN: %d\n", l->value->value); break;
    case NUMBER_TOKEN:
      csound->Message(csound,"NUMBER_TOKEN: %f\n", l->value->fvalue); break;
    case S_ANDTHEN:
      csound->Message(csound,"S_ANDTHEN:(%d:%s)\n",
                      l->line, csound->filedir[(l->locn)&0xff]); break;
    case S_APPLY:
      csound->Message(csound,"S_APPLY:(%d:%s)\n",
                      l->line, csound->filedir[(l->locn)&0xff]); break;
    case T_FUNCTION:
      csound->Message(csound,"T_FUNCTION: %s\n",
                      l->value->lexeme); break;
    case S_UMINUS:
      csound->Message(csound,"S_UMINUS:(%d:%s)\n",
                      l->line, csound->filedir[(l->locn)&0xff]); break;
    case '[':
      csound->Message(csound,"[:(%d:%s)\n",
                      l->line, csound->filedir[(l->locn)&0xff]); break;
    default:
      csound->Message(csound,"unknown:%d(%d:%s)\n",
                      l->type, l->line, csound->filedir[(l->locn)&0xff]);
    }

    print_tree_i(csound, l->left,n+1);
    print_tree_i(csound, l->right,n+1);

    if (l->next != NULL) {
      print_tree_i(csound, l->next, n);
    }
}

enum {TREE_NONE, TREE_LEFT, TREE_RIGHT, TREE_NEXT};
static void print_tree_xml(CSOUND *csound, TREE *l, int n, int which)
{
    int i;
    char *child[4] = {"", "left", "right", "next"};
    if (l==NULL) {
      return;
    }
    for (i=0; i<n; i++) {
      csound->Message(csound, " ");
    }

    csound->Message(csound,
                    "<tree%s (%p : %p) type=\"%d\" ",
                    child[which],l, l->value, l->type);

    switch (l->type) {
    case ',':
    case '?':
    case ':':
    case '!':
    case '+':
    case '-':
    case '*':
    case '/':
    case '%':
    case '^':
    case '(':
    case ')':
    case T_ASSIGNMENT:
    case '|':
    case '&':
    case '#':
    case '~':
      csound->Message(csound,"name=\"%c\"", l->type); break;
    case NEWLINE:
      csound->Message(csound,"name=\"NEWLINE\""); break;
    case S_NEQ:
      csound->Message(csound,"name=\"S_NEQ\""); break;
    case S_AND:
      csound->Message(csound,"name=\"S_AND\""); break;
    case S_OR:
      csound->Message(csound,"name=\"S_OR\""); break;
    case S_LT:
      csound->Message(csound,"name=\"S_LT\""); break;
    case S_LE:
      csound->Message(csound,"name=\"S_LE\""); break;
    case S_EQ:
      csound->Message(csound,"name=\"S_EQ\""); break;
//    case S_TASSIGN:
//      csound->Message(csound,"name=\"S_TASSIGN\""); break;
//    case S_TABRANGE:
//      csound->Message(csound,"name=\"S_TABRANGE\""); break;
//    case S_TABREF:
//      csound->Message(csound,"name=\"S_TABREF\""); break;
    case S_GT:
      csound->Message(csound,"name=\"S_GT\""); break;
    case S_GE:
      csound->Message(csound,"name=\"S_GE\""); break;
    case S_BITSHIFT_RIGHT:
      csound->Message(csound,"name=\"S_BITSHIFT_RIGHT\""); break;
    case S_BITSHIFT_LEFT:
      csound->Message(csound,"name=\"S_BITSHIFT_LEFT\""); break;
    case LABEL_TOKEN:
      csound->Message(csound,"name=\"LABEL_TOKEN\" label=\"%s\"",
                      l->value->lexeme); break;
    case IF_TOKEN:
      csound->Message(csound,"name=\"IF_TOKEN\""); break;
    case THEN_TOKEN:
      csound->Message(csound,"name=\"THEN_TOKEN\""); break;
    case ITHEN_TOKEN:
      csound->Message(csound,"name=\"ITHEN_TOKEN\""); break;
    case KTHEN_TOKEN:
      csound->Message(csound,"name=\"KTHEN_TOKEN\""); break;
    case ELSEIF_TOKEN:
      csound->Message(csound,"name=\"ELSEIF_TOKEN\""); break;
    case ELSE_TOKEN:
      csound->Message(csound,"name=\"ELSE_TOKEN\""); break;
    case UNTIL_TOKEN:
      csound->Message(csound,"name=\"UNTIL_TOKEN\""); break;
    case WHILE_TOKEN:
      csound->Message(csound,"name=\"WHILE_TOKEN\""); break;
    case DO_TOKEN:
      csound->Message(csound,"name=\"DO_TOKEN\""); break;
    case OD_TOKEN:
      csound->Message(csound,"name=\"OD_TOKEN\""); break;
    case GOTO_TOKEN:
      csound->Message(csound,"name=\"GOTO_TOKEN\""); break;
    case IGOTO_TOKEN:
      csound->Message(csound,"name=\"IGOTO_TOKEN\""); break;
    case KGOTO_TOKEN:
      csound->Message(csound,"name=\"KGOTO_TOKEN\""); break;
    case INSTR_TOKEN:
      csound->Message(csound,"name=\"INSTR_TOKEN\""); break;
    case STRING_TOKEN:
      csound->Message(csound,"name=\"T_STRCONST\" str=\"%s\"",
                      l->value->lexeme); break;
    case T_IDENT:
      csound->Message(csound,"name=\"T_IDENT\" varname=\"%s\"",
                      l->value->lexeme); break;

    case T_ARRAY:
      csound->Message(csound,"name=\"T_ARRAY\""); break;

    case T_ARRAY_IDENT:
      csound->Message(csound,"name=\"T_ARRAY_IDENT\" varname=\"%s\"",
                      l->value->lexeme); break;

    case INTEGER_TOKEN:
      csound->Message(csound,"name=\"INTEGER_TOKEN\" value=\"%d\"",
                      l->value->value); break;
    case NUMBER_TOKEN:
      csound->Message(csound,"name=\"NUMBER_TOKEN\" value=\"%f\"",
                      l->value->fvalue); break;
    case S_ANDTHEN:
      csound->Message(csound,"name=\"S_ANDTHEN\""); break;
    case S_APPLY:
      csound->Message(csound,"name=\"S_APPLY\""); break;
    case T_FUNCTION:
      csound->Message(csound,"name=\"T_FUNCTION\" fname=\"%s\"",
                      l->value->lexeme); break;
    case S_UMINUS:
      csound->Message(csound,"name=\"S_UMINUS\""); break;
    case UDO_TOKEN:
      csound->Message(csound,"name=\"UDO_TOKEN\""); break;
    case UDO_ANS_TOKEN:
      csound->Message(csound,"name=\"UDO_ANS_TOKEN\" signature=\"%s\"",
                      l->value->lexeme); break;
    case UDO_ARGS_TOKEN:
      csound->Message(csound,"name=\"UDO_ARGS_TOKEN\" signature=\"%s\"",
                      l->value->lexeme); break;
    case S_ELIPSIS:
      csound->Message(csound,"name=\"S_ELIPSIS\""); break;
//    case T_MAPI:
//      csound->Message(csound,"name=\"T_MAPI\""); break;
//    case T_MAPK:
//      csound->Message(csound,"name=\"T_MAPK\""); break;
//    case T_TADD:
//      csound->Message(csound,"name=\"T_TADD\""); break;
//    case T_SUB:
//      csound->Message(csound,"name=\"T_SUB\""); break;
//    case S_TUMINUS:
//      csound->Message(csound,"name=\"S_TUMINUS\""); break;
//    case T_TMUL:
//      csound->Message(csound,"name=\"T_TMUL\""); break;
//    case T_TDIV:
//      csound->Message(csound,"name=\"T_TDIV\""); break;
//    case T_TREM:
//      csound->Message(csound,"name=\"T_TREM\""); break;
    default:
      csound->Message(csound,"name=\"unknown(%d)\"", l->type);
    }

    csound->Message(csound, " loc=\"%d:%s\">\n",
                    l->line, csound->filedir[(l->locn)&0xff]);

    print_tree_xml(csound, l->left,n+1, TREE_LEFT);
    print_tree_xml(csound, l->right,n+1, TREE_RIGHT);

    for (i=0; i<n; i++) {
      csound->Message(csound, " ");
    }

    csound->Message(csound, "</tree%s>\n", child[which]);

    if (l->next != NULL) {
      print_tree_xml(csound, l->next, n, TREE_NEXT);
    }
}

void print_tree(CSOUND * csound, char* msg, TREE *l)
{
    if (msg)
      csound->Message(csound, "%s", msg);
    else
      csound->Message(csound, "Printing Tree\n");
    csound->Message(csound, "<ast>\n");
    print_tree_xml(csound, l, 0, TREE_NONE);
    csound->Message(csound, "</ast>\n");
}

void handle_optional_args(CSOUND *csound, TREE *l)
{
    if (l == NULL || l->type == LABEL_TOKEN) return;
    {

      OENTRY *ep = (OENTRY*)l->markup;
      int nreqd = 0;
      int incnt = tree_arg_list_count(l->right);
      TREE * temp;
      char** inArgParts = NULL;

      if (UNLIKELY(ep==NULL)) { /* **** FIXME **** */
        printf("THIS SHOULD NOT HAPPEN -- ep NULL csound_orc-semantics(%d)\n",
               __LINE__);
      }
      if (ep->intypes != NULL) {
        nreqd = argsRequired(ep->intypes);
        inArgParts = splitArgs(csound, ep->intypes);
      }

      if (PARSER_DEBUG) {
        csound->Message(csound, "Handling Optional Args for opcode %s, %d, %d",
                        ep->opname, incnt, nreqd);
        csound->Message(csound, "ep->intypes = >%s<\n", ep->intypes);
      }
      if (incnt < nreqd) {         /*  or set defaults: */
        do {
          switch (*inArgParts[incnt]) {
          case 'O':             /* Will this work?  Doubtful code.... */
          case 'o':
            temp = make_leaf(csound, l->line, l->locn, INTEGER_TOKEN,
                             make_int(csound, "0"));
            temp->markup = &SYNTHESIZED_ARG;
            if (l->right==NULL) l->right = temp;
            else appendToTree(csound, l->right, temp);
            break;
          case 'P':
          case 'p':
            temp = make_leaf(csound, l->line, l->locn, INTEGER_TOKEN,
                             make_int(csound, "1"));
            temp->markup = &SYNTHESIZED_ARG;
            if (l->right==NULL) l->right = temp;
            else appendToTree(csound, l->right, temp);
            break;
          case 'q':
            temp = make_leaf(csound, l->line, l->locn, INTEGER_TOKEN,
                             make_int(csound, "10"));
            temp->markup = &SYNTHESIZED_ARG;
            if (l->right==NULL) l->right = temp;
            else appendToTree(csound, l->right, temp);
            break;

          case 'V':
          case 'v':
            temp = make_leaf(csound, l->line, l->locn, NUMBER_TOKEN,
                             make_num(csound, ".5"));
            temp->markup = &SYNTHESIZED_ARG;
            if (l->right==NULL) l->right = temp;
            else appendToTree(csound, l->right, temp);
            break;
          case 'h':
            temp = make_leaf(csound, l->line, l->locn, INTEGER_TOKEN,
                             make_int(csound, "127"));
            temp->markup = &SYNTHESIZED_ARG;
            if (l->right==NULL) l->right = temp;
            else appendToTree(csound, l->right, temp);
            break;
          case 'J':
          case 'j':
            temp = make_leaf(csound, l->line, l->locn, INTEGER_TOKEN,
                             make_int(csound, "-1"));
            temp->markup = &SYNTHESIZED_ARG;
            if (l->right==NULL) l->right = temp;
            else appendToTree(csound, l->right, temp);
            break;
          case 'M':
          case 'N':
          case 'm':
          case 'W':
            nreqd--;
            break;
          default:
            synterr(csound,
                    Str("insufficient required arguments for opcode %s"
                        " on line %d:\n"),
                    ep->opname, l->line);
            do_baktrace(csound, l->locn);
          }
          incnt++;
        } while (incnt < nreqd);
      }
      //      printf("delete %p \n", inArgParts);
      if (inArgParts != NULL) {
        int n;
        for (n=0; inArgParts[n] != NULL; n++) {
          //printf("delete %p \n", inArgParts[n]);
          csound->Free(csound, inArgParts[n]);
        }
        csound->Free(csound, inArgParts);
      }
    }
}

char tree_argtyp(CSOUND *csound, TREE *tree) {
    if (tree->type == INTEGER_TOKEN || tree->type == NUMBER_TOKEN) {
      return 'i';
    }

    return argtyp2( tree->value->lexeme);
}<|MERGE_RESOLUTION|>--- conflicted
+++ resolved
@@ -1,7 +1,3 @@
-<<<<<<< HEAD
-
-=======
->>>>>>> 51b7bf60
 /*
     csound_orc_semantics.c:
 
@@ -1070,36 +1066,6 @@
     }
     return NULL;
 }
-
-<<<<<<< HEAD
-=======
-//PUBLIC int resolve_opcode_num(CSOUND* csound, OENTRIES* entries,
-//                              char* outArgTypes, char* inArgTypes) {
-//
-//    int i;
-////    int retVal = -1;
-//
-//    for (i = 0; i < entries->count; i++) {
-//        OENTRY* temp = entries->entries[i];
-//        if (temp->intypes == NULL && temp->outypes == NULL) {
-//            continue;
-//        }
-//        if (check_in_args(csound, inArgTypes, temp->intypes) &&
-//            check_out_args(csound, outArgTypes, temp->outypes)) {
-////            if (retVal >= 0) {
-////                return 0;
-////            }
-////            retVal = entries->opnum[i];
-//            return entries->opnum[i];
-//        }
-//
-//    }
-//
-////    return (retVal < 0) ? 0 : retVal;
-//    return 0;
-//}
-
->>>>>>> 51b7bf60
 
 /* Converts internal array specifier from [[a] to a[][].
  Used by get_arg_string_from_tree to create an arg string that is
@@ -2392,15 +2358,10 @@
 
             current->right = newRight;
 
-<<<<<<< HEAD
             if (top->left != NULL && top->left->type == UDO_ANS_TOKEN) {
                 if(!verify_xin_xout(csound, current, typeTable)) {
                   return 0;
                 }
-=======
-            if (!verify_xin_xout(csound, current, typeTable)) {
-              return 0;
->>>>>>> 51b7bf60
             }
 
             newRight = NULL;
@@ -2444,7 +2405,6 @@
       case ENDIN_TOKEN:
         csound->inZero = 1;
       default:
-<<<<<<< HEAD
         transformed = convert_statement_to_opcall(csound, current, typeTable);
               
         if (transformed != current) {
@@ -2462,9 +2422,6 @@
         }
               
         if(!verify_opcode(csound, current, typeTable)) {
-=======
-        if (!verify_opcode(csound, current, typeTable)) {
->>>>>>> 51b7bf60
           return 0;
         }
         //print_tree(csound, "verify_tree", current);
