 /*
    csound_orc_semantics.c:

    Copyright (C) 2006
    John ffitch, Steven Yi

    This file is part of Csound.

    The Csound Library is free software; you can redistribute it
    and/or modify it under the terms of the GNU Lesser General Public
    License as published by the Free Software Foundation; either
    version 2.1 of the License, or (at your option) any later version.

    Csound is distributed in the hope that it will be useful,
    but WITHOUT ANY WARRANTY; without even the implied warranty of
    MERCHANTABILITY or FITNESS FOR A PARTICULAR PURPOSE.  See the
    GNU Lesser General Public License for more details.

    You should have received a copy of the GNU Lesser General Public
    License along with Csound; if not, write to the Free Software
    Foundation, Inc., 59 Temple Place, Suite 330, Boston, MA
    02111-1307 USA
*/

#include <stdio.h>
#include <stdlib.h>
//#include <stdbool.h>
#include "csoundCore.h"
#include "csound_orc.h"
#include "namedins.h"
#include "parse_param.h"
#include "csound_type_system.h"
#include "csound_standard_types.h"
#include "csound_orc_expressions.h"


char *csound_orcget_text ( void *scanner );
int is_label(char* ident, CONS_CELL* labelList);

extern  char argtyp2(char*);
extern  int tree_arg_list_count(TREE *);
void print_tree(CSOUND *, char *, TREE *);

/* from csound_orc_compile.c */
extern int argsRequired(char* arrayName);
extern char** splitArgs(CSOUND* csound, char* argString);
extern int pnum(char*);

OENTRIES* find_opcode2(CSOUND*, char*);
char resolve_opcode_get_outarg(CSOUND* csound,
                               OENTRIES* entries, char* inArgTypes);

char* cs_strdup(CSOUND* csound, char* str) {
    size_t len = strlen(str);
    char* retVal;

    if (len == 0) {
      return NULL;
    }

    retVal = mmalloc(csound, (len + 1) * sizeof(char));
    memcpy(retVal, str, len * sizeof(char));
    retVal[len] = '\0';

    return retVal;
}

char* cs_strndup(CSOUND* csound, char* str, size_t size) {
    size_t len = strlen(str);
    char* retVal;

    if(len == 0) {
      return NULL;
    } else if (size > len) {
      return cs_strdup(csound, str);
    }

    retVal = mmalloc(csound, (size + 1) * sizeof(char));
    memcpy(retVal, str, size * sizeof(char));
    retVal[size] = '\0';

    return retVal;
}

char* get_expression_opcode_type(CSOUND* csound, TREE* tree) {
    switch(tree->type) {
    case '+':
      return "##add";
    case '-':
      return "##sub";
    case '*':
      return "##mul";
    case '%':
      return "##mod";
    case '/':
      return "##div";
    case '^':
      return "pow";
    case S_TABREF:
      return "#tabref";
    case S_TABRANGE:
      return "#tabgen";
    case S_TABSLICE:
      return "#tabslice";
    case T_MAPK:
      return "##tabmap";
    case T_MAPI:
      return "##tabmapo_i";
    case S_UMINUS:
      return "##mul";
    case '|':
      return "##or";
    case '&':
      return "##and";
    case S_BITSHIFT_RIGHT:
      return "##shr";
    case S_BITSHIFT_LEFT:
      return "##shl";
    case '#':
      return "##xor";
    case '~':
      return "##not";
    case S_A2K:
      return "vaget";
    case T_ARRAY:
      return "array_get";
    }
    csound->Warning(csound, Str("Unknown function type found: %d [%c]\n"),
                    tree->type, tree->type);
    return NULL;
}

char* get_boolean_expression_opcode_type(CSOUND* csound, TREE* tree) {
    switch(tree->type) {
    case S_EQ:
      return "==";
    case S_NEQ:
      return "!=";
    case S_GE:
      return ">=";
    case S_LE:
      return "<=";
    case S_GT:
      return ">";
    case S_LT:
      return "<";
    case S_AND:
      return "&&";
    case S_OR:
      return "||";
    }
    csound->Warning(csound,
                    Str("Unknown boolean expression type found: %d\n"),
                    tree->type);
    return NULL;
}

//FIXME - current just returns subtype but assumes single char type name,
// should check for long type names, as well as check dimensions and remove one
char* get_array_sub_type(CSOUND* csound, char* arrayName) {
    char temp[2];
    char *t = arrayName;

    if (*t == '#') t++;
    if (*t == 'g') t++;


    while (*t == '[') {
      t++;
    }
    temp[0] = *t;
    temp[1] = 0;
    return cs_strdup(csound, temp);
}

//FIXME - this needs to get a TYPE_TABLE here with a label list to
//        check if it is a LABEL
PUBLIC char* get_arg_type(CSOUND* csound, TREE* tree)
{                   /* find arg type:  d, w, a, k, i, c, p, r, S, B, b, t */
    char* s;
    char* t;
    CS_TYPE* type;

    if (is_expression_node(tree)) {
      TREE* nodeToCheck = tree;

      if (tree->type == T_ARRAY) {
        //Note: does not verify here that arg expression is valid for
        //array_get/array_set
        //This is due to csound_orc.y only allowing expressions and
        //functions and not boolean expressions
        //If a case arises where this needs to be check, code should
        //be added here
        return get_array_sub_type(csound, tree->left->value->lexeme);
      }

      if (tree->type == '?') {
        char* arg1, *arg2, *ans, out, *retVal;
        char condInTypes[4];

        ans = get_arg_type(csound, tree->left);
        if (ans == NULL || (*ans != 'b' && *ans != 'B')) {
          synterr(csound,
                  Str("non-boolean expression found for ternary operator,"
                      " line %d\n"), tree->line);
          return NULL;
        }
        arg1 = get_arg_type(csound, tree->right->left);
        arg2 = get_arg_type(csound, tree->right->right);

        condInTypes[0] = *ans;
        condInTypes[1] = *arg1;
        condInTypes[2] = *arg2;
        condInTypes[3] = 0;

        OENTRIES* entries = find_opcode2(csound, ":cond");
        out = resolve_opcode_get_outarg(csound, entries, condInTypes);

        if (out == 0) {
          synterr(csound,
                  Str("unable to find ternary operator for "
                      "types '%s ? %s : %s' line %d\n"),
                  ans, arg1, arg2, tree->line);
          return NULL;
        }

        retVal = mmalloc(csound, 2);
        retVal[0] = out;
        retVal[1] = 0;

        return retVal;
      }

      char* argTypeRight = get_arg_type(csound, nodeToCheck->right);

      if(nodeToCheck->left != NULL) {
        char* argTypeLeft = get_arg_type(csound, nodeToCheck->left);

        char* opname = get_expression_opcode_type(csound, nodeToCheck);

        if (argTypeLeft == NULL || argTypeRight == NULL) {
          synterr(csound, Str("Unable to verify arg types for expression '%s'\n"),
                  opname);
          return NULL;
        }

        OENTRIES* entries = find_opcode2(csound, opname);

        int len1 = strlen(argTypeLeft);
        int len2 = strlen(argTypeRight);
        char* inArgTypes = malloc(len1 + len2 + 1);

        strncpy(inArgTypes, argTypeLeft, len1);
        strncpy(inArgTypes + len1, argTypeRight, len2);

        inArgTypes[len1 + len2] = '\0';

        char out = resolve_opcode_get_outarg(csound, entries, inArgTypes);

        if (out == 0) {
          synterr(csound,
                  Str("error: opcode '%s' for expression with arg types "
                      "%s not found, line %d \n"),
                  opname, inArgTypes, tree->line);
          return NULL;
        }

        char c[2];
        c[0] = out;
        c[1] = 0;

        return cs_strdup(csound, c);

      } else {
        return argTypeRight;
      }

    }

    if (is_boolean_expression_node(tree)) {
      char* argTypeLeft = get_arg_type(csound, tree->left);
      char* argTypeRight = get_arg_type(csound, tree->right);

      char* opname = get_boolean_expression_opcode_type(csound, tree);

      if (argTypeLeft == NULL || argTypeRight == NULL) {
        synterr(csound,
                Str("Unable to verify arg types for boolean expression '%s'\n"),
                opname);
        return NULL;
      }

      OENTRIES* entries = find_opcode2(csound, opname);

      int len1 = strlen(argTypeLeft);
      int len2 = strlen(argTypeRight);
      char* inArgTypes = malloc(len1 + len2 + 1);

      strncpy(inArgTypes, argTypeLeft, len1);
      strncpy(inArgTypes + len1, argTypeRight, len2);

      inArgTypes[len1 + len2] = '\0';

      char out = resolve_opcode_get_outarg(csound, entries, inArgTypes);

      if (out == 0) {
        synterr(csound, Str("error: boolean expression '%s' with arg "
                            "types %s not found, line %d \n"),
                opname, inArgTypes, tree->line);
        return NULL;
      }

      char c[2];
      c[0] = out;
      c[1] = 0;

      return cs_strdup(csound, c);

    }

    switch(tree->type) {
    case NUMBER_TOKEN:
    case INTEGER_TOKEN:
      return cs_strdup(csound, "c");                              /* const */
    case STRING_TOKEN:
            return cs_strdup(csound, "S");                /* quoted String */
    case SRATE_TOKEN:
    case KRATE_TOKEN:
    case KSMPS_TOKEN:
    case ZERODBFS_TOKEN:
    case NCHNLS_TOKEN:
    case NCHNLSI_TOKEN:
      return cs_strdup(csound, "r");                              /* rsvd */
    case LABEL_TOKEN:
      //FIXME: Need to review why label token is used so much in parser,
      //for now treat as T_IDENT
    case T_IDENT:
      s = tree->value->lexeme;

      if ((*s >= '1' && *s <= '9') || *s == '.' || *s == '-' || *s == '+' ||
          (*s == '0' && strcmp(s, "0dbfs") != 0))
        return cs_strdup(csound, "c");                              /* const */
      if (*s == '"')
        return cs_strdup(csound, "S");

      if (pnum(s) >= 0)
        return cs_strdup(csound, "p");                              /* pnum */
      if (*s == '#')
        s++;
      if (*s == 'g')
        s++;

      if (*s == '[') {
        int len = 1;
        t = s;

        while (*t == '[') {
          t++;
          len++;
        }

        char* retVal = mmalloc(csound, (len + 2) * sizeof(char));
        memcpy(retVal, s, len);
        retVal[len] = ';';
        retVal[len + 1] = '\0';

        return retVal;
      }

      if (*s != 'c') { // <- FIXME: this is here because labels are not
                       //           checked correctly at the moment
        type = csoundGetTypeForVarName(csound->typePool, s);
        if (type != NULL) {
          return cs_strdup(csound, type->varTypeName);
        }
      }

      return cs_strdup(csound, "l"); // assume it is a label
    case T_ARRAY:
    case T_ARRAY_IDENT:

      s = tree->value->lexeme;

      if (*s == '#') s++;
      if (*s == 'g') s++;

      t = s;

      int len = 1;
      while (*t == '[') {
        t++;
        len++;
      }

      char* retVal = mmalloc(csound, (len + 2) * sizeof(char));
      memcpy(retVal, s, len);
      retVal[len] = ';';
      retVal[len + 1] = '\0';

      return retVal;

    default:
      csoundWarning(csound, Str("Unknown arg type: %d\n"), tree->type);
//            print_tree(csound, "Arg Tree\n", tree);
      return NULL;
    }
}

char* create_array_arg_type(CSOUND* csound, CS_VARIABLE* arrayVar) {

    int i, len = arrayVar->dimensions + 3;
    char* retVal = mmalloc(csound, len);
    retVal[len - 1] = '\0';
    retVal[len - 2] = ';';
    retVal[len - 3] = *arrayVar->subType->varTypeName;
    for (i = len - 4; i >= 0; i--) {
        retVal[i] = '[';
    }
    return retVal;
}

PUBLIC char* get_arg_type2(CSOUND* csound, TREE* tree, TYPE_TABLE* typeTable)
{
    char* s;
    char* t;
    //CS_TYPE* type;
    CS_VAR_POOL* pool;
    CS_VARIABLE* var;

    if (is_expression_node(tree)) {
      TREE* nodeToCheck = tree;

      if (tree->type == T_ARRAY) {
        return get_array_sub_type(csound, tree->left->value->lexeme);
      }

      if (tree->type == '?') {
        char* arg1, *arg2, *ans, out, *retVal;
        char condInTypes[4];

        ans = get_arg_type2(csound, tree->left, typeTable);
        if (ans == NULL || (*ans != 'b' && *ans != 'B')) {
          synterr(csound,
                  Str("non-boolean expression found for ternary operator,"
                      " line %d\n"), tree->line);
          return NULL;
        }
        arg1 = get_arg_type2(csound, tree->right->left, typeTable);
        arg2 = get_arg_type2(csound, tree->right->right, typeTable);

        condInTypes[0] = *ans;
        condInTypes[1] = *arg1;
        condInTypes[2] = *arg2;
        condInTypes[3] = 0;

        out = resolve_opcode_get_outarg(csound,
                                        find_opcode2(csound, ":cond"),
                                        condInTypes);

        if (out == 0) {
          synterr(csound,
                  Str("unable to find ternary operator for "
                      "types '%s ? %s : %s' line %d\n"),
                  ans, arg1, arg2, tree->line);
          return NULL;
        }

        retVal = mmalloc(csound, 2);
        retVal[0] = out;
        retVal[1] = 0;

        return retVal;
      }

      char* argTypeRight = get_arg_type2(csound, nodeToCheck->right, typeTable);

      if(nodeToCheck->left != NULL) {
        char* argTypeLeft = get_arg_type2(csound, nodeToCheck->left, typeTable);

        char* opname = get_expression_opcode_type(csound, nodeToCheck);
        int len1, len2;
        char* inArgTypes;
        char out;

        if (argTypeLeft == NULL || argTypeRight == NULL) {
          synterr(csound, Str("Unable to verify arg types for expression '%s'\n"),
                  opname);
          return NULL;
        }

        OENTRIES* entries = find_opcode2(csound, opname);

        len1 = strlen(argTypeLeft);
        len2 = strlen(argTypeRight);
        inArgTypes = malloc(len1 + len2 + 1);

        strncpy(inArgTypes, argTypeLeft, len1);
        strncpy(inArgTypes + len1, argTypeRight, len2);

        inArgTypes[len1 + len2] = '\0';

        out = resolve_opcode_get_outarg(csound, entries, inArgTypes);

        if (out == 0) {
          synterr(csound, Str("error: opcode '%s' for expression with arg "
                              "types %s not found, line %d \n"),
                  opname, inArgTypes, tree->line);
          return NULL;
        }

        char c[2];
        c[0] = out;
        c[1] = '\0';

        return cs_strdup(csound, c);

      } else {
        return argTypeRight;
      }

    }

    if (is_boolean_expression_node(tree)) {
      char* argTypeLeft = get_arg_type2(csound, tree->left, typeTable);
      char* argTypeRight = get_arg_type2(csound, tree->right, typeTable);

      char* opname = get_boolean_expression_opcode_type(csound, tree);
      int len1, len2;
      char* inArgTypes;
      char out;
      char c[2];
      OENTRIES* entries;

      if (argTypeLeft == NULL || argTypeRight == NULL) {
        synterr(csound,
                Str("Unable to verify arg types for boolean expression '%s'\n"),
                opname);
        return NULL;
      }

      entries = find_opcode2(csound, opname);

      len1 = strlen(argTypeLeft);
      len2 = strlen(argTypeRight);
      inArgTypes = malloc(len1 + len2 + 1);

      strncpy(inArgTypes, argTypeLeft, len1);
      strncpy(inArgTypes + len1, argTypeRight, len2);

      inArgTypes[len1 + len2] = '\0';

      out = resolve_opcode_get_outarg(csound, entries, inArgTypes);

      if (out == 0) {
        synterr(csound, Str("error: boolean expression '%s' with arg "
                            "types %s not found, line %d \n"),
                opname, inArgTypes, tree->line);
        return NULL;
      }

      c[0] = out;
      c[1] = 0;

      return cs_strdup(csound, c);

    }

    switch(tree->type) {
        case NUMBER_TOKEN:
        case INTEGER_TOKEN:
            return cs_strdup(csound, "c");                              /* const */
        case STRING_TOKEN:
            return cs_strdup(csound, "S");                /* quoted String */
        case SRATE_TOKEN:
        case KRATE_TOKEN:
        case KSMPS_TOKEN:
        case ZERODBFS_TOKEN:
        case NCHNLS_TOKEN:
        case NCHNLSI_TOKEN:
            return cs_strdup(csound, "r");                              /* rsvd */
        case LABEL_TOKEN:
            //FIXME: Need to review why label token is used so much in parser,
            //for now treat as T_IDENT
        case T_ARRAY_IDENT:
        case T_IDENT:
            s = tree->value->lexeme;

            if (is_label(s, typeTable->labelList)) {
                return cs_strdup(csound, "l");
            }

            if ((*s >= '1' && *s <= '9') || *s == '.' || *s == '-' || *s == '+' ||
                (*s == '0' && strcmp(s, "0dbfs") != 0))
                return cs_strdup(csound, "c");                              /* const */
            if (*s == '"')
                return cs_strdup(csound, "S");

            if (pnum(s) >= 0)
                return cs_strdup(csound, "p");                              /* pnum */

            if (*s == '#')
                s++;

            pool = (*s == 'g') ?
            typeTable->globalPool : typeTable->localPool;
            var = csoundFindVariableWithName(pool, tree->value->lexeme);

            if (var == NULL) {
                synterr(csound, Str("Variable '%s' used before defined\n"), tree->value->lexeme);
                return NULL;
            }

            if (var->varType == &CS_VAR_TYPE_ARRAY) {
                return create_array_arg_type(csound, var);
            } else {
                return cs_strdup(csound, var->varType->varTypeName);
            }


        case T_ARRAY:

            s = tree->value->lexeme;

            if (*s == '#') s++;
            if (*s == 'g') s++;

            t = s;

            int len = 1;
            while (*t == '[') {
                t++;
                len++;
            }

            char* retVal = mmalloc(csound, (len + 2) * sizeof(char));
            memcpy(retVal, s, len);
            retVal[len] = ';';
            retVal[len + 1] = '\0';

            return retVal;

        default:
            csoundWarning(csound, Str("Unknown arg type: %d\n"), tree->type);
            //            print_tree(csound, "Arg Tree\n", tree);
            return NULL;
    }
}

/* Finds OENTRIES that match the given opcode name.  May return multiple
 * OENTRY*'s for each entry in a polyMorphic opcode.
 */
PUBLIC OENTRIES* find_opcode2(CSOUND* csound, char* opname) {

    if (opname == NULL) {
      return NULL;
    }

    {
      int listIndex = 0;
      int i;

      OENTRY* opc = csound->opcodlst;
      OENTRIES* retVal = mcalloc(csound, sizeof(OENTRIES));

      int opLen = strlen(opname);

      //trim opcode name if name has . in it
      char* dot = strchr(opname, '.');
      if(dot != NULL) {
        opLen = dot - opname;
      }

      for (i=0; opc < csound->oplstend; opc++, i++) {

        if (strncmp(opname, opc->opname, opLen) == 0) {
          // hack to work with how opcodes are currently defined with
          //".x" endings for polymorphism
          if (opc->opname[opLen] == 0 || opc->opname[opLen] == '.') {
            retVal->entries[listIndex] = opc;
            retVal->opnum[listIndex++] = i;
          }
        }
        retVal->count = listIndex;
      }
      return retVal;
    }
}

inline static int is_in_optional_arg(char arg) {
    return (strchr("opqvjhOJVP", arg) != NULL);
}

inline static int is_in_var_arg(char arg) {
    return (strchr("mMNnyzZ", arg) != NULL);
}

int check_array_arg(char* found, char* required) {
    char* f = found;
    char* r = required;

    while(*r == '[') r++;

    if (*r == '?') {
      return 1;
    }

    while(*f == '[') f++;

    return (*f == *r);
}

PUBLIC int check_in_arg(char* found, char* required) {
    char* t;
    int i;
    if (found == NULL || required == NULL) {
      return 0;
    }

    if(strcmp(found, required) == 0) {
      return 1;
    }

    if (*found == '[' || *required == '[') {
      if(*found != *required) {
        return 0;
      }
      return check_array_arg(found, required);
    }

    if (*required == '?') {
      return 1;
    }

    t = (char*)POLY_IN_TYPES[0];

    for(i = 0; t != NULL; i += 2) {
      if(strcmp(required, t) == 0) {
        return (strchr(POLY_IN_TYPES[i + 1], *found) != NULL);
      }
      t = (char*)POLY_IN_TYPES[i + 2];
    }

    if (is_in_optional_arg(*required)) {
      t = (char*)OPTIONAL_IN_TYPES[0];
      for(i = 0; t != NULL; i += 2) {
        if(strcmp(required, t) == 0) {
          return (strchr(OPTIONAL_IN_TYPES[i + 1], *found) != NULL);
        }
        t = (char*)OPTIONAL_IN_TYPES[i + 2];
      }
    }

    if (!is_in_var_arg(*required)) {
      return 0;
    }

    t = (char*)VAR_ARG_IN_TYPES[0];
    for(i = 0; t != NULL; i += 2) {
      if(strcmp(required, t) == 0) {
        return (strchr(VAR_ARG_IN_TYPES[i + 1], *found) != NULL);
      }
      t = (char*)VAR_ARG_IN_TYPES[i + 2];
    }
    return 0;
}

PUBLIC int check_in_args(CSOUND* csound, char* inArgsFound, char* opInArgs) {
    if((inArgsFound == NULL || strlen(inArgsFound) == 0) &&
       (opInArgs == NULL || strlen(opInArgs) == 0)) {
      return 1;
    }

    if (opInArgs == NULL) {
      return 0;
    }

    {
      int argsFoundCount = argsRequired(inArgsFound);
      int argsRequiredCount = argsRequired(opInArgs);
      char** argsRequired = splitArgs(csound, opInArgs);
      char** argsFound;
      int i;
      int argTypeIndex = 0;
      char* varArg = NULL;
      int returnVal = 1;

      if ((argsFoundCount > argsRequiredCount) &&
          !(is_in_var_arg(*argsRequired[argsRequiredCount - 1]))) {
        mfree(csound, argsRequired);
        return 0;
      }

      argsFound = splitArgs(csound, inArgsFound);

      if (argsFoundCount == 0) {
        if (is_in_var_arg(*argsRequired[0])) {
          varArg = argsRequired[0];
        }
      } else {
        for (i = 0; i < argsFoundCount; i++) {
          char* argFound = argsFound[i];

          if (varArg != NULL) {
            if (!check_in_arg(argFound, varArg)) {
              returnVal = 0;
              break;
            }
          } else {
            char* argRequired = argsRequired[argTypeIndex++];
            if (!check_in_arg(argFound, argRequired)) {
              returnVal = 0;
              break;
            }
            if (is_in_var_arg(*argRequired)) {
              varArg = argRequired;
            }
          }
        }
      }

      if (returnVal && varArg == NULL) {
        while (argTypeIndex < argsRequiredCount) {
          char c = *argsRequired[argTypeIndex++];

          if (!is_in_optional_arg(c) && !is_in_var_arg(c)) {
            returnVal = 0;
            break;
        }
        }

      }

      mfree(csound, argsFound);
      mfree(csound, argsRequired);

      return returnVal;
    }
}

inline static int is_out_var_arg(char arg) {
    return (strchr("mzIXNF", arg) != NULL);
}

PUBLIC int check_out_arg(char* found, char* required) {
    char* t;
    int i;

    if (found == NULL || required == NULL) {
      return 0;
    }

    // constants not allowed in out args
    if (strcmp(found, "c") == 0) {
      return 0;
    }

    if (*found == '[' || *required == '[') {
      if(*found != *required) {
        return 0;
      }
      return check_array_arg(found, required);
    }

    if (*required == '?') {
      return 1;
    }

    if(strcmp(found, required) == 0) {
      return 1;
    }

    t = (char*)POLY_OUT_TYPES[0];
    for(i = 0; t != NULL; i += 2) {
      if(strcmp(required, t) == 0) {
        return (strchr(POLY_OUT_TYPES[i + 1], *found) != NULL);
      }
      t = (char*)POLY_OUT_TYPES[i + 2];
    }

    if (!is_out_var_arg(*required)) {
      return 0;
    }

    t = (char*)VAR_ARG_OUT_TYPES[0];
    for(i = 0; t != NULL; i += 2) {
      if(strcmp(required, t) == 0) {
        return (strchr(VAR_ARG_OUT_TYPES[i + 1], *found) != NULL);
      }
      t = (char*)VAR_ARG_OUT_TYPES[i + 2];
    }
    return 0;
}

PUBLIC int check_out_args(CSOUND* csound, char* outArgsFound, char* opOutArgs)
{

    if((outArgsFound == NULL || strlen(outArgsFound) == 0) &&
       (opOutArgs == NULL || strlen(opOutArgs) == 0)) {
      return 1;
    }

    {
      int argsFoundCount = argsRequired(outArgsFound);
      int argsRequiredCount = argsRequired(opOutArgs);
      char** argsRequired = splitArgs(csound, opOutArgs);
      char** argsFound;
      int i;
      int argTypeIndex = 0;
      char* varArg = NULL;
      int returnVal = 1;

      if ((argsFoundCount > argsRequiredCount) &&
          !(is_out_var_arg(*argsRequired[argsRequiredCount - 1]))) {
        mfree(csound, argsRequired);
        return 0;
      }

      argsFound = splitArgs(csound, outArgsFound);

      for (i = 0; i < argsFoundCount; i++) {
        char* argFound = argsFound[i];

        if (varArg != NULL) {
          if (!check_out_arg(argFound, varArg)) {
            returnVal = 0;
            break;
          }
        } else {
          char* argRequired = argsRequired[argTypeIndex++];
          if (!check_out_arg(argFound, argRequired)) {
            returnVal = 0;
            break;
          }
          if (is_out_var_arg(*argRequired)) {
            varArg = argRequired;
          }
        }
      }

      if (returnVal && varArg == NULL) {

        if (argTypeIndex < argsRequiredCount) {
          char* argRequired = argsRequired[argTypeIndex];
          returnVal = is_out_var_arg(*argRequired);
        } else {
          returnVal = 1;
        }
      }

      mfree(csound, argsFound);
      mfree(csound, argsRequired);

      return returnVal;
    }
}


/* Given an OENTRIES list, resolve to a single OENTRY* based on the
 * found in- and out- argtypes.  Returns NULL if opcode could not be
 * resolved. If more than one entry matches, mechanism assumes there
 * are multiple opcode entries with same types and last one should
 * override previous definitions.
 */
PUBLIC OENTRY* resolve_opcode(CSOUND* csound, OENTRIES* entries,
                              char* outArgTypes, char* inArgTypes) {

//    OENTRY* retVal = NULL;
    int i;

    for (i = 0; i < entries->count; i++) {
        OENTRY* temp = entries->entries[i];
//        if (temp->intypes == NULL && temp->outypes == NULL) {
//            if (outArgTypes == NULL && inArgTypes == NULL) {
//
//            }
//            continue;
//        }
        if(check_in_args(csound, inArgTypes, temp->intypes) &&
           check_out_args(csound, outArgTypes, temp->outypes)) {
//            if (retVal != NULL) {
//                return NULL;
//            }
//            retVal = temp;
            return temp;
        }

    }
    return NULL;
//    return retVal;
}

/* used when creating T_FUNCTION's */
PUBLIC char resolve_opcode_get_outarg(CSOUND* csound, OENTRIES* entries,
                              char* inArgTypes) {
    int i;

    for (i = 0; i < entries->count; i++) {
        OENTRY* temp = entries->entries[i];
        if (temp->intypes == NULL && temp->outypes == NULL) {
            continue;
        }
        if(check_in_args(csound, inArgTypes, temp->intypes)) {
            return temp->outypes[0];
        }

    }
    return 0;
}

PUBLIC int resolve_opcode_num(CSOUND* csound, OENTRIES* entries,
                              char* outArgTypes, char* inArgTypes) {

    int i;
//    int retVal = -1;

    for (i = 0; i < entries->count; i++) {
        OENTRY* temp = entries->entries[i];
        if (temp->intypes == NULL && temp->outypes == NULL) {
            continue;
        }
        if(check_in_args(csound, inArgTypes, temp->intypes) &&
           check_out_args(csound, outArgTypes, temp->outypes)) {
//            if (retVal >= 0) {
//                return 0;
//            }
//            retVal = entries->opnum[i];
            return entries->opnum[i];
        }

    }

//    return (retVal < 0) ? 0 : retVal;
    return 0;
}



PUBLIC char* get_arg_string_from_tree(CSOUND* csound, TREE* tree) {

    int len = tree_arg_list_count(tree);
    int i;

    if (len == 0) {
        return NULL;
    }

    char** argTypes = mmalloc(csound, len * sizeof(char*));
    char* argString = NULL;
    TREE* current = tree;
    int index = 0;
    int argsLen = 0;

    while (current != NULL) {
        char* argType = get_arg_type(csound, current);

        //FIXME - fix if argType is NULL and remove the below hack
        if(argType == NULL) {
            argsLen += 1;
            argTypes[index++] = "@";
        } else {
            argsLen += strlen(argType);
            argTypes[index++] = argType;
        }


        current = current->next;
    }

    argString = mmalloc(csound, (argsLen + 1) * sizeof(char));
    char* temp = argString;

    for (i = 0; i < len; i++) {
        int size = strlen(argTypes[i]);
        memcpy(temp, argTypes[i], size);
        temp += size;
    }

    argString[argsLen] = '\0';

//    for (i = 0; i < len; i++) {
//         csoundMessage(csound, "%d) Found arg type: %s\n", i, argTypes[i]);
//    }

    return argString;

}

PUBLIC char* get_arg_string_from_tree2(CSOUND* csound, TREE* tree,
                                       TYPE_TABLE* typeTable) {

    int len = tree_arg_list_count(tree);
    int i;

    if (len == 0) {
        return NULL;
    }

    char** argTypes = mmalloc(csound, len * sizeof(char*));
    char* argString = NULL;
    TREE* current = tree;
    int index = 0;
    int argsLen = 0;

    while (current != NULL) {
        char* argType = get_arg_type2(csound, current, typeTable);

        //FIXME - fix if argType is NULL and remove the below hack
        if(argType == NULL) {
            argsLen += 1;
            argTypes[index++] = "@";
        } else {
            argsLen += strlen(argType);
            argTypes[index++] = argType;
        }


        current = current->next;
    }

    argString = mmalloc(csound, (argsLen + 1) * sizeof(char));
    char* temp = argString;

    for (i = 0; i < len; i++) {
        int size = strlen(argTypes[i]);
        memcpy(temp, argTypes[i], size);
        temp += size;
    }

    argString[argsLen] = '\0';

    return argString;

}



PUBLIC OENTRY* find_opcode_new(CSOUND* csound, char* opname,
                               char* outArgsFound, char* inArgsFound) {

//    csound->Message(csound, "Searching for opcode: %s | %s | %s\n",
//                    outArgsFound, opname, inArgsFound);

    OENTRIES* opcodes = find_opcode2(csound, opname);

    if (opcodes->count == 0) {
      return NULL;
    }
    OENTRY* retVal = resolve_opcode(csound, opcodes, outArgsFound, inArgsFound);

    mfree(csound, opcodes);

    return retVal;
}

PUBLIC int find_opcode_num(CSOUND* csound, char* opname,
                           char* outArgsFound, char* inArgsFound) {

//    csound->Message(csound, "Searching for opcode: %s | %s | %s\n",
//                    outArgsFound, opname, inArgsFound);

    OENTRIES* opcodes = find_opcode2(csound, opname);

    if (opcodes->count == 0) {
      return 0;
    }
    int retVal = resolve_opcode_num(csound, opcodes, outArgsFound, inArgsFound);

    mfree(csound, opcodes);

    return retVal;
}


//FIXME - this needs to be updated to take into account array names
// that could clash with non-array names, i.e. kVar and kVar[]
int check_args_exist(CSOUND* csound, TREE* tree, TYPE_TABLE* typeTable) {

    TREE* current;
    char* argType;
    char* varName;
    CS_VAR_POOL* pool;

    if (tree == NULL) {
      return 1;
    }

    current = tree;

    while (current != NULL) {

      if (is_expression_node(tree) || is_boolean_expression_node(tree)) {
        if (!(check_args_exist(csound, tree->left, typeTable) &&
              check_args_exist(csound, tree->right, typeTable))) {
          return 0;
        }
      } else {
        switch (current->type) {
        case LABEL_TOKEN:
        case T_IDENT:
          varName = current->value->lexeme;

          if (is_label(varName, typeTable->labelList)) {
            break;
          }

          argType = get_arg_type(csound, current);

          //FIXME - this feels like a hack
          if (*argType == 'c' || *argType == 'r' || *argType == 'p') {
            break;
          }

          pool = (*varName == 'g') ?
            typeTable->globalPool : typeTable->localPool;

          if (csoundFindVariableWithName(pool, varName) == NULL) {
            synterr(csound, Str("Variable '%s' used before defined\n"), varName);
            return 0;
//            csound->Warning(csound,
//                            Str("Variable '%s' used before defined\n"), varName);
          }
          break;
        case T_ARRAY:
          varName = current->left->value->lexeme;

          pool = (*varName == 'g') ?
                 typeTable->globalPool : typeTable->localPool;

          if (csoundFindVariableWithName(pool, varName) == NULL) {
            synterr(csound, Str("Variable '%s' used before defined\n"), varName);
//            csound->Warning(csound,
//                            Str("Variable '%s' used before defined\n"), varName);
            return 0;
          }
          break;
        default:
          //synterr(csound, "Unknown arg type: %s\n", current->value->lexeme);
          //printf("\t->FOUND OTHER: %s %d\n", current->value->lexeme,
          //                                   current->type);
          break;
        }

      }

      current = current->next;
    }

    return 1;
}

void add_arg(CSOUND* csound, char* varName, TYPE_TABLE* typeTable) {

    CS_TYPE* type;
    CS_VARIABLE* var;
    char *t;
    CS_VAR_POOL* pool;
    char argLetter[2];
    ARRAY_VAR_INIT varInit;
    void* typeArg = NULL;

    pool = (*varName == 'g') ? typeTable->globalPool : typeTable->localPool;

    var = csoundFindVariableWithName(pool, varName);
    if (var == NULL) {
      t = varName;
      argLetter[1] = 0;

      if (*t == '#') t++;
      if (*t == 'g') t++;

      if(*t == '[') {
        int dimensions = 1;
        CS_TYPE* varType;
        char* b = t + 1;

        while(*b == '[') {
          b++;
          dimensions++;
        }
        argLetter[0] = *b;

        varType = csoundGetTypeWithVarTypeName(csound->typePool, argLetter);

        varInit.dimensions = dimensions;
        varInit.type = varType;
        typeArg = &varInit;
      }

      argLetter[0] = *t;

      type = csoundGetTypeForVarName(csound->typePool, argLetter);

      var = csoundCreateVariable(csound, csound->typePool,
                                 type, varName, typeArg);
      csoundAddVariable(pool, var);
    } else {
      //TODO - implement reference count increment
    }

}

void add_array_arg(CSOUND* csound, char* varName, int dimensions, TYPE_TABLE* typeTable) {

    CS_VARIABLE* var;
    char *t;
    CS_VAR_POOL* pool;
    char argLetter[2];
    ARRAY_VAR_INIT varInit;
    void* typeArg = NULL;

    pool = (*varName == 'g') ? typeTable->globalPool : typeTable->localPool;

    var = csoundFindVariableWithName(pool, varName);
    if (var == NULL) {
        CS_TYPE* varType;

        t = varName;
        argLetter[1] = 0;

        if (*t == '#') t++;
        if (*t == 'g') t++;

        argLetter[0] = *t;

        varType = csoundGetTypeWithVarTypeName(csound->typePool, argLetter);

        varInit.dimensions = dimensions;
        varInit.type = varType;
        typeArg = &varInit;

        var = csoundCreateVariable(csound, csound->typePool, (CS_TYPE*) &CS_VAR_TYPE_ARRAY,
                                   varName, typeArg);
        csoundAddVariable(pool, var);
    } else {
        //TODO - implement reference count increment
    }
}

/* return 1 on succcess, 0 on failure */
int add_args(CSOUND* csound, TREE* tree, TYPE_TABLE* typeTable)
{
    TREE* current;
    char* varName;

    if (tree == NULL) {
      return 1;
    }

    current = tree;

    while (current != NULL) {

      switch (current->type) {
      case T_ARRAY_IDENT:
        varName = current->value->lexeme;
        add_array_arg(csound, varName, tree_arg_list_count(current->right), typeTable);

        break;

      case LABEL_TOKEN:
      case T_IDENT:
        varName = current->value->lexeme;
        add_arg(csound, varName, typeTable);
        break;

      case T_ARRAY:
        varName = current->left->value->lexeme;
        add_arg(csound, varName, typeTable);  // FIXME - this needs to work for array and a-names
        break;

      default:
        //synterr(csound, "Unknown arg type: %s\n", current->value->lexeme);
        //printf("\t->FOUND OTHER: %s %d\n",
        //         current->value->lexeme, current->type);
        break;
      }

      current = current->next;
    }

    return 1;
}


/*
 * Verifies:
 *    -number of args correct
 *    -types of arg correct
 *    -expressions are valid and types correct
 */
int verify_opcode(CSOUND* csound, TREE* root, TYPE_TABLE* typeTable) {

    TREE* left = root->left;
    TREE* right = root->right;
    char* leftArgString;
    char* rightArgString;
    char* opcodeName;

    if (!check_args_exist(csound, root->right, typeTable)) {
      return 0;
    }

    add_args(csound, root->left, typeTable);

    leftArgString = get_arg_string_from_tree2(csound, left, typeTable);
    rightArgString = get_arg_string_from_tree2(csound, right, typeTable);
    opcodeName = root->value->lexeme;

    if (!strcmp(opcodeName, "xin")) {
        int nreqd = tree_arg_list_count(root->right);

        if(nreqd > OPCODENUMOUTS_LOW) {
            opcodeName = (nreqd > OPCODENUMOUTS_HIGH) ? "##xin256" : "##xin64";
        }
    }

    OENTRIES* entries = find_opcode2(csound, opcodeName);
    if (entries == NULL || entries->count == 0) {
      synterr(csound, Str("Unable to find opcode with name: %s\n"),
              root->value->lexeme);
      return 0;
    }

    OENTRY* oentry = resolve_opcode(csound, entries,
                                    leftArgString, rightArgString);

    if (oentry == NULL) {
      synterr(csound, Str("Unable to find opcode entry for \'%s\' "
                          "with matching argument types:\n"),
              opcodeName);
      csoundMessage(csound, Str("Found: %s %s %s\n"),
                    leftArgString, root->value->lexeme, rightArgString);
      csoundMessage(csound, "Line: %d Loc: %d\n",
                    root->line, root->locn);
    } else {
        root->markup = oentry;
    }

    return 1;
}

/* Walks tree and finds all label: definitions */
CONS_CELL* get_label_list(CSOUND* csound, TREE* root) {
    CONS_CELL* head = NULL;
    int len = 0;
    TREE* current = root;

    while(current != NULL) {
      if(current->type == LABEL_TOKEN) {
        char* labelText = current->value->lexeme;
        head = cs_cons(csound, cs_strdup(csound, labelText), head);
        len++;
      }
      current = current->next;
    }

    if (len == 0) {
      return NULL;
    }

    return head;
}

int is_label(char* ident, CONS_CELL* labelList) {
    CONS_CELL* current;

    if (labelList == NULL) return 0;

    current = labelList;

    while (current != NULL) {
      if (strcmp((char*)current->value, ident) == 0) {
        return 1;
      }
      current = current->next;
    }
    return 0;
}

int verify_if_statement(CSOUND* csound, TREE* root, TYPE_TABLE* typeTable) {

    char* outArg;

    TREE* right = root->right;

    if (right->type == IGOTO_TOKEN ||
        right->type == KGOTO_TOKEN ||
        right->type == GOTO_TOKEN) {

      if(!check_args_exist(csound, root->left, typeTable)) {
        return 0;
      }

      outArg = get_arg_type(csound, root->left);

      return (outArg != NULL && (*outArg == 'b' || *outArg == 'B'));

    }
    else if (right->type == THEN_TOKEN ||
             right->type == ITHEN_TOKEN ||
             right->type == KTHEN_TOKEN) {

      //TREE *tempLeft;
      //TREE *tempRight;
      TREE* current = root;

      while(current != NULL) {
        //tempLeft = current->left;
        //tempRight = current->right;

        if (current->type == ELSE_TOKEN) {
          break;
        }

        if(!check_args_exist(csound, current->left, typeTable)) {
          return 0;
        }

        outArg = get_arg_type(csound, current->left);

        if (outArg == NULL || (*outArg != 'b' && *outArg != 'B')) {
          return 0;
        }

        current = (current->right == NULL) ? NULL : current->right->next;
      }

    }

    return 1;

}

int verify_until_statement(CSOUND* csound, TREE* root, TYPE_TABLE* typeTable) {
    char* outArg;

    if (!check_args_exist(csound, root->left, typeTable)) {
        return 0;
    };

    outArg = get_arg_type(csound, root->left);


    if(outArg == NULL || (*outArg != 'b' && *outArg != 'B')) {
        synterr(csound,
                Str("expression for until statement not a boolean "
                    "expression, line %d\n"),
                root->line);
        return 0;
    }
    return 1;
}

TREE* verify_tree(CSOUND * csound, TREE *root, TYPE_TABLE* typeTable)
{
    TREE *anchor = NULL;
    TREE *current = root;
    TREE *previous = NULL;
    TREE* newRight;

    if (PARSER_DEBUG) csound->Message(csound, "Verifying AST\n");

    while (current != NULL) {
      switch(current->type) {
      case INSTR_TOKEN:
        if (PARSER_DEBUG) csound->Message(csound, "Instrument found\n");
        typeTable->localPool = mcalloc(csound, sizeof(CS_VAR_POOL));
        current->markup = typeTable->localPool;
<<<<<<< HEAD
        
        if (current->right) {
          typeTable->labelList = get_label_list(csound, current->right);
          
          newRight = verify_tree(csound, current->right, typeTable);
          
          mfree(csound, typeTable->labelList);
          
          typeTable->labelList = NULL;
          
          if (newRight == NULL) {
            return NULL;
          }
          
          current->right = newRight;
          newRight = NULL;
        }
=======

        newRight = verify_tree(csound, current->right, typeTable);

        mfree(csound, typeTable->labelList);
>>>>>>> 9c33f106

        typeTable->localPool = typeTable->instr0LocalPool;

<<<<<<< HEAD
              
=======
        if (newRight == NULL) {
          return NULL;
        }

        current->right = newRight;
        newRight = NULL;

>>>>>>> 9c33f106
        break;
      case UDO_TOKEN:
        if (PARSER_DEBUG) csound->Message(csound, "UDO found\n");
              
        typeTable->localPool = mcalloc(csound, sizeof(CS_VAR_POOL));
        current->markup = typeTable->localPool;

        if (current->right != NULL) {
            typeTable->labelList = get_label_list(csound, current->right);
            
            newRight = verify_tree(csound, current->right, typeTable);
            
            mfree(csound, typeTable->labelList);
                        
            if (newRight == NULL) {
                return NULL;
            }
            
            current->right = newRight;
            newRight = NULL;
        }
<<<<<<< HEAD
        
        typeTable->localPool = typeTable->instr0LocalPool;
      
=======

        current->right = newRight;
        newRight = NULL;

>>>>>>> 9c33f106
        break;

      case IF_TOKEN:
        if (!verify_if_statement(csound, current, typeTable)) {
          return 0;
        }

        current = expand_if_statement(csound, current, typeTable);

        if (previous != NULL) {
          previous->next = current;
        }

        continue;

      case UNTIL_TOKEN:
        if (!verify_until_statement(csound, current, typeTable)) {
          return 0;
        }

        current = expand_until_statement(csound, current, typeTable);

        if (previous != NULL) {
          previous->next = current;
        }

        continue;

      case LABEL_TOKEN:
        break;

      default:
        if(!verify_opcode(csound, current, typeTable)) {
          return 0;
        }

        if (is_statement_expansion_required(current)) {
          current = expand_statement(csound, current);

          if (previous != NULL) {
              previous->next = current;
          }
          continue;
        } else {
          handle_optional_args(csound, current);
        }
      }

      if (anchor == NULL) {
        anchor = current;
      }

      previous = current;
      current = current->next;

    }

    if (PARSER_DEBUG) csound->Message(csound, "[End Verifying AST]\n");

    return anchor;
}


/* BISON PARSER FUNCTION */
int csound_orcwrap()
{
#ifdef DEBUG
    printf("\n === END OF INPUT ===\n");
#endif
    return (1);
}

/* UTILITY FUNCTIONS */

extern int csound_orcget_lineno(void*);
extern char *csound_orcget_current_pointer(void *);
/* BISON PARSER FUNCTION */
void csound_orcerror(PARSE_PARM *pp, void *yyscanner,
                     CSOUND *csound, TREE *astTree, const char *str)
{
    char ch;
    char *p = csound_orcget_current_pointer(yyscanner)-1;
    int line = csound_orcget_lineno(yyscanner);
    if (*p=='\0') line--;
    csound->Message(csound, Str("\nerror: %s  (token \"%s\")"),
                    str, csound_orcget_text(yyscanner));
    csound->Message(csound, Str(" line %d:\n>>>"), line);
    /* if(!strcmp(csound_orcget_text(yyscanner), "\n")) { */
    /*  csound->Message(csound, Str("error: %s (\"\\n\")"), */
    /*                 str); */
    /*  csound->Message(csound, Str(" line %d:\n>>> "), */
    /*               csound_orcget_lineno(yyscanner)); */
    /* } */
    /* else { */
    /*  csound->Message(csound, Str("\nerror: %s  (token \"%s\")"), */
    /*                 str, csound_orcget_text(yyscanner)); */
    /* csound->Message(csound, Str(" line %d:\n>>> "), */
    /*                 csound_orcget_lineno(yyscanner)+1); */
    /* } */
    while ((ch=*--p) != '\n' && ch != '\0');
    do {
      ch = *++p;
      if(ch == '\n') break;
      csound->Message(csound, "%c", ch);
    } while (ch != '\n' && ch != '\0');
    csound->Message(csound, " <<<\n");
}


/**
 * Appends TREE * node to TREE * node using ->next field in struct; walks
 * down the linked list to append at end; checks for NULL's and returns
 * appropriate nodes
 */
TREE* appendToTree(CSOUND * csound, TREE *first, TREE *newlast)
{
    TREE *current;
    if (first == NULL) {
      return newlast;
    }

    if (newlast == NULL) {
      return first;
    }

    /* HACK - Checks to see if first node is uninitialized (sort of)
     * This occurs for rules like in topstatement where the left hand
     * topstatement the first time around is not initialized to anything
     * useful; the number 400 is arbitrary, chosen as it seemed to be a
     * value higher than all the type numbers that were being printed out
     */
    if (first->type > 400 || first-> type < 0) {
      return newlast;
    }

    current = first;

    while (current->next != NULL) {
      current = current->next;
    }

    current->next = newlast;

    return first;
}


/* USED BY PARSER TO ASSEMBLE TREE NODES */
TREE* make_node(CSOUND *csound, int line, int locn, int type,
                TREE* left, TREE* right)
{
    TREE *ans;
    ans = (TREE*)mmalloc(csound, sizeof(TREE));
    if (UNLIKELY(ans==NULL)) {
      /* fprintf(stderr, "Out of memory\n"); */
      exit(1);
    }
    ans->type = type;
    ans->left = left;
    ans->right = right;
    ans->value = NULL;          /* New code -- JPff */
    ans->next = NULL;
    ans->len = 2;
    ans->rate = -1;
    ans->line = line;
    ans->locn  = locn;
    //csound->DebugMsg(csound, "%s(%d) line = %d\n", __FILE__, __LINE__, line);
    return ans;
}

TREE* make_leaf(CSOUND *csound, int line, int locn, int type, ORCTOKEN *v)
{
    TREE *ans;
    ans = (TREE*)mmalloc(csound, sizeof(TREE));
    if (UNLIKELY(ans==NULL)) {
      /* fprintf(stderr, "Out of memory\n"); */
      exit(1);
    }
    ans->type = type;
    ans->left = NULL;
    ans->right = NULL;
    ans->next = NULL;
    ans->len = 0;
    ans->rate = -1;
    ans->value = v;
    ans->line = line;
    ans->locn  = locn;
    csound->DebugMsg(csound, "%s(%d) line = %d\n", __FILE__, __LINE__, line);
    return ans;
}

/** Utility function to rewrite array names from xxx to [xxx, as csound
 *  uses first letter to denote type.  Also handles if name starts with g;
 *  used by parser (csound_orc.y)
 */
PUBLIC char* convertArrayName(CSOUND* csound, char* arrayName) {
    if (arrayName == NULL) {
      return NULL;
    }
    {
      int len = strlen(arrayName);
      char* newArrayName;
      if (len == 0) {
        return NULL;
      }

      newArrayName = mmalloc(csound, (len + 3)* sizeof(char));
      if (arrayName[0] == 'g') {
        newArrayName[0] = 'g';
        newArrayName[1] = '[';
        newArrayName[2] = arrayName[1];
        newArrayName[3] = ';';
        memcpy(newArrayName + 4, arrayName + 2, len - 2);
      } else {
        newArrayName[0] = '[';
        newArrayName[1] = arrayName[0];
        newArrayName[2] = ';';
        memcpy(newArrayName + 3, arrayName + 1, len - 1);
      }
      newArrayName[len + 2] = 0;

      return newArrayName;
    }
}

PUBLIC char* addDimensionToArrayName(CSOUND* csound, char* arrayName) {
    if(arrayName == NULL) {
        return NULL;
    }
    int len = strlen(arrayName);

    if(len == 0) {
        return NULL;
    }

    char* newArrayName = mmalloc(csound, (len + 2)* sizeof(char));
    if(arrayName[0] == 'g') {
        newArrayName[0] = 'g';
        newArrayName[1] = '[';
        memcpy(newArrayName + 2, arrayName + 1, len - 1);
    } else {
        newArrayName[0] = '[';
        memcpy(newArrayName + 1, arrayName , len);
    }
    newArrayName[len + 1] = 0;

    return newArrayName;
}

/** Utility function to create assignment statements
 *  Replaces = with correct version for args
 */
char* get_assignment_type(CSOUND *csound, char * ans, TREE* arg1) {
    char c = argtyp2( ans);
    char* str = (char*)mcalloc(csound, 65);

    switch (c) {
    case 'S':
      strcpy(str, "strcpy");
      break;
    case 'a':
      c = argtyp2( arg1->value->lexeme);
      strcpy(str, (c == 'a' ? "=.a" : "upsamp"));
      /* strcpy(str, "=.a"); */
      break;
    case 'p':
      c = 'i'; /* purposefully fall through */
    default:
      sprintf(str, "=.%c", c);
    }

    if (PARSER_DEBUG)
      csound->Message(csound, "Found Assignment type: %s\n", str);

    return str;
}

void delete_tree(CSOUND *csound, TREE *l)
{
    while (1) {
      TREE *old = l;
      if (UNLIKELY(l==NULL)) {
        return;
      }
      if (l->value) {
        if (l->value->lexeme) {
          //printf("Free %p (%s)\n", l->value->lexeme, l->value->lexeme);
          mfree(csound, l->value->lexeme);
          //l->value->lexeme = NULL;
        }
        //printf("Free val %p\n", l->value);
        mfree(csound, l->value);
        //l->value = NULL;
      }
      delete_tree(csound, l->left);
      //l->left = NULL;
      delete_tree(csound, l->right);
      //l->right = NULL;
      l = l->next;
      //printf("Free %p\n", old);
      mfree(csound, old);
    }
}


/* DEBUGGING FUNCTIONS */
void print_tree_i(CSOUND *csound, TREE *l, int n)
{
    int i;
    if (UNLIKELY(l==NULL)) {
      return;
    }
    for (i=0; i<n; i++) {
      csound->Message(csound, " ");
    }

    csound->Message(csound, "TYPE: %d ", l->type);

    switch (l->type) {
    case ',':
    case '?':
    case ':':
    case '!':
    case '+':
    case '-':
    case '*':
    case '/':
    case '%':
    case '^':
    case '(':
    case ')':
    case '=':
      csound->Message(csound,"%c:(%d:%d)\n", l->type, l->line, l->locn); break;
    case NEWLINE:
      csound->Message(csound,"NEWLINE:(%d:%d)\n", l->line, l->locn); break;
    case S_NEQ:
      csound->Message(csound,"S_NEQ:(%d:%d)\n", l->line, l->locn); break;
    case S_AND:
      csound->Message(csound,"S_AND:(%d:%d)\n", l->line, l->locn); break;
    case S_OR:
      csound->Message(csound,"S_OR:(%d:%d)\n", l->line, l->locn); break;
    case S_LT:
      csound->Message(csound,"S_LT:(%d:%d)\n", l->line, l->locn); break;
    case S_LE:
      csound->Message(csound,"S_LE:(%d:%d)\n", l->line, l->locn); break;
    case S_EQ:
      csound->Message(csound,"S_EQ:(%d:%d)\n", l->line, l->locn); break;
    case S_TASSIGN:
      csound->Message(csound,"S_TASSIGN:(%d:%d)\n", l->line, l->locn); break;
    case S_TABRANGE:
      csound->Message(csound,"S_TABRANGE:(%d:%d)\n", l->line, l->locn); break;
    case S_TABREF:
      csound->Message(csound,"S_TABREF:(%d:%d)\n", l->line, l->locn); break;
    case T_MAPK:
      csound->Message(csound,"T_MAPK:(%d:%d)\n", l->line, l->locn); break;
    case T_MAPI:
      csound->Message(csound,"T_MAPI:(%d:%d)\n", l->line, l->locn); break;
    case S_GT:
      csound->Message(csound,"S_GT:(%d:%d)\n", l->line, l->locn); break;
    case S_GE:
      csound->Message(csound,"S_GE:(%d:%d)\n", l->line, l->locn); break;
    case LABEL_TOKEN:
      csound->Message(csound,"LABEL_TOKEN: %s\n", l->value->lexeme); break;
    case IF_TOKEN:
      csound->Message(csound,"IF_TOKEN:(%d:%d)\n", l->line, l->locn); break;
    case THEN_TOKEN:
          csound->Message(csound,"THEN_TOKEN:(%d:%d)\n", l->line, l->locn); break;
    case ITHEN_TOKEN:
          csound->Message(csound,"ITHEN_TOKEN:(%d:%d)\n", l->line, l->locn); break;
    case KTHEN_TOKEN:
          csound->Message(csound,"KTHEN_TOKEN:(%d:%d)\n", l->line, l->locn); break;
    case ELSEIF_TOKEN:
          csound->Message(csound,"ELSEIF_TOKEN:(%d:%d)\n", l->line, l->locn); break;
    case ELSE_TOKEN:
          csound->Message(csound,"ELSE_TOKEN:(%d:%d)\n", l->line, l->locn); break;
    case UNTIL_TOKEN:
          csound->Message(csound,"UNTIL_TOKEN:(%d:%d)\n", l->line, l->locn); break;
    case DO_TOKEN:
          csound->Message(csound,"DO_TOKEN:(%d:%d)\n", l->line, l->locn); break;
    case OD_TOKEN:
          csound->Message(csound,"OD_TOKEN:(%d:%d)\n", l->line, l->locn); break;
    case GOTO_TOKEN:
      csound->Message(csound,"GOTO_TOKEN:(%d:%d)\n", l->line, l->locn); break;
    case IGOTO_TOKEN:
      csound->Message(csound,"IGOTO_TOKEN:(%d:%d)\n", l->line, l->locn); break;
    case KGOTO_TOKEN:
      csound->Message(csound,"KGOTO_TOKEN:(%d:%d)\n", l->line, l->locn); break;
    case SRATE_TOKEN:
      csound->Message(csound,"SRATE_TOKEN:(%d:%d)\n", l->line, l->locn); break;
    case KRATE_TOKEN:
      csound->Message(csound,"KRATE_TOKEN:(%d:%d)\n", l->line, l->locn); break;
    case ZERODBFS_TOKEN:
      csound->Message(csound,"ZERODFFS_TOKEN:(%d:%d)\n", l->line, l->locn); break;
    case KSMPS_TOKEN:
      csound->Message(csound,"KSMPS_TOKEN:(%d:%d)\n", l->line, l->locn); break;
    case NCHNLS_TOKEN:
      csound->Message(csound,"NCHNLS_TOKEN:(%d:%d)\n", l->line, l->locn); break;
    case NCHNLSI_TOKEN:
      csound->Message(csound,"NCHNLSI_TOKEN:(%d:%d)\n", l->line, l->locn); break;
    case INSTR_TOKEN:
      csound->Message(csound,"INSTR_TOKEN:(%d:%d)\n", l->line, l->locn); break;
    case STRING_TOKEN:
      csound->Message(csound,"STRING_TOKEN: %s\n", l->value->lexeme); break;
    case T_IDENT:
      csound->Message(csound,"T_IDENT: %s\n", l->value->lexeme); break;
    case INTEGER_TOKEN:
      csound->Message(csound,"INTEGER_TOKEN: %d\n", l->value->value); break;
    case NUMBER_TOKEN:
      csound->Message(csound,"NUMBER_TOKEN: %f\n", l->value->fvalue); break;
    case S_ANDTHEN:
      csound->Message(csound,"S_ANDTHEN:(%d:%d)\n", l->line, l->locn); break;
    case S_APPLY:
      csound->Message(csound,"S_APPLY:(%d:%d)\n", l->line, l->locn); break;
    case T_OPCODE0:
      csound->Message(csound,"T_OPCODE0: %s\n", l->value->lexeme); break;
    case T_OPCODE:
      csound->Message(csound,"T_OPCODE: %s\n", l->value->lexeme); break;
    case T_FUNCTION:
      csound->Message(csound,"T_FUNCTION: %s\n", l->value->lexeme); break;
    case S_UMINUS:
        csound->Message(csound,"S_UMINUS:(%d:%d)\n", l->line, l->locn); break;
    case T_INSTLIST:
        csound->Message(csound,"T_INSTLIST:(%d:%d)\n", l->line, l->locn); break;
    case T_TADD:
      csound->Message(csound,"T_TADD:(%d:%d)\n", l->line, l->locn); break;
    case T_SUB:
      csound->Message(csound,"T_SUB:(%d:%d)\n", l->line, l->locn); break;
    case S_TUMINUS:
      csound->Message(csound,"S_TUMINUS:(%d:%d)\n", l->line, l->locn); break;
    case T_TMUL:
      csound->Message(csound,"T_TMUL:(%d:%d)\n", l->line, l->locn); break;
    case T_TDIV:
      csound->Message(csound,"T_TDIV:(%d:%d)\n", l->line, l->locn); break;
    case T_TREM:
      csound->Message(csound,"T_TREM:(%d:%d)\n", l->line, l->locn); break;
    default:
      csound->Message(csound,"unknown:%d(%d:%d)\n", l->type, l->line, l->locn);
    }

    print_tree_i(csound, l->left,n+1);
    print_tree_i(csound, l->right,n+1);

    if (l->next != NULL) {
      print_tree_i(csound, l->next, n);
    }
}

enum {TREE_NONE, TREE_LEFT, TREE_RIGHT, TREE_NEXT};
static void print_tree_xml(CSOUND *csound, TREE *l, int n, int which)
{
    int i;
    char *child[4] = {"", "left", "right", "next"};
    if (l==NULL) {
      return;
    }
    for (i=0; i<n; i++) {
      csound->Message(csound, " ");
    }

    csound->Message(csound, "<tree%s type=\"%d\" ", child[which], l->type);

    switch (l->type) {
    case ',':
    case '?':
    case ':':
    case '!':
    case '+':
    case '-':
    case '*':
    case '/':
    case '%':
    case '^':
    case '(':
    case ')':
    case '=':
    case '|':
    case '&':
    case '#':
    case '~':
      csound->Message(csound,"name=\"%c\"", l->type); break;
    case NEWLINE:
      csound->Message(csound,"name=\"NEWLINE\""); break;
    case S_NEQ:
      csound->Message(csound,"name=\"S_NEQ\""); break;
    case S_AND:
      csound->Message(csound,"name=\"S_AND\""); break;
    case S_OR:
      csound->Message(csound,"name=\"S_OR\""); break;
    case S_LT:
      csound->Message(csound,"name=\"S_LT\""); break;
    case S_LE:
      csound->Message(csound,"name=\"S_LE\""); break;
    case S_EQ:
      csound->Message(csound,"name=\"S_EQ\""); break;
    case S_TASSIGN:
      csound->Message(csound,"name=\"S_TASSIGN\""); break;
    case S_TABRANGE:
      csound->Message(csound,"name=\"S_TABRANGE\""); break;
    case S_TABREF:
      csound->Message(csound,"name=\"S_TABREF\""); break;
    case S_A2K:
      csound->Message(csound,"name=\"S_A2K\""); break;
    case S_GT:
      csound->Message(csound,"name=\"S_GT\""); break;
    case S_GE:
      csound->Message(csound,"name=\"S_GE\""); break;
    case S_BITSHIFT_RIGHT:
      csound->Message(csound,"name=\"S_BITSHIFT_RIGHT\""); break;
    case S_BITSHIFT_LEFT:
      csound->Message(csound,"name=\"S_BITSHIFT_LEFT\""); break;
    case LABEL_TOKEN:
      csound->Message(csound,"name=\"LABEL_TOKEN\" label=\"%s\"",
                      l->value->lexeme); break;
    case IF_TOKEN:
      csound->Message(csound,"name=\"IF_TOKEN\""); break;
    case THEN_TOKEN:
      csound->Message(csound,"name=\"THEN_TOKEN\""); break;
    case ITHEN_TOKEN:
      csound->Message(csound,"name=\"ITHEN_TOKEN\""); break;
    case KTHEN_TOKEN:
      csound->Message(csound,"name=\"KTHEN_TOKEN\""); break;
    case ELSEIF_TOKEN:
      csound->Message(csound,"name=\"ELSEIF_TOKEN\""); break;
    case ELSE_TOKEN:
      csound->Message(csound,"name=\"ELSE_TOKEN\""); break;
    case UNTIL_TOKEN:
      csound->Message(csound,"name=\"UNTIL_TOKEN\""); break;
    case DO_TOKEN:
      csound->Message(csound,"name=\"DO_TOKEN\""); break;
    case OD_TOKEN:
      csound->Message(csound,"name=\"OD_TOKEN\""); break;
    case GOTO_TOKEN:
      csound->Message(csound,"name=\"GOTO_TOKEN\""); break;
    case IGOTO_TOKEN:
      csound->Message(csound,"name=\"IGOTO_TOKEN\""); break;
    case KGOTO_TOKEN:
      csound->Message(csound,"name=\"KGOTO_TOKEN\""); break;
    case SRATE_TOKEN:
      csound->Message(csound,"name=\"SRATE_TOKEN\""); break;
    case KRATE_TOKEN:
      csound->Message(csound,"name=\"KRATE_TOKEN\""); break;
    case ZERODBFS_TOKEN:
      csound->Message(csound,"name=\"ZERODBFS_TOKEN\""); break;
    case KSMPS_TOKEN:
      csound->Message(csound,"name=\"KSMPS_TOKEN\""); break;
    case NCHNLS_TOKEN:
      csound->Message(csound,"name=\"NCHNLS_TOKEN\""); break;
    case NCHNLSI_TOKEN:
      csound->Message(csound,"name=\"NCHNLSI_TOKEN\""); break;
    case INSTR_TOKEN:
      csound->Message(csound,"name=\"INSTR_TOKEN\""); break;
    case STRING_TOKEN:
      csound->Message(csound,"name=\"T_STRCONST\" str=\"%s\"",
                      l->value->lexeme); break;
    case T_IDENT:
      csound->Message(csound,"name=\"T_IDENT\" varname=\"%s\"",
                      l->value->lexeme); break;

    case T_ARRAY:
      csound->Message(csound,"name=\"T_ARRAY\""); break;

    case T_ARRAY_IDENT:
      csound->Message(csound,"name=\"T_ARRAY_IDENT\" varname=\"%s\"",
                      l->value->lexeme); break;

    case INTEGER_TOKEN:
      csound->Message(csound,"name=\"INTEGER_TOKEN\" value=\"%d\"",
                      l->value->value); break;
    case NUMBER_TOKEN:
      csound->Message(csound,"name=\"NUMBER_TOKEN\" value=\"%f\"",
                      l->value->fvalue); break;
    case S_ANDTHEN:
      csound->Message(csound,"name=\"S_ANDTHEN\""); break;
    case S_APPLY:
      csound->Message(csound,"name=\"S_APPLY\""); break;
    case T_OPCODE0:
      csound->Message(csound,"name=\"T_OPCODE0\" opname0=\"%s\"",
                      l->value->lexeme); break;
    case T_OPCODE:
      csound->Message(csound,"name=\"T_OPCODE\" opname=\"%s\"",
                      l->value->lexeme); break;
    case T_FUNCTION:
      csound->Message(csound,"name=\"T_FUNCTION\" fname=\"%s\"",
                      l->value->lexeme); break;
    case S_UMINUS:
      csound->Message(csound,"name=\"S_UMINUS\""); break;
    case T_INSTLIST:
      csound->Message(csound,"name=\"T_INSTLIST\""); break;
    case UDO_TOKEN:
      csound->Message(csound,"name=\"UDO_TOKEN\""); break;
    case UDO_ANS_TOKEN:
      csound->Message(csound,"name=\"UDO_ANS_TOKEN\" signature=\"%s\"",
                      l->value->lexeme); break;
    case UDO_ARGS_TOKEN:
      csound->Message(csound,"name=\"UDO_ARGS_TOKEN\" signature=\"%s\"",
                      l->value->lexeme); break;
    case S_ELIPSIS:
      csound->Message(csound,"name=\"S_ELIPSIS\""); break;
    case T_MAPI:
      csound->Message(csound,"name=\"T_MAPI\""); break;
    case T_MAPK:
      csound->Message(csound,"name=\"T_MAPK\""); break;
    case T_TADD:
      csound->Message(csound,"name=\"T_TADD\""); break;
    case T_SUB:
      csound->Message(csound,"name=\"T_SUB\""); break;
    case S_TUMINUS:
      csound->Message(csound,"name=\"S_TUMINUS\""); break;
    case T_TMUL:
      csound->Message(csound,"name=\"T_TMUL\""); break;
    case T_TDIV:
      csound->Message(csound,"name=\"T_TDIV\""); break;
    case T_TREM:
      csound->Message(csound,"name=\"T_TREM\""); break;
    default:
      csound->Message(csound,"name=\"unknown\"(%d)", l->type);
    }

    csound->Message(csound, " loc=\"%d:%d\">\n", l->line, l->locn);

    print_tree_xml(csound, l->left,n+1, TREE_LEFT);
    print_tree_xml(csound, l->right,n+1, TREE_RIGHT);

    for (i=0; i<n; i++) {
      csound->Message(csound, " ");
    }

    csound->Message(csound, "</tree%s>\n", child[which]);

    if (l->next != NULL) {
      print_tree_xml(csound, l->next, n, TREE_NEXT);
    }
}

void print_tree(CSOUND * csound, char* msg, TREE *l)
{
    if (msg)
      csound->Message(csound, msg);
    else
      csound->Message(csound, "Printing Tree\n");
    csound->Message(csound, "<ast>\n");
    print_tree_xml(csound, l, 0, TREE_NONE);
    csound->Message(csound, "</ast>\n");
}

void handle_optional_args(CSOUND *csound, TREE *l)
{
    if (l == NULL || l->type == LABEL_TOKEN) return;
    {

      OENTRY *ep = (OENTRY*)l->markup;
      int nreqd = 0;
      int incnt = tree_arg_list_count(l->right);
      TREE * temp;
      char** inArgParts = NULL;

      if (ep->intypes != NULL) {
        nreqd = argsRequired(ep->intypes);
        inArgParts = splitArgs(csound, ep->intypes);
      }

      if (PARSER_DEBUG) {
        csound->Message(csound, "Handling Optional Args for opcode %s, %d, %d",
                        ep->opname, incnt, nreqd);
        csound->Message(csound, "ep->intypes = >%s<\n", ep->intypes);
      }
      if (incnt < nreqd) {         /*  or set defaults: */
        do {
          switch (*inArgParts[incnt]) {
          case 'O':             /* Will this work?  Doubtful code.... */
          case 'o':
            temp = make_leaf(csound, l->line, l->locn, INTEGER_TOKEN,
                             make_int(csound, "0"));
            if (l->right==NULL) l->right = temp;
            else appendToTree(csound, l->right, temp);
            break;
          case 'P':
          case 'p':
            temp = make_leaf(csound, l->line, l->locn, INTEGER_TOKEN,
                             make_int(csound, "1"));
            if (l->right==NULL) l->right = temp;
            else appendToTree(csound, l->right, temp);
            break;
          case 'q':
            temp = make_leaf(csound, l->line, l->locn, INTEGER_TOKEN,
                             make_int(csound, "10"));
            if (l->right==NULL) l->right = temp;
            else appendToTree(csound, l->right, temp);
            break;

          case 'V':
          case 'v':
            temp = make_leaf(csound, l->line, l->locn, NUMBER_TOKEN,
                             make_num(csound, ".5"));
            if (l->right==NULL) l->right = temp;
            else appendToTree(csound, l->right, temp);
            break;
          case 'h':
            temp = make_leaf(csound, l->line, l->locn, INTEGER_TOKEN,
                             make_int(csound, "127"));
            if (l->right==NULL) l->right = temp;
            else appendToTree(csound, l->right, temp);
            break;
          case 'J':
          case 'j':
            temp = make_leaf(csound, l->line, l->locn, INTEGER_TOKEN,
                             make_int(csound, "-1"));
            if (l->right==NULL) l->right = temp;
            else appendToTree(csound, l->right, temp);
            break;
          case 'M':
          case 'N':
          case 'm':
            nreqd--;
            break;
          default:
            synterr(csound,
                    Str("insufficient required arguments for opcode %s"
                        " on line %d:%d\n"),
                    ep->opname, l->line, l->locn);
          }
          incnt++;
        } while (incnt < nreqd);
      }
    }
}

char tree_argtyp(CSOUND *csound, TREE *tree) {
    if (tree->type == INTEGER_TOKEN || tree->type == NUMBER_TOKEN) {
      return 'i';
    }

    return argtyp2( tree->value->lexeme);
}<|MERGE_RESOLUTION|>--- conflicted
+++ resolved
@@ -1566,7 +1566,6 @@
         if (PARSER_DEBUG) csound->Message(csound, "Instrument found\n");
         typeTable->localPool = mcalloc(csound, sizeof(CS_VAR_POOL));
         current->markup = typeTable->localPool;
-<<<<<<< HEAD
         
         if (current->right) {
           typeTable->labelList = get_label_list(csound, current->right);
@@ -1584,26 +1583,9 @@
           current->right = newRight;
           newRight = NULL;
         }
-=======
-
-        newRight = verify_tree(csound, current->right, typeTable);
-
-        mfree(csound, typeTable->labelList);
->>>>>>> 9c33f106
 
         typeTable->localPool = typeTable->instr0LocalPool;
 
-<<<<<<< HEAD
-              
-=======
-        if (newRight == NULL) {
-          return NULL;
-        }
-
-        current->right = newRight;
-        newRight = NULL;
-
->>>>>>> 9c33f106
         break;
       case UDO_TOKEN:
         if (PARSER_DEBUG) csound->Message(csound, "UDO found\n");
@@ -1625,16 +1607,9 @@
             current->right = newRight;
             newRight = NULL;
         }
-<<<<<<< HEAD
-        
+
         typeTable->localPool = typeTable->instr0LocalPool;
       
-=======
-
-        current->right = newRight;
-        newRight = NULL;
-
->>>>>>> 9c33f106
         break;
 
       case IF_TOKEN:
