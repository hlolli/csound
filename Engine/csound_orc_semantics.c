 /*
    csound_orc_semantics.c:

    Copyright (C) 2006
    John ffitch, Steven Yi

    This file is part of Csound.

    The Csound Library is free software; you can redistribute it
    and/or modify it under the terms of the GNU Lesser General Public
    License as published by the Free Software Foundation; either
    version 2.1 of the License, or (at your option) any later version.

    Csound is distributed in the hope that it will be useful,
    but WITHOUT ANY WARRANTY; without even the implied warranty of
    MERCHANTABILITY or FITNESS FOR A PARTICULAR PURPOSE.  See the
    GNU Lesser General Public License for more details.

    You should have received a copy of the GNU Lesser General Public
    License along with Csound; if not, write to the Free Software
    Foundation, Inc., 59 Temple Place, Suite 330, Boston, MA
    02111-1307 USA
*/

#include <stdio.h>
#include <stdlib.h>
//#include <stdbool.h>
#include "csoundCore.h"
#include "csound_orc.h"
#include "namedins.h"
#include "parse_param.h"
#include "csound_type_system.h"
#include "csound_standard_types.h"
#include "csound_orc_expressions.h"
#include "csound_orc_semantics.h"

char *csound_orcget_text ( void *scanner );
int is_label(char* ident, CONS_CELL* labelList);

extern int csound_orcget_locn(void *);
extern  char argtyp2(char*);
extern  int tree_arg_list_count(TREE *);
void print_tree(CSOUND *, char *, TREE *);

/* from csound_orc_compile.c */
extern int argsRequired(char* arrayName);
extern char** splitArgs(CSOUND* csound, char* argString);
extern int pnum(char*);

OENTRIES* find_opcode2(CSOUND*, char*);
char* resolve_opcode_get_outarg(CSOUND* csound,
                               OENTRIES* entries, char* inArgTypes);
int check_out_args(CSOUND* csound, char* outArgsFound, char* opOutArgs);
char* get_arg_string_from_tree(CSOUND* csound, TREE* tree,
                               TYPE_TABLE* typeTable);
char* convert_internal_to_external(CSOUND* csound, char* arg);
char* convert_external_to_internal(CSOUND* csound, char* arg);
void do_baktrace(CSOUND *csound, unsigned int files);

char* cs_strdup(CSOUND* csound, char* str) {
    size_t len;
    char* retVal;

    if (str == NULL) return NULL;

    len = strlen(str);
    retVal = mmalloc(csound, (len + 1) * sizeof(char));

    if(len > 0) memcpy(retVal, str, len * sizeof(char));//why not strcpy?
    retVal[len] = '\0';

    return retVal;
}

char* cs_strndup(CSOUND* csound, char* str, size_t size) {
    size_t len;
    char* retVal;

    if (str == NULL || size == 0) return NULL;
    len = strlen(str);

    if (size > len) { // catches if str is empty string
      return cs_strdup(csound, str);
    }

    retVal = mmalloc(csound, (size + 1) * sizeof(char));
    memcpy(retVal, str, size * sizeof(char));
    retVal[size] = '\0';

    return retVal;
}

char* get_expression_opcode_type(CSOUND* csound, TREE* tree) {
    switch(tree->type) {
    case '+':
      return "##add";
    case '-':
      return "##sub";
    case '*':
      return "##mul";
    case '%':
      return "##mod";
    case '/':
      return "##div";
    case '^':
      return "pow";
    case S_UMINUS:
      return "##mul";
    case '|':
      return "##or";
    case '&':
      return "##and";
    case S_BITSHIFT_RIGHT:
      return "##shr";
    case S_BITSHIFT_LEFT:
      return "##shl";
    case '#':
      return "##xor";
    case '~':
      return "##not";
    case T_ARRAY:
      return "##array_get";
    }
    csound->Warning(csound, Str("Unknown function type found: %d [%c]\n"),
                    tree->type, tree->type);
    return NULL;
}

char* get_boolean_expression_opcode_type(CSOUND* csound, TREE* tree) {
    switch(tree->type) {
    case S_EQ:
      return "==";
    case S_NEQ:
      return "!=";
    case S_GE:
      return ">=";
    case S_LE:
      return "<=";
    case S_GT:
      return ">";
    case S_LT:
      return "<";
    case S_AND:
      return "&&";
    case S_OR:
      return "||";
    }
    csound->Warning(csound,
                    Str("Unknown boolean expression type found: %d\n"),
                    tree->type);
    return NULL;
}

//FIXME - current just returns subtype but assumes single char type name,
// should check for long type names, as well as check dimensions and remove one
char* get_array_sub_type(CSOUND* csound, char* arrayName) {
    char temp[2];
    char *t = arrayName;

    if (*t == '#') t++;
    if (*t == 'g') t++;

    if (*t == 't') { /* Support legacy t-vars by mapping to k subtypes */
        return cs_strdup(csound, "k");
    }

    while (*t == '[') {
      t++;
    }
    temp[0] = *t;
    temp[1] = 0;
    return cs_strdup(csound, temp);
}

char* create_array_arg_type(CSOUND* csound, CS_VARIABLE* arrayVar) {

    int i, len = arrayVar->dimensions + 3;
    char* retVal = mmalloc(csound, len);
    retVal[len - 1] = '\0';
    retVal[len - 2] = ']';
    retVal[len - 3] = *arrayVar->subType->varTypeName;
    for (i = len - 4; i >= 0; i--) {
        retVal[i] = '[';
    }
    return retVal;
}

/* this checks if the annotated type exists */
char *check_annotated_type(CSOUND* csound, OENTRIES* entries,
                              char* outArgTypes) {
    int i;
    for (i = 0; i < entries->count; i++) {
      OENTRY* temp = entries->entries[i];
      if (check_out_args(csound, outArgTypes, temp->outypes))
        return outArgTypes;
    }
    return NULL;
}


/* This function gets arg type with checking type table */
char* get_arg_type2(CSOUND* csound, TREE* tree, TYPE_TABLE* typeTable)
{
    char* s;
    char* t;
    //CS_TYPE* type;
    CS_VAR_POOL* pool;
    CS_VARIABLE* var;

    if (is_expression_node(tree)) {
      TREE* nodeToCheck = tree;

      if (tree->type == T_ARRAY) {
        char* leftArgType = get_arg_type2(csound, tree->left, typeTable);

        //FIXME - should use CS_TYPE and not interrogate string
        if (leftArgType[0] == '[') {
          return get_array_sub_type(csound, tree->left->value->lexeme);
        }
        else {
          char* rightArgType = get_arg_string_from_tree(csound, tree->right,
                                                        typeTable);
          char* argString = strcat(leftArgType, rightArgType);

          char* outype = resolve_opcode_get_outarg(csound,
                                                   find_opcode2(csound,
                                                                "##array_get"),
                                                   argString);

          if (UNLIKELY(outype == NULL)) {
            synterr(csound,
                    Str("unable to find array operator for "
                        "types %s line %d\n"),
                    argString, tree->line);
            do_baktrace(csound, tree->locn);
            return NULL;
          }

          return cs_strdup(csound, outype);
        }
      }

      if (tree->type == '?') {
        char* arg1, *arg2, *ans, *out;
        char condInTypes[64];

        ans = get_arg_type2(csound, tree->left, typeTable);
        if (UNLIKELY(ans == NULL || (*ans != 'b' && *ans != 'B'))) {
          synterr(csound,
                  Str("non-boolean expression found for ternary operator,"
                      " line %d\n"), tree->line);
          do_baktrace(csound, tree->locn);
          return NULL;
        }
        arg1 = get_arg_type2(csound, tree->right->left, typeTable);
        arg2 = get_arg_type2(csound, tree->right->right, typeTable);

        sprintf(condInTypes, "%s%s%s", ans, arg1, arg2);

        out = resolve_opcode_get_outarg(csound,
                                        find_opcode2(csound, ":cond"),
                                        condInTypes);

        if (UNLIKELY(out == NULL)) {
          synterr(csound,
                  Str("unable to find ternary operator for "
                      "types '%s ? %s : %s' line %d\n"),
                  ans, arg1, arg2, tree->line);
          do_baktrace(csound, tree->locn);
          return NULL;
        }

        return cs_strdup(csound, out);

      }

      if (tree->type == T_FUNCTION) {
        char* argTypeRight = get_arg_string_from_tree(csound,
                                                      tree->right, typeTable);
        char* opname = tree->value->lexeme;
        OENTRIES* entries = find_opcode2(csound, opname);
        char * out;

        if(tree->value->optype != NULL) /* if there is type annotation */
          out = check_annotated_type(csound, entries, tree->value->optype);
        else  out = resolve_opcode_get_outarg(csound, entries, argTypeRight);


        if (UNLIKELY(out == 0)) {
          synterr(csound, Str("error: opcode '%s' for expression with arg "
                              "types %s not found, line %d \n"),
                  opname, argTypeRight, tree->line);
          do_baktrace(csound, tree->locn);
          return NULL;
        }

        return cs_strdup(csound, out);

      }

      char* argTypeRight = get_arg_type2(csound,
                                         nodeToCheck->right, typeTable);

      if (nodeToCheck->left != NULL) {
        char* argTypeLeft = get_arg_type2(csound, nodeToCheck->left, typeTable);

        char* opname = get_expression_opcode_type(csound, nodeToCheck);
        int len1, len2;
        char* inArgTypes;
        char* out;

        if (UNLIKELY(argTypeLeft == NULL || argTypeRight == NULL)) {
          synterr(csound,
                  Str("Unable to verify arg types for expression '%s'\n"),
                  opname);
          do_baktrace(csound, tree->locn);
          return NULL;
        }

        OENTRIES* entries = find_opcode2(csound, opname);


        argTypeLeft = convert_internal_to_external(csound, argTypeLeft);
        argTypeRight = convert_internal_to_external(csound, argTypeRight);

        len1 = strlen(argTypeLeft);
        len2 = strlen(argTypeRight);
        inArgTypes = malloc(len1 + len2 + 1);

        strncpy(inArgTypes, argTypeLeft, len1);
        strncpy(inArgTypes + len1, argTypeRight, len2);

        inArgTypes[len1 + len2] = '\0';

        out = resolve_opcode_get_outarg(csound, entries, inArgTypes);

        if (UNLIKELY(out == NULL)) {
          synterr(csound, Str("error: opcode '%s' for expression with arg "
                              "types %s not found, line %d \n"),
                  opname, inArgTypes, tree->line);
          do_baktrace(csound, tree->locn);
          return NULL;
        }

        return cs_strdup(csound, out);

      } else {
        return argTypeRight;
      }

    }

    if (is_boolean_expression_node(tree)) {
      char* argTypeLeft = get_arg_type2(csound, tree->left, typeTable);
      char* argTypeRight = get_arg_type2(csound, tree->right, typeTable);

      char* opname = get_boolean_expression_opcode_type(csound, tree);
      int len1, len2;
      char* inArgTypes;
      char* out;
      OENTRIES* entries;

      if (UNLIKELY(argTypeLeft == NULL || argTypeRight == NULL)) {
        synterr(csound,
                Str("Unable to verify arg types for boolean expression '%s'\n"),
                opname);
        do_baktrace(csound, tree->locn);
        return NULL;
      }

      entries = find_opcode2(csound, opname);

      len1 = strlen(argTypeLeft);
      len2 = strlen(argTypeRight);
      inArgTypes = malloc(len1 + len2 + 1);

      strncpy(inArgTypes, argTypeLeft, len1);
      strncpy(inArgTypes + len1, argTypeRight, len2);

      inArgTypes[len1 + len2] = '\0';

      out = resolve_opcode_get_outarg(csound, entries, inArgTypes);

      if (UNLIKELY(out == NULL)) {
        synterr(csound, Str("error: boolean expression '%s' with arg "
                            "types %s not found, line %d \n"),
                opname, inArgTypes, tree->line);
        do_baktrace(csound, tree->locn);
        return NULL;
      }

      return cs_strdup(csound, out);

    }

    switch(tree->type) {
    case NUMBER_TOKEN:
    case INTEGER_TOKEN:
      return cs_strdup(csound, "c");                              /* const */
    case STRING_TOKEN:
      return cs_strdup(csound, "S");                /* quoted String */
    case SRATE_TOKEN:
    case KRATE_TOKEN:
    case KSMPS_TOKEN:
    case ZERODBFS_TOKEN:
    case NCHNLS_TOKEN:
    case NCHNLSI_TOKEN:
      return cs_strdup(csound, "r");                              /* rsvd */
    case LABEL_TOKEN:
      //FIXME: Need to review why label token is used so much in parser,
      //for now treat as T_IDENT
    case T_ARRAY_IDENT:
    case T_IDENT:
      s = tree->value->lexeme;

      if (is_label(s, typeTable->labelList)) {
        return cs_strdup(csound, "l");
      }

      if (*s == 't') { /* Support legacy t-vars by mapping to k-array */
        return cs_strdup(csound, "[k]");
      }

      if ((*s >= '1' && *s <= '9') || *s == '.' || *s == '-' || *s == '+' ||
          (*s == '0' && strcmp(s, "0dbfs") != 0))
        return cs_strdup(csound, "c");                          /* const */
      if (*s == '"')
        return cs_strdup(csound, "S");

      if (pnum(s) >= 0)
        return cs_strdup(csound, "p");                           /* pnum */

      if (*s == '#')
        s++;

      pool = (*s == 'g') ?
        typeTable->globalPool : typeTable->localPool;
      var = csoundFindVariableWithName(pool, tree->value->lexeme);
      /* VL: 13-06-13
               if it is not found, we still check the global (merged) pool */
      if(var == NULL && *s == 'g')
       var = csoundFindVariableWithName(csound->engineState.varPool,
                                        tree->value->lexeme);

      if (UNLIKELY(var == NULL)) {
        synterr(csound, Str("Variable '%s' used before defined\n"),
                tree->value->lexeme);
        do_baktrace(csound, tree->locn);
        return NULL;
      }

      if (var->varType == &CS_VAR_TYPE_ARRAY) {
        return create_array_arg_type(csound, var);
      } else {
        return cs_strdup(csound, var->varType->varTypeName);
      }


    case T_ARRAY:

      s = tree->value->lexeme;

      if (*s == '#') s++;
      if (*s == 'g') s++;

      if (*s == 't') { /* Support legacy t-vars by mapping to k-array */
        return cs_strdup(csound, "[k]");
      }

      t = s;

      int len = 1;
      while (*t == '[') {
        t++;
        len++;
      }

      char* retVal = mmalloc(csound, (len + 2) * sizeof(char));
      memcpy(retVal, s, len);
      retVal[len] = ']';
      retVal[len + 1] = '\0';

      return retVal;

    default:
      csoundWarning(csound, Str("Unknown arg type: %d\n"), tree->type);
      print_tree(csound, "Arg Tree\n", tree);
      return NULL;
    }
}



char* get_opcode_short_name(CSOUND* csound, char* opname) {

    char* dot = strchr(opname, '.');
    if(dot != NULL) {
      int opLen = dot - opname;
      return cs_strndup(csound, opname, opLen);
    }
    return opname;
}

/* find opcode with the specified name in opcode list */
/* returns index to opcodlst[], or zero if the opcode cannot be found */

OENTRY* find_opcode(CSOUND *csound, char *opname)
{
    char *shortName;
    CONS_CELL* head;
    OENTRY* retVal;

    if (opname[0] == (char) 0 ||
        (opname[0] >= (char) '0' && opname[0] <= (char) '9'))
        return 0;

    shortName = get_opcode_short_name(csound, opname);

    head = cs_hash_table_get(csound, csound->opcodes, shortName);

    retVal = (head != NULL) ? head->value : NULL;
    if (shortName != opname) mfree(csound, shortName);

    return retVal;
}


/* Finds OENTRIES that match the given opcode name.  May return multiple
 * OENTRY*'s for each entry in a polyMorphic opcode.
 */
OENTRIES* find_opcode2(CSOUND* csound, char* opname) {

    int i = 0;
    char *shortName;
    CONS_CELL *head;
    OENTRIES* retVal;

    if (UNLIKELY(opname == NULL)) {
      return NULL;
    }

    retVal = mcalloc(csound, sizeof(OENTRIES));

    shortName = get_opcode_short_name(csound, opname);

    head = cs_hash_table_get(csound, csound->opcodes, shortName);

    retVal->count = cs_cons_length(head);
    while (head != NULL) {
        retVal->entries[i++] = head->value;
        head = head->next;
    }

    if (shortName != opname) {
        mfree(csound, shortName);
    }

    return retVal;

}

inline static int is_in_optional_arg(char arg) {
    return (strchr("opqvjhOJVP?", arg) != NULL);
}

inline static int is_in_var_arg(char arg) {
    return (strchr("mMNnyzZ*", arg) != NULL);
}

int check_array_arg(char* found, char* required) {
    char* f = found;
    char* r = required;

    while(*r == '[') r++;

    if (*r == '.' || *r == '?' || *r == '*') {
      return 1;
    }

    while(*f == '[') f++;

    return (*f == *r);
}

int check_in_arg(char* found, char* required) {
    char* t;
    int i;
    if (UNLIKELY(found == NULL || required == NULL)) {
      return 0;
    }

    if (strcmp(found, required) == 0) {
      return 1;
    }

    if (*required == '.' || *required == '?' || *required == '*') {
        return 1;
    }

    if (*found == '[' || *required == '[') {
      if (*found != *required) {
        return 0;
      }
      return check_array_arg(found, required);
    }

    t = (char*)POLY_IN_TYPES[0];

    for (i = 0; t != NULL; i += 2) {
      if (strcmp(required, t) == 0) {
        return (strchr(POLY_IN_TYPES[i + 1], *found) != NULL);
      }
      t = (char*)POLY_IN_TYPES[i + 2];
    }

    if (is_in_optional_arg(*required)) {
      t = (char*)OPTIONAL_IN_TYPES[0];
      for (i = 0; t != NULL; i += 2) {
        if (strcmp(required, t) == 0) {
          return (strchr(OPTIONAL_IN_TYPES[i + 1], *found) != NULL);
        }
        t = (char*)OPTIONAL_IN_TYPES[i + 2];
      }
    }

    if (!is_in_var_arg(*required)) {
      return 0;
    }

    t = (char*)VAR_ARG_IN_TYPES[0];
    for (i = 0; t != NULL; i += 2) {
      if (strcmp(required, t) == 0) {
        return (strchr(VAR_ARG_IN_TYPES[i + 1], *found) != NULL);
      }
      t = (char*)VAR_ARG_IN_TYPES[i + 2];
    }
    return 0;
}

int check_in_args(CSOUND* csound, char* inArgsFound, char* opInArgs) {
    if((inArgsFound == NULL || strlen(inArgsFound) == 0) &&
       (opInArgs == NULL || strlen(opInArgs) == 0)) {
      return 1;
    }

    if (UNLIKELY(opInArgs == NULL)) {
      return 0;
    }

    {
      int argsFoundCount = argsRequired(inArgsFound);
      int argsRequiredCount = argsRequired(opInArgs);
      char** argsRequired = splitArgs(csound, opInArgs);
      char** argsFound;
      int i;
      int argTypeIndex = 0;
      char* varArg = NULL;
      int returnVal = 1;

      if ((argsFoundCount > argsRequiredCount) &&
          !(is_in_var_arg(*argsRequired[argsRequiredCount - 1]))) {
        mfree(csound, argsRequired);
        return 0;
      }

      argsFound = splitArgs(csound, inArgsFound);

      if (argsFoundCount == 0) {
        if (is_in_var_arg(*argsRequired[0])) {
          varArg = argsRequired[0];
        }
      } else {
        for (i = 0; i < argsFoundCount; i++) {
          char* argFound = argsFound[i];

          if (varArg != NULL) {
            if (!check_in_arg(argFound, varArg)) {
              returnVal = 0;
              break;
            }
          } else {
            char* argRequired = argsRequired[argTypeIndex++];
            if (!check_in_arg(argFound, argRequired)) {
              returnVal = 0;
              break;
            }
            if (is_in_var_arg(*argRequired)) {
              varArg = argRequired;
            }
          }
        }
      }

      if (returnVal && varArg == NULL) {
        while (argTypeIndex < argsRequiredCount) {
          char c = *argsRequired[argTypeIndex++];

          if (!is_in_optional_arg(c) && !is_in_var_arg(c)) {
            returnVal = 0;
            break;
          }
        }

      }

      mfree(csound, argsFound);
      mfree(csound, argsRequired);

      return returnVal;
    }
}

inline static int is_out_var_arg(char arg) {
    return (strchr("mzIXNF*", arg) != NULL);
}

int check_out_arg(char* found, char* required) {
    char* t;
    int i;

    if (UNLIKELY(found == NULL || required == NULL)) {
      return 0;
    }

    // constants not allowed in out args
    if (strcmp(found, "c") == 0) {
      return 0;
    }

    if (*required == '.' || *required == '?' || *required == '*') {
        return 1;
    }

    if (*found == '[' || *required == '[') {
      if(*found != *required) {
        return 0;
      }
      return check_array_arg(found, required);
    }

    if(strcmp(found, required) == 0) {
      return 1;
    }

    t = (char*)POLY_OUT_TYPES[0];
    for(i = 0; t != NULL; i += 2) {
      if(strcmp(required, t) == 0) {
        return (strchr(POLY_OUT_TYPES[i + 1], *found) != NULL);
      }
      t = (char*)POLY_OUT_TYPES[i + 2];
    }

    if (!is_out_var_arg(*required)) {
      return 0;
    }

    t = (char*)VAR_ARG_OUT_TYPES[0];
    for(i = 0; t != NULL; i += 2) {
      if(strcmp(required, t) == 0) {
        return (strchr(VAR_ARG_OUT_TYPES[i + 1], *found) != NULL);
      }
      t = (char*)VAR_ARG_OUT_TYPES[i + 2];
    }
    return 0;
}

int check_out_args(CSOUND* csound, char* outArgsFound, char* opOutArgs)
{

    if((outArgsFound == NULL || strlen(outArgsFound) == 0) &&
       (opOutArgs == NULL || strlen(opOutArgs) == 0)) {
      return 1;
    }

    {
      int argsFoundCount = argsRequired(outArgsFound);
      int argsRequiredCount = argsRequired(opOutArgs);
      char** argsRequired = splitArgs(csound, opOutArgs);
      char** argsFound;
      int i;
      int argTypeIndex = 0;
      char* varArg = NULL;
      int returnVal = 1;

      if ((argsFoundCount > argsRequiredCount) &&
          !(is_out_var_arg(*argsRequired[argsRequiredCount - 1]))) {
        mfree(csound, argsRequired);
        return 0;
      }

      argsFound = splitArgs(csound, outArgsFound);

      for (i = 0; i < argsFoundCount; i++) {
        char* argFound = argsFound[i];

        if (varArg != NULL) {
          if (!check_out_arg(argFound, varArg)) {
            returnVal = 0;
            break;
          }
        } else {
          char* argRequired = argsRequired[argTypeIndex++];
          if (!check_out_arg(argFound, argRequired)) {
            returnVal = 0;
            break;
          }
          if (is_out_var_arg(*argRequired)) {
            varArg = argRequired;
          }
        }
      }

      if (returnVal && varArg == NULL) {

        if (argTypeIndex < argsRequiredCount) {
          char* argRequired = argsRequired[argTypeIndex];
          returnVal = is_out_var_arg(*argRequired);
        } else {
          returnVal = 1;
        }
      }

      mfree(csound, argsFound);
      mfree(csound, argsRequired);

      return returnVal;
    }
}


/* Given an OENTRIES list, resolve to a single OENTRY* based on the
 * found in- and out- argtypes.  Returns NULL if opcode could not be
 * resolved. If more than one entry matches, mechanism assumes there
 * are multiple opcode entries with same types and last one should
 * override previous definitions.
 */
OENTRY* resolve_opcode(CSOUND* csound, OENTRIES* entries,
                              char* outArgTypes, char* inArgTypes) {

//    OENTRY* retVal = NULL;
    int i;


    for (i = 0; i < entries->count; i++) {
        OENTRY* temp = entries->entries[i];
//        if (temp->intypes == NULL && temp->outypes == NULL) {
//            if (outArgTypes == NULL && inArgTypes == NULL) {
//
//            }
//            continue;
//        }
        if(check_in_args(csound, inArgTypes, temp->intypes) &&
           check_out_args(csound, outArgTypes, temp->outypes)) {
//            if (retVal != NULL) {
//                return NULL;
//            }
//            retVal = temp;
            return temp;
        }
    }
    return NULL;
//    return retVal;
}

/* used when creating T_FUNCTION's */
char* resolve_opcode_get_outarg(CSOUND* csound, OENTRIES* entries,
                              char* inArgTypes) {
    int i;

    for (i = 0; i < entries->count; i++) {
        OENTRY* temp = entries->entries[i];
        if (temp->intypes == NULL && temp->outypes == NULL) {
            continue;
        }
        if(check_in_args(csound, inArgTypes, temp->intypes)) {
            // FIXME this is only returning the first match, we need to check
            // if there are multiple matches and if so, return NULL to signify
            // ambiguity
            return temp->outypes;
        }

    }
    return NULL;
}

//PUBLIC int resolve_opcode_num(CSOUND* csound, OENTRIES* entries,
//                              char* outArgTypes, char* inArgTypes) {
//
//    int i;
////    int retVal = -1;
//
//    for (i = 0; i < entries->count; i++) {
//        OENTRY* temp = entries->entries[i];
//        if (temp->intypes == NULL && temp->outypes == NULL) {
//            continue;
//        }
//        if(check_in_args(csound, inArgTypes, temp->intypes) &&
//           check_out_args(csound, outArgTypes, temp->outypes)) {
////            if (retVal >= 0) {
////                return 0;
////            }
////            retVal = entries->opnum[i];
//            return entries->opnum[i];
//        }
//
//    }
//
////    return (retVal < 0) ? 0 : retVal;
//    return 0;
//}


/* Converts internal array specifier from [[a] to a[][].
 Used by get_arg_string_from_tree to create an arg string that is
 compatible with the ones found in OENTRY's.  splitArgs converts back
 to internal representation. */
char* convert_internal_to_external(CSOUND* csound, char* arg) {
    int i, dimensions;
    char* retVal;

    if (arg == NULL || *arg != '[') {
        return arg;
    }

    dimensions = 0;
    while (*arg == '[') {
        arg++;
        dimensions++;
    }

    retVal = mmalloc(csound, sizeof(char) * ((dimensions * 2) + 2));
    retVal[0] = *arg;
    for (i = 0; i < dimensions * 2; i += 2) {
       retVal[i + 1] = '[';
       retVal[i + 2] = ']';
    }
    retVal[dimensions * 2 + 1] = '\0';
    //mfree(csound, arg);
    return retVal;
}

/* ASSUMES VALID ARRAY SPECIFIER! */
char* convert_external_to_internal(CSOUND* csound, char* arg) {
    int i, dimensions;
    char* retVal;

    if (arg == NULL || *(arg + 1) != '[') {
        return arg;
    }

    dimensions = (strlen(arg) - 1) / 2;

    retVal = mmalloc(csound, sizeof(char) * (dimensions + 3));
    retVal[dimensions + 2] = '\0';
    retVal[dimensions + 1] = ']';
    retVal[dimensions] = *arg;

    for (i = 0; i < dimensions; i++) {
        retVal[i] = '[';
    }
    //mfree(csound, arg);
    return retVal;
}


char* get_arg_string_from_tree(CSOUND* csound, TREE* tree,
                                       TYPE_TABLE* typeTable) {

    int len = tree_arg_list_count(tree);
    int i;

    if (len == 0) {
        return NULL;
    }

    char** argTypes = mmalloc(csound, len * sizeof(char*));
    char* argString = NULL;
    TREE* current = tree;
    int index = 0;
    int argsLen = 0;

    while (current != NULL) {
        char* argType = get_arg_type2(csound, current, typeTable);

        //FIXME - fix if argType is NULL and remove the below hack
        if(argType == NULL) {
            argsLen += 1;
            argTypes[index++] = "@";
        } else {
            argType = convert_internal_to_external(csound, argType);
            argsLen += strlen(argType);
            argTypes[index++] = argType;
        }


        current = current->next;
    }

    argString = mmalloc(csound, (argsLen + 1) * sizeof(char));
    char* temp = argString;

    for (i = 0; i < len; i++) {
        int size = strlen(argTypes[i]);
        memcpy(temp, argTypes[i], size);
        temp += size;
    }

    argString[argsLen] = '\0';

    return argString;

}



OENTRY* find_opcode_new(CSOUND* csound, char* opname,
                               char* outArgsFound, char* inArgsFound) {

//    csound->Message(csound, "Searching for opcode: %s | %s | %s\n",
//                    outArgsFound, opname, inArgsFound);

    OENTRIES* opcodes = find_opcode2(csound, opname);

    if (opcodes->count == 0) {
      return NULL;
    }
    OENTRY* retVal = resolve_opcode(csound, opcodes, outArgsFound, inArgsFound);

    mfree(csound, opcodes);

    return retVal;
}

//FIXME - this needs to be updated to take into account array names
// that could clash with non-array names, i.e. kVar and kVar[]
int check_args_exist(CSOUND* csound, TREE* tree, TYPE_TABLE* typeTable) {
    CS_VARIABLE *var = 0;
    TREE* current;
    char* argType;
    char* varName;
    CS_VAR_POOL* pool;

    if (tree == NULL) {
      return 1;
    }

    current = tree;

    while (current != NULL) {

      if (is_expression_node(tree) || is_boolean_expression_node(tree)) {
        if (!(check_args_exist(csound, tree->left, typeTable) &&
              check_args_exist(csound, tree->right, typeTable))) {
          return 0;
        }
      } else {
        switch (current->type) {
        case LABEL_TOKEN:
        case T_IDENT:
          varName = current->value->lexeme;

          if (is_label(varName, typeTable->labelList)) {
            break;
          }

          argType = get_arg_type2(csound, current, typeTable);
          if(argType==NULL) {
            synterr(csound,
              Str("Variable type for %s could not be determined.\n"), varName);
            do_baktrace(csound, tree->locn);
            return 0;
          }

          //FIXME - this feels like a hack
          if (*argType == 'c' || *argType == 'r' || *argType == 'p') {
            break;
          }

          pool = (*varName == 'g') ?
            typeTable->globalPool : typeTable->localPool;
          var = csoundFindVariableWithName(pool, varName);
          if (UNLIKELY(var == NULL)) {
            /* VL: 13-06-13
               if it is not found, we still check the global (merged) pool */
            if (*varName == 'g')
              var = csoundFindVariableWithName(csound->engineState.varPool,
                                               varName);
            if(var == NULL) {
              synterr(csound,
                      Str("Variable '%s' used before defined\n"), varName);
              do_baktrace(csound, tree->locn);
              return 0;
            }
          }
          break;
        case T_ARRAY:
          varName = current->left->value->lexeme;

          pool = (*varName == 'g') ?
            typeTable->globalPool : typeTable->localPool;

          if (UNLIKELY(csoundFindVariableWithName(pool, varName) == NULL)) {
            CS_VARIABLE *var = 0;
            /* VL: 13-06-13
               if it is not found, we still check the global (merged) pool */
            if (var == NULL && *varName == 'g')
              var = csoundFindVariableWithName(csound->engineState.varPool,
                                               varName);
            if (var == NULL) {
              synterr(csound,
                      Str("Variable '%s' used before defined\n"), varName);
             return 0;
            }
          }
          break;
        default:
          //synterr(csound, "Unknown arg type: %s\n", current->value->lexeme);
          //printf("\t->FOUND OTHER: %s %d\n", current->value->lexeme,
          //                                   current->type);
          break;
        }

      }

      current = current->next;
    }

    return 1;
}

void add_arg(CSOUND* csound, char* varName, TYPE_TABLE* typeTable) {

    CS_TYPE* type;
    CS_VARIABLE* var;
    char *t;
    CS_VAR_POOL* pool;
    char argLetter[2];
    ARRAY_VAR_INIT varInit;
    void* typeArg = NULL;

    t = varName;
    if (*t == '#') t++;
    pool = (*t == 'g') ? typeTable->globalPool : typeTable->localPool;

    var = csoundFindVariableWithName(pool, varName);
    if (var == NULL) {
      t = varName;
      argLetter[1] = 0;

      if (*t == '#') t++;
      if (*t == 'g') t++;

      if (*t == '[' || *t == 't') { /* Support legacy t-vars */
        int dimensions = 1;
        CS_TYPE* varType;
        char* b = t + 1;

        while(*b == '[') {
          b++;
          dimensions++;
        }
        argLetter[0] = (*b == 't') ? 'k' : *b; /* Support legacy t-vars */

        varType = csoundGetTypeWithVarTypeName(csound->typePool, argLetter);

        varInit.dimensions = dimensions;
        varInit.type = varType;
        typeArg = &varInit;
      }

      argLetter[0] = (*t == 't') ? '[' : *t; /* Support legacy t-vars */

      type = csoundGetTypeForVarName(csound->typePool, argLetter);

      var = csoundCreateVariable(csound, csound->typePool,
                                 type, varName, typeArg);
      csoundAddVariable(pool, var);
    } else {
      //TODO - implement reference count increment
    }

}

void add_array_arg(CSOUND* csound, char* varName, int dimensions,
                   TYPE_TABLE* typeTable) {

    CS_VARIABLE* var;
    char *t;
    CS_VAR_POOL* pool;
    char argLetter[2];
    ARRAY_VAR_INIT varInit;
    void* typeArg = NULL;

    pool = (*varName == 'g') ? typeTable->globalPool : typeTable->localPool;

    var = csoundFindVariableWithName(pool, varName);
    if (var == NULL) {
      CS_TYPE* varType;

      t = varName;
      argLetter[1] = 0;

      if (*t == '#') t++;
      if (*t == 'g') t++;

      argLetter[0] = (*t == 't') ? 'k' : *t; /* Support legacy t-vars */

      varType = csoundGetTypeWithVarTypeName(csound->typePool, argLetter);

      varInit.dimensions = dimensions;
      varInit.type = varType;
      typeArg = &varInit;

      var = csoundCreateVariable(csound, csound->typePool,
                                 (CS_TYPE*) &CS_VAR_TYPE_ARRAY,
                                 varName, typeArg);
      csoundAddVariable(pool, var);
    } else {
      //TODO - implement reference count increment
    }
}

/* return 1 on succcess, 0 on failure */
int add_args(CSOUND* csound, TREE* tree, TYPE_TABLE* typeTable)
{
    TREE* current;
    char* varName;

    if (tree == NULL) {
      return 1;
    }

    current = tree;

    while (current != NULL) {

      switch (current->type) {
      case T_ARRAY_IDENT:
        varName = current->value->lexeme;
        add_array_arg(csound, varName,
                      tree_arg_list_count(current->right), typeTable);

        break;

      case LABEL_TOKEN:
      case T_IDENT:
        varName = current->value->lexeme;

        if (*varName == 't') { /* Support legacy t-vars */
          add_array_arg(csound, varName, 1, typeTable);
        } else {
          add_arg(csound, varName, typeTable);
        }

        break;

      case T_ARRAY:
        varName = current->left->value->lexeme;
        // FIXME - this needs to work for array and a-names
        add_arg(csound, varName, typeTable);
        break;

      default:
        //synterr(csound, "Unknown arg type: %s\n", current->value->lexeme);
        //printf("\t->FOUND OTHER: %s %d\n",
        //         current->value->lexeme, current->type);
        break;
      }

      current = current->next;
    }

    return 1;
}


/*
 * Verifies:
 *    -number of args correct
 *    -types of arg correct
 *    -expressions are valid and types correct
 */
int verify_opcode(CSOUND* csound, TREE* root, TYPE_TABLE* typeTable) {

    TREE* left = root->left;
    TREE* right = root->right;
    char* leftArgString;
    char* rightArgString;
    char* opcodeName;

    if(root->value == NULL) return 0;

    if (!check_args_exist(csound, root->right, typeTable)) {
      return 0;
    }

    add_args(csound, root->left, typeTable);

    opcodeName = root->value->lexeme;
    leftArgString = get_arg_string_from_tree(csound, left, typeTable);
    rightArgString = get_arg_string_from_tree(csound, right, typeTable);

    if (!strcmp(opcodeName, "xin")) {
      int nreqd = tree_arg_list_count(root->right);

      if (nreqd > OPCODENUMOUTS_LOW) {
        opcodeName = (nreqd > OPCODENUMOUTS_HIGH) ? "##xin256" : "##xin64";
      }
    }

    OENTRIES* entries = find_opcode2(csound, opcodeName);
    if (UNLIKELY(entries == NULL || entries->count == 0)) {
      synterr(csound, Str("Unable to find opcode with name: %s\n"),
              root->value->lexeme);
      return 0;
    }

    OENTRY* oentry;
    if(root->value->optype == NULL)
      oentry = resolve_opcode(csound, entries,
                              leftArgString, rightArgString);
    /* if there is type annotation, try to resolve it */
    else oentry = resolve_opcode(csound, entries,
                                 root->value->optype, rightArgString);


    if (UNLIKELY(oentry == NULL)) {
      synterr(csound, Str("Unable to find opcode entry for \'%s\' "
                          "with matching argument types:\n"),
              opcodeName);
      csoundMessage(csound, Str("Found: %s %s %s\n"),
                    leftArgString, root->value->lexeme, rightArgString);
      csoundMessage(csound, Str("Line: %d\n"),
                    root->line);
      do_baktrace(csound, root->locn);
      return 0;
    } else {
      root->markup = oentry;
    }

    return 1;
}

/* Walks tree and finds all label: definitions */
CONS_CELL* get_label_list(CSOUND* csound, TREE* root) {
    CONS_CELL* head = NULL, *ret = NULL;
    TREE* current = root;
    char* labelText;

    while (current != NULL) {
      switch(current->type) {
      case LABEL_TOKEN:
        labelText = current->value->lexeme;
        head = cs_cons(csound, cs_strdup(csound, labelText), head);
        break;

      case IF_TOKEN:
      case ELSEIF_TOKEN:
        if (current->right->type == THEN_TOKEN ||
            current->right->type == KTHEN_TOKEN ||
            current->right->type == ITHEN_TOKEN) {

          ret = get_label_list(csound, current->right->right);
          head = cs_cons_append(head, ret);
          ret = get_label_list(csound, current->right->next);
          head = cs_cons_append(head, ret);
        }
        break;

      case ELSE_TOKEN:
      case UNTIL_TOKEN:
        ret = get_label_list(csound, current->right);
        head = cs_cons_append(head, ret);
        break;

      default:
        break;
      }

      current = current->next;
    }

    return head;
}

int is_label(char* ident, CONS_CELL* labelList) {
    CONS_CELL* current;

    if (labelList == NULL) return 0;

    current = labelList;

    while (current != NULL) {
      if (strcmp((char*)current->value, ident) == 0) {
        return 1;
      }
      current = current->next;
    }
    return 0;
}

int verify_if_statement(CSOUND* csound, TREE* root, TYPE_TABLE* typeTable) {

    char* outArg;

    TREE* right = root->right;

    if (right->type == IGOTO_TOKEN ||
        right->type == KGOTO_TOKEN ||
        right->type == GOTO_TOKEN) {

      if (!check_args_exist(csound, root->left, typeTable)) {
        return 0;
      }

      outArg = get_arg_type2(csound, root->left, typeTable);

      return (outArg != NULL && (*outArg == 'b' || *outArg == 'B'));

    }
    else if (right->type == THEN_TOKEN ||
             right->type == ITHEN_TOKEN ||
             right->type == KTHEN_TOKEN) {

      //TREE *tempLeft;
      //TREE *tempRight;
      TREE* current = root;

      while(current != NULL) {
        //tempLeft = current->left;
        //tempRight = current->right;

        if (current->type == ELSE_TOKEN) {
          break;
        }

        if (!check_args_exist(csound, current->left, typeTable)) {
          return 0;
        }

        outArg = get_arg_type2(csound, current->left, typeTable);

        if (outArg == NULL || (*outArg != 'b' && *outArg != 'B')) {
          return 0;
        }

        current = (current->right == NULL) ? NULL : current->right->next;
      }

    }

    return 1;

}

int verify_until_statement(CSOUND* csound, TREE* root, TYPE_TABLE* typeTable) {
    char* outArg;

    if (!check_args_exist(csound, root->left, typeTable)) {
        return 0;
    };

    outArg = get_arg_type2(csound, root->left, typeTable);


    if (UNLIKELY(outArg == NULL || (*outArg != 'b' && *outArg != 'B'))) {
      synterr(csound,
              Str("expression for until statement not a boolean "
                  "expression, line %d\n"),
              root->line);
      do_baktrace(csound, root->locn);
      return 0;
    }
    return 1;
}

TREE* verify_tree(CSOUND * csound, TREE *root, TYPE_TABLE* typeTable)
{
    TREE *anchor = NULL;
    TREE *current = root;
    TREE *previous = NULL;
    TREE* newRight;

    CONS_CELL* parentLabelList = typeTable->labelList;
    typeTable->labelList = get_label_list(csound, root);

    if (PARSER_DEBUG) csound->Message(csound, "Verifying AST\n");

    while (current != NULL) {
      switch(current->type) {
      case INSTR_TOKEN:
        if (PARSER_DEBUG) csound->Message(csound, "Instrument found\n");
        typeTable->localPool = mcalloc(csound, sizeof(CS_VAR_POOL));
        current->markup = typeTable->localPool;

        if (current->right) {

          newRight = verify_tree(csound, current->right, typeTable);

          if (newRight == NULL) {
            cs_cons_free(csound, typeTable->labelList);
            typeTable->labelList = parentLabelList;
            return NULL;
          }

          current->right = newRight;
          newRight = NULL;
        }

        typeTable->localPool = typeTable->instr0LocalPool;

        break;
      case UDO_TOKEN:
        if (PARSER_DEBUG) csound->Message(csound, "UDO found\n");

        typeTable->localPool = mcalloc(csound, sizeof(CS_VAR_POOL));
        current->markup = typeTable->localPool;

        if (current->right != NULL) {

            newRight = verify_tree(csound, current->right, typeTable);

            if (newRight == NULL) {
                cs_cons_free(csound, typeTable->labelList);
                typeTable->labelList = parentLabelList;
                return NULL;
            }

            current->right = newRight;
            newRight = NULL;
        }

        typeTable->localPool = typeTable->instr0LocalPool;

        break;

      case IF_TOKEN:
        if (!verify_if_statement(csound, current, typeTable)) {
          return 0;
        }

        current = expand_if_statement(csound, current, typeTable);

        if (previous != NULL) {
          previous->next = current;
        }

        continue;

      case UNTIL_TOKEN:
        if (!verify_until_statement(csound, current, typeTable)) {
          return 0;
        }

        current = expand_until_statement(csound, current, typeTable);

        if (previous != NULL) {
          previous->next = current;
        }

        continue;

      case LABEL_TOKEN:
        break;

      default:
        if(!verify_opcode(csound, current, typeTable)) {
          return 0;
        }

        if (is_statement_expansion_required(current)) {
          current = expand_statement(csound, current, typeTable);

          if (previous != NULL) {
              previous->next = current;
          }
          continue;
        } else {
          handle_optional_args(csound, current);
        }
      }

      if (anchor == NULL) {
        anchor = current;
      }

      previous = current;
      current = current->next;

    }

    if (PARSER_DEBUG) csound->Message(csound, "[End Verifying AST]\n");

    cs_cons_free(csound, typeTable->labelList);
    typeTable->labelList = parentLabelList;

    return anchor;
}


/* BISON PARSER FUNCTION */
int csound_orcwrap()
{
#ifdef DEBUG
    printf("\n === END OF INPUT ===\n");
#endif
    return (1);
}

/* UTILITY FUNCTIONS */

extern int csound_orcget_lineno(void*);
extern char *csound_orcget_current_pointer(void *);
/* BISON PARSER FUNCTION */
void csound_orcerror(PARSE_PARM *pp, void *yyscanner,
                     CSOUND *csound, TREE *astTree, const char *str)
{
    char ch;
    char *p = csound_orcget_current_pointer(yyscanner)-1;
    int line = csound_orcget_lineno(yyscanner);
    unsigned int files = csound_orcget_locn(yyscanner);
    if (*p=='\0') line--;
    csound->Message(csound, Str("\nerror: %s  (token \"%s\")"),
                    str, csound_orcget_text(yyscanner));
<<<<<<< HEAD
    while (files) {
      int ff = files&0x3f;
      files = files >>6;
      csound->Message(csound, Str(" from file %s (%d)\n"),
                    csound->filedir[ff], ff);
    }
=======
    do_baktrace(csound, files);
>>>>>>> 49a4f7ae
    csound->Message(csound, Str(" line %d:\n>>>"), line);
    while ((ch=*--p) != '\n' && ch != '\0');
    do {
      ch = *++p;
      if (ch == '\n') break;
      csound->Message(csound, "%c", ch);
    } while (ch != '\n' && ch != '\0');
    csound->Message(csound, " <<<\n");
}

void do_baktrace(CSOUND *csound, unsigned int files)
{
    while (files) {
      int ff = files&0x3f;
      files = files >>6;
      csound->Message(csound, Str(" from file %s (%d)\n"),
                      csound->filedir[ff], ff);
    } 
}

/**
 * Appends TREE * node to TREE * node using ->next field in struct; walks
 * down  list to append at end; checks for NULL's and returns
 * appropriate nodes
 */
TREE* appendToTree(CSOUND * csound, TREE *first, TREE *newlast)
{
    TREE *current;
    if (first == NULL) {
      return newlast;
    }

    if (newlast == NULL) {
      return first;
    }

    /* HACK - Checks to see if first node is uninitialized (sort of)
     * This occurs for rules like in topstatement where the left hand
     * topstatement the first time around is not initialized to anything
     * useful; the number 400 is arbitrary, chosen as it seemed to be a
     * value higher than all the type numbers that were being printed out
     */
    if (first->type > 400 || first-> type < 0) {
      return newlast;
    }

    current = first;

    while (current->next != NULL) {
      current = current->next;
    }

    current->next = newlast;

    return first;
}


/* USED BY PARSER TO ASSEMBLE TREE NODES */
TREE* make_node(CSOUND *csound, int line, int locn, int type,
                TREE* left, TREE* right)
{
    TREE *ans;
    ans = (TREE*)mmalloc(csound, sizeof(TREE));
    if (UNLIKELY(ans==NULL)) {
      /* fprintf(stderr, "Out of memory\n"); */
      exit(1);
    }
    ans->type = type;
    ans->left = left;
    ans->right = right;
    ans->value = NULL;          /* New code -- JPff */
    ans->next = NULL;
    ans->len = 2;
    ans->rate = -1;
    ans->line = line;
    ans->locn  = locn;
    //csound->DebugMsg(csound, "%s(%d) line = %d\n", __FILE__, __LINE__, line);
    return ans;
}

TREE* make_leaf(CSOUND *csound, int line, int locn, int type, ORCTOKEN *v)
{
    TREE *ans;
    ans = (TREE*)mmalloc(csound, sizeof(TREE));
    if (UNLIKELY(ans==NULL)) {
      /* fprintf(stderr, "Out of memory\n"); */
      exit(1);
    }
    ans->type = type;
    ans->left = NULL;
    ans->right = NULL;
    ans->next = NULL;
    ans->len = 0;
    ans->rate = -1;
    ans->value = v;
    ans->line = line;
    ans->locn  = locn;
    csound->DebugMsg(csound, "%s(%d) line = %d\n", __FILE__, __LINE__, line);
    return ans;
}

static void delete_tree(CSOUND *csound, TREE *l)
{
    while (1) {
      TREE *old = l;
      if (UNLIKELY(l==NULL)) {
        return;
      }
      if (l->value) {
        if (l->value->lexeme) {
          //printf("Free %p (%s)\n", l->value->lexeme, l->value->lexeme);
          mfree(csound, l->value->lexeme);
          //l->value->lexeme = NULL;
        }
        //printf("Free val %p\n", l->value);
        mfree(csound, l->value);
        //l->value = NULL;
      }
      delete_tree(csound, l->left);
      //l->left = NULL;
      delete_tree(csound, l->right);
      //l->right = NULL;
      l = l->next;
      //printf("Free %p\n", old);
      mfree(csound, old);
    }
}

PUBLIC void csoundDeleteTree(CSOUND *csound, TREE *tree)
{
  delete_tree(csound, tree);
}


/* DEBUGGING FUNCTIONS */
void print_tree_i(CSOUND *csound, TREE *l, int n)
{
    int i;
    if (UNLIKELY(l==NULL)) {
      return;
    }
    for (i=0; i<n; i++) {
      csound->Message(csound, " ");
    }

    csound->Message(csound, "TYPE: %d ", l->type);

    switch (l->type) {
    case ',':
    case '?':
    case ':':
    case '!':
    case '+':
    case '-':
    case '*':
    case '/':
    case '%':
    case '^':
    case '(':
    case ')':
    case '=':
      csound->Message(csound,"%c:(%d:%s)\n", l->type,
                      l->line, csound->filedir[(l->locn)&0x3f]); break;
    case NEWLINE:
      csound->Message(csound,"NEWLINE:(%d:%s)\n",
                      l->line, csound->filedir[(l->locn)&0x3f]); break;
    case S_NEQ:
      csound->Message(csound,"S_NEQ:(%d:%s)\n",
                      l->line, csound->filedir[(l->locn)&0x3f]); break;
    case S_AND:
      csound->Message(csound,"S_AND:(%d:%s)\n",
                      l->line, csound->filedir[(l->locn)&0x3f]); break;
    case S_OR:
      csound->Message(csound,"S_OR:(%d:%s)\n",
                      l->line, csound->filedir[(l->locn)&0x3f]); break;
    case S_LT:
      csound->Message(csound,"S_LT:(%d:%s)\n",
                      l->line, csound->filedir[(l->locn)&0x3f]); break;
    case S_LE:
      csound->Message(csound,"S_LE:(%d:%s)\n",
                      l->line, csound->filedir[(l->locn)&0x3f]); break;
    case S_EQ:
      csound->Message(csound,"S_EQ:(%d:%s)\n",
                      l->line, csound->filedir[(l->locn)&0x3f]); break;
    case S_GT:
      csound->Message(csound,"S_GT:(%d:%s)\n",
                      l->line, csound->filedir[(l->locn)&0x3f]); break;
    case S_GE:
      csound->Message(csound,"S_GE:(%d:%s)\n",
                      l->line, csound->filedir[(l->locn)&0x3f]); break;
    case LABEL_TOKEN:
      csound->Message(csound,"LABEL_TOKEN: %s\n", l->value->lexeme); break;
    case IF_TOKEN:
      csound->Message(csound,"IF_TOKEN:(%d:%s)\n",
                      l->line, csound->filedir[(l->locn)&0x3f]); break;
    case THEN_TOKEN:
      csound->Message(csound,"THEN_TOKEN:(%d:%s)\n",
                      l->line, csound->filedir[(l->locn)&0x3f]); break;
    case ITHEN_TOKEN:
      csound->Message(csound,"ITHEN_TOKEN:(%d:%s)\n",
                      l->line, csound->filedir[(l->locn)&0x3f]); break;
    case KTHEN_TOKEN:
      csound->Message(csound,"KTHEN_TOKEN:(%d:%s)\n",
                      l->line, csound->filedir[(l->locn)&0x3f]); break;
    case ELSEIF_TOKEN:
      csound->Message(csound,"ELSEIF_TOKEN:(%d:%s)\n",
                      l->line, csound->filedir[(l->locn)&0x3f]); break;
    case ELSE_TOKEN:
      csound->Message(csound,"ELSE_TOKEN:(%d:%s)\n",
                      l->line, csound->filedir[(l->locn)&0x3f]); break;
    case UNTIL_TOKEN:
      csound->Message(csound,"UNTIL_TOKEN:(%d:%s)\n",
                      l->line, csound->filedir[(l->locn)&0x3f]); break;
    case DO_TOKEN:
      csound->Message(csound,"DO_TOKEN:(%d:%s)\n",
                      l->line, csound->filedir[(l->locn)&0x3f]); break;
    case OD_TOKEN:
      csound->Message(csound,"OD_TOKEN:(%d:%s)\n",
                      l->line, csound->filedir[(l->locn)&0x3f]); break;
    case GOTO_TOKEN:
      csound->Message(csound,"GOTO_TOKEN:(%d:%s)\n",
                      l->line, csound->filedir[(l->locn)&0x3f]); break;
    case IGOTO_TOKEN:
      csound->Message(csound,"IGOTO_TOKEN:(%d:%s)\n",
                      l->line, csound->filedir[(l->locn)&0x3f]); break;
    case KGOTO_TOKEN:
      csound->Message(csound,"KGOTO_TOKEN:(%d:%s)\n",
                      l->line, csound->filedir[(l->locn)&0x3f]); break;
    case SRATE_TOKEN:
      csound->Message(csound,"SRATE_TOKEN:(%d:%s)\n",
                      l->line, csound->filedir[(l->locn)&0x3f]); break;
    case KRATE_TOKEN:
      csound->Message(csound,"KRATE_TOKEN:(%d:%s)\n",
                      l->line, csound->filedir[(l->locn)&0x3f]); break;
    case ZERODBFS_TOKEN:
      csound->Message(csound,"ZERODFFS_TOKEN:(%d:%s)\n",
                      l->line, csound->filedir[(l->locn)&0x3f]); break;
    case KSMPS_TOKEN:
      csound->Message(csound,"KSMPS_TOKEN:(%d:%s)\n",
                      l->line, csound->filedir[(l->locn)&0x3f]); break;
    case NCHNLS_TOKEN:
      csound->Message(csound,"NCHNLS_TOKEN:(%d:%s)\n",
                      l->line, csound->filedir[(l->locn)&0x3f]); break;
    case NCHNLSI_TOKEN:
      csound->Message(csound,"NCHNLSI_TOKEN:(%d:%s)\n",
                      l->line, csound->filedir[(l->locn)&0x3f]); break;
    case INSTR_TOKEN:
      csound->Message(csound,"INSTR_TOKEN:(%d:%s)\n",
                      l->line, csound->filedir[(l->locn)&0x3f]); break;
    case STRING_TOKEN:
      csound->Message(csound,"STRING_TOKEN: %s\n", l->value->lexeme); break;
    case T_IDENT:
      csound->Message(csound,"T_IDENT: %s\n", l->value->lexeme); break;
    case INTEGER_TOKEN:
      csound->Message(csound,"INTEGER_TOKEN: %d\n", l->value->value); break;
    case NUMBER_TOKEN:
      csound->Message(csound,"NUMBER_TOKEN: %f\n", l->value->fvalue); break;
    case S_ANDTHEN:
      csound->Message(csound,"S_ANDTHEN:(%d:%s)\n",
                      l->line, csound->filedir[(l->locn)&0x3f]); break;
    case S_APPLY:
      csound->Message(csound,"S_APPLY:(%d:%s)\n",
                      l->line, csound->filedir[(l->locn)&0x3f]); break;
    case T_OPCODE0:
      csound->Message(csound,"T_OPCODE0: %s\n",
                      l->value->lexeme); break;
    case T_OPCODE:
      csound->Message(csound,"T_OPCODE: %s\n",
                      l->value->lexeme); break;
    case T_FUNCTION:
      csound->Message(csound,"T_FUNCTION: %s\n",
                      l->value->lexeme); break;
    case S_UMINUS:
      csound->Message(csound,"S_UMINUS:(%d:%s)\n",
                      l->line, csound->filedir[(l->locn)&0x3f]); break;
    case T_INSTLIST:
      csound->Message(csound,"T_INSTLIST:(%d:%s)\n",
                      l->line, csound->filedir[(l->locn)&0x3f]); break;
    default:
      csound->Message(csound,"unknown:%d(%d:%s)\n",
                      l->type, l->line, csound->filedir[(l->locn)&0x3f]);
    }

    print_tree_i(csound, l->left,n+1);
    print_tree_i(csound, l->right,n+1);

    if (l->next != NULL) {
      print_tree_i(csound, l->next, n);
    }
}

enum {TREE_NONE, TREE_LEFT, TREE_RIGHT, TREE_NEXT};
static void print_tree_xml(CSOUND *csound, TREE *l, int n, int which)
{
    int i;
    char *child[4] = {"", "left", "right", "next"};
    if (l==NULL) {
      return;
    }
    for (i=0; i<n; i++) {
      csound->Message(csound, " ");
    }

    csound->Message(csound, "<tree%s type=\"%d\" ", child[which], l->type);

    switch (l->type) {
    case ',':
    case '?':
    case ':':
    case '!':
    case '+':
    case '-':
    case '*':
    case '/':
    case '%':
    case '^':
    case '(':
    case ')':
    case '=':
    case '|':
    case '&':
    case '#':
    case '~':
      csound->Message(csound,"name=\"%c\"", l->type); break;
    case NEWLINE:
      csound->Message(csound,"name=\"NEWLINE\""); break;
    case S_NEQ:
      csound->Message(csound,"name=\"S_NEQ\""); break;
    case S_AND:
      csound->Message(csound,"name=\"S_AND\""); break;
    case S_OR:
      csound->Message(csound,"name=\"S_OR\""); break;
    case S_LT:
      csound->Message(csound,"name=\"S_LT\""); break;
    case S_LE:
      csound->Message(csound,"name=\"S_LE\""); break;
    case S_EQ:
      csound->Message(csound,"name=\"S_EQ\""); break;
//    case S_TASSIGN:
//      csound->Message(csound,"name=\"S_TASSIGN\""); break;
//    case S_TABRANGE:
//      csound->Message(csound,"name=\"S_TABRANGE\""); break;
//    case S_TABREF:
//      csound->Message(csound,"name=\"S_TABREF\""); break;
    case S_GT:
      csound->Message(csound,"name=\"S_GT\""); break;
    case S_GE:
      csound->Message(csound,"name=\"S_GE\""); break;
    case S_BITSHIFT_RIGHT:
      csound->Message(csound,"name=\"S_BITSHIFT_RIGHT\""); break;
    case S_BITSHIFT_LEFT:
      csound->Message(csound,"name=\"S_BITSHIFT_LEFT\""); break;
    case LABEL_TOKEN:
      csound->Message(csound,"name=\"LABEL_TOKEN\" label=\"%s\"",
                      l->value->lexeme); break;
    case IF_TOKEN:
      csound->Message(csound,"name=\"IF_TOKEN\""); break;
    case THEN_TOKEN:
      csound->Message(csound,"name=\"THEN_TOKEN\""); break;
    case ITHEN_TOKEN:
      csound->Message(csound,"name=\"ITHEN_TOKEN\""); break;
    case KTHEN_TOKEN:
      csound->Message(csound,"name=\"KTHEN_TOKEN\""); break;
    case ELSEIF_TOKEN:
      csound->Message(csound,"name=\"ELSEIF_TOKEN\""); break;
    case ELSE_TOKEN:
      csound->Message(csound,"name=\"ELSE_TOKEN\""); break;
    case UNTIL_TOKEN:
      csound->Message(csound,"name=\"UNTIL_TOKEN\""); break;
    case DO_TOKEN:
      csound->Message(csound,"name=\"DO_TOKEN\""); break;
    case OD_TOKEN:
      csound->Message(csound,"name=\"OD_TOKEN\""); break;
    case GOTO_TOKEN:
      csound->Message(csound,"name=\"GOTO_TOKEN\""); break;
    case IGOTO_TOKEN:
      csound->Message(csound,"name=\"IGOTO_TOKEN\""); break;
    case KGOTO_TOKEN:
      csound->Message(csound,"name=\"KGOTO_TOKEN\""); break;
    case SRATE_TOKEN:
      csound->Message(csound,"name=\"SRATE_TOKEN\""); break;
    case KRATE_TOKEN:
      csound->Message(csound,"name=\"KRATE_TOKEN\""); break;
    case ZERODBFS_TOKEN:
      csound->Message(csound,"name=\"ZERODBFS_TOKEN\""); break;
    case KSMPS_TOKEN:
      csound->Message(csound,"name=\"KSMPS_TOKEN\""); break;
    case NCHNLS_TOKEN:
      csound->Message(csound,"name=\"NCHNLS_TOKEN\""); break;
    case NCHNLSI_TOKEN:
      csound->Message(csound,"name=\"NCHNLSI_TOKEN\""); break;
    case INSTR_TOKEN:
      csound->Message(csound,"name=\"INSTR_TOKEN\""); break;
    case STRING_TOKEN:
      csound->Message(csound,"name=\"T_STRCONST\" str=\"%s\"",
                      l->value->lexeme); break;
    case T_IDENT:
      csound->Message(csound,"name=\"T_IDENT\" varname=\"%s\"",
                      l->value->lexeme); break;

    case T_ARRAY:
      csound->Message(csound,"name=\"T_ARRAY\""); break;

    case T_ARRAY_IDENT:
      csound->Message(csound,"name=\"T_ARRAY_IDENT\" varname=\"%s\"",
                      l->value->lexeme); break;

    case INTEGER_TOKEN:
      csound->Message(csound,"name=\"INTEGER_TOKEN\" value=\"%d\"",
                      l->value->value); break;
    case NUMBER_TOKEN:
      csound->Message(csound,"name=\"NUMBER_TOKEN\" value=\"%f\"",
                      l->value->fvalue); break;
    case S_ANDTHEN:
      csound->Message(csound,"name=\"S_ANDTHEN\""); break;
    case S_APPLY:
      csound->Message(csound,"name=\"S_APPLY\""); break;
    case T_OPCODE0:
      csound->Message(csound,"name=\"T_OPCODE0\" opname0=\"%s\"",
                      l->value->lexeme); break;
    case T_OPCODE:
      csound->Message(csound,"name=\"T_OPCODE\" opname=\"%s\"",
                      l->value->lexeme); break;
    case T_FUNCTION:
      csound->Message(csound,"name=\"T_FUNCTION\" fname=\"%s\"",
                      l->value->lexeme); break;
    case S_UMINUS:
      csound->Message(csound,"name=\"S_UMINUS\""); break;
    case T_INSTLIST:
      csound->Message(csound,"name=\"T_INSTLIST\""); break;
    case UDO_TOKEN:
      csound->Message(csound,"name=\"UDO_TOKEN\""); break;
    case UDO_ANS_TOKEN:
      csound->Message(csound,"name=\"UDO_ANS_TOKEN\" signature=\"%s\"",
                      l->value->lexeme); break;
    case UDO_ARGS_TOKEN:
      csound->Message(csound,"name=\"UDO_ARGS_TOKEN\" signature=\"%s\"",
                      l->value->lexeme); break;
    case S_ELIPSIS:
      csound->Message(csound,"name=\"S_ELIPSIS\""); break;
//    case T_MAPI:
//      csound->Message(csound,"name=\"T_MAPI\""); break;
//    case T_MAPK:
//      csound->Message(csound,"name=\"T_MAPK\""); break;
//    case T_TADD:
//      csound->Message(csound,"name=\"T_TADD\""); break;
//    case T_SUB:
//      csound->Message(csound,"name=\"T_SUB\""); break;
//    case S_TUMINUS:
//      csound->Message(csound,"name=\"S_TUMINUS\""); break;
//    case T_TMUL:
//      csound->Message(csound,"name=\"T_TMUL\""); break;
//    case T_TDIV:
//      csound->Message(csound,"name=\"T_TDIV\""); break;
//    case T_TREM:
//      csound->Message(csound,"name=\"T_TREM\""); break;
    default:
      csound->Message(csound,"name=\"unknown\"(%d)", l->type);
    }

    csound->Message(csound, " loc=\"%d:%s\">\n",
                    l->line, csound->filedir[(l->locn)&0x3f]);

    print_tree_xml(csound, l->left,n+1, TREE_LEFT);
    print_tree_xml(csound, l->right,n+1, TREE_RIGHT);

    for (i=0; i<n; i++) {
      csound->Message(csound, " ");
    }

    csound->Message(csound, "</tree%s>\n", child[which]);

    if (l->next != NULL) {
      print_tree_xml(csound, l->next, n, TREE_NEXT);
    }
}

void print_tree(CSOUND * csound, char* msg, TREE *l)
{
    if (msg)
      csound->Message(csound, msg);
    else
      csound->Message(csound, "Printing Tree\n");
    csound->Message(csound, "<ast>\n");
    print_tree_xml(csound, l, 0, TREE_NONE);
    csound->Message(csound, "</ast>\n");
}

void handle_optional_args(CSOUND *csound, TREE *l)
{
    if (l == NULL || l->type == LABEL_TOKEN) return;
    {

      OENTRY *ep = (OENTRY*)l->markup;
      int nreqd = 0;
      int incnt = tree_arg_list_count(l->right);
      TREE * temp;
      char** inArgParts = NULL;

      if (UNLIKELY(ep==NULL)) { /* **** FIXME **** */
        printf("THIS SHOULD NOT HAPPEN -- ep NULL %s(%d)\n",
               __FILE__, __LINE__);
      }
      if (ep->intypes != NULL) {
        nreqd = argsRequired(ep->intypes);
        inArgParts = splitArgs(csound, ep->intypes);
      }

      if (PARSER_DEBUG) {
        csound->Message(csound, "Handling Optional Args for opcode %s, %d, %d",
                        ep->opname, incnt, nreqd);
        csound->Message(csound, "ep->intypes = >%s<\n", ep->intypes);
      }
      if (incnt < nreqd) {         /*  or set defaults: */
        do {
          switch (*inArgParts[incnt]) {
          case 'O':             /* Will this work?  Doubtful code.... */
          case 'o':
            temp = make_leaf(csound, l->line, l->locn, INTEGER_TOKEN,
                             make_int(csound, "0"));
            if (l->right==NULL) l->right = temp;
            else appendToTree(csound, l->right, temp);
            break;
          case 'P':
          case 'p':
            temp = make_leaf(csound, l->line, l->locn, INTEGER_TOKEN,
                             make_int(csound, "1"));
            if (l->right==NULL) l->right = temp;
            else appendToTree(csound, l->right, temp);
            break;
          case 'q':
            temp = make_leaf(csound, l->line, l->locn, INTEGER_TOKEN,
                             make_int(csound, "10"));
            if (l->right==NULL) l->right = temp;
            else appendToTree(csound, l->right, temp);
            break;

          case 'V':
          case 'v':
            temp = make_leaf(csound, l->line, l->locn, NUMBER_TOKEN,
                             make_num(csound, ".5"));
            if (l->right==NULL) l->right = temp;
            else appendToTree(csound, l->right, temp);
            break;
          case 'h':
            temp = make_leaf(csound, l->line, l->locn, INTEGER_TOKEN,
                             make_int(csound, "127"));
            if (l->right==NULL) l->right = temp;
            else appendToTree(csound, l->right, temp);
            break;
          case 'J':
          case 'j':
            temp = make_leaf(csound, l->line, l->locn, INTEGER_TOKEN,
                             make_int(csound, "-1"));
            if (l->right==NULL) l->right = temp;
            else appendToTree(csound, l->right, temp);
            break;
          case 'M':
          case 'N':
          case 'm':
            nreqd--;
            break;
          default:
            synterr(csound,
                    Str("insufficient required arguments for opcode %s"
                        " on line %d:\n"),
                    ep->opname, l->line);
            do_baktrace(csound, l->locn);
          }
          incnt++;
        } while (incnt < nreqd);
      }
    }
}

char tree_argtyp(CSOUND *csound, TREE *tree) {
    if (tree->type == INTEGER_TOKEN || tree->type == NUMBER_TOKEN) {
      return 'i';
    }

    return argtyp2( tree->value->lexeme);
}<|MERGE_RESOLUTION|>--- conflicted
+++ resolved
@@ -1622,16 +1622,7 @@
     if (*p=='\0') line--;
     csound->Message(csound, Str("\nerror: %s  (token \"%s\")"),
                     str, csound_orcget_text(yyscanner));
-<<<<<<< HEAD
-    while (files) {
-      int ff = files&0x3f;
-      files = files >>6;
-      csound->Message(csound, Str(" from file %s (%d)\n"),
-                    csound->filedir[ff], ff);
-    }
-=======
     do_baktrace(csound, files);
->>>>>>> 49a4f7ae
     csound->Message(csound, Str(" line %d:\n>>>"), line);
     while ((ch=*--p) != '\n' && ch != '\0');
     do {
