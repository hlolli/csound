--- conflicted
+++ resolved
@@ -593,13 +593,7 @@
     csound->Message(csound, "    Arg Types Found: %s | %s\n",
                     leftArgString, rightArgString);
 
-<<<<<<< HEAD
     OENTRIES* entries = find_opcode2(csound, root->value->lexeme);
-=======
-    OENTRIES* entries = find_opcode2(csound, typeTable->globalOpcodes,
-                                     typeTable->globalOpcodesEnd,
-                                     root->value->lexeme);
->>>>>>> 3ad0e5a6
     if (entries->count == 0) {
       synterr(csound, "Unable to find opcode with name: %s\n", root->value->lexeme);
       return 1;
