--- conflicted
+++ resolved
@@ -267,7 +267,6 @@
 {
   int c;
  top:
-<<<<<<< HEAD
     if (UNLIKELY(ST(str)->unget_cnt)) {
       c = (int) ((unsigned char) ST(str)->unget_buf[--ST(str)->unget_cnt]);
       if (c == '\n')
@@ -293,20 +292,6 @@
         }
         ST(str)--; ST(input_cnt)--; goto top;
       }
-=======
-  if (UNLIKELY(ST(str)->unget_cnt)) {
-    c = (int) ((unsigned char) ST(str)->unget_buf[--ST(str)->unget_cnt]);
-    if (c == '\n')
-      ST(linepos) = -1;
-    return c;
-  }
-  else if (ST(str)->string) {
-    c = *ST(str)->body++;
-    if (UNLIKELY(c == '\0')) {
-      ST(pop) += ST(str)->args;
-      ST(str)--; ST(input_cnt)--;
-      goto top;
->>>>>>> cf18625c
     }
   }
   else {
