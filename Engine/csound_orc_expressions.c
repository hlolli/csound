 /*
    csound_orc_expressions.c:

    Copyright (C) 2006
    Steven Yi

    This file is part of Csound.

    The Csound Library is free software; you can redistribute it
    and/or modify it under the terms of the GNU Lesser General Public
    License as published by the Free Software Foundation; either
    version 2.1 of the License, or (at your option) any later version.

    Csound is distributed in the hope that it will be useful,
    but WITHOUT ANY WARRANTY; without even the implied warranty of
    MERCHANTABILITY or FITNESS FOR A PARTICULAR PURPOSE.  See the
    GNU Lesser General Public License for more details.

    You should have received a copy of the GNU Lesser General Public
    License along with Csound; if not, write to the Free Software
    Foundation, Inc., 59 Temple Place, Suite 330, Boston, MA
    02111-1307 USA
*/

#include "csoundCore.h"
#include "csound_orc.h"
#include "csound_orc_expressions.h"
#include "csound_type_system.h"

extern char argtyp2(char *);
extern void print_tree(CSOUND *, char *, TREE *);
extern void handle_optional_args(CSOUND *, TREE *);
extern ORCTOKEN *make_token(CSOUND *, char *);
extern ORCTOKEN *make_label(CSOUND *, char *);
extern OENTRIES* find_opcode2(CSOUND *, char*);
extern char* resolve_opcode_get_outarg(CSOUND* , OENTRIES* , char*);
extern TREE* appendToTree(CSOUND * csound, TREE *first, TREE *newlast);
extern  char* get_arg_string_from_tree(CSOUND* csound, TREE* tree,
                                       TYPE_TABLE* typeTable);
extern void add_arg(CSOUND* csound, char* varName, TYPE_TABLE* typeTable);
extern void add_array_arg(CSOUND* csound, char* varName, int dimensions,
                          TYPE_TABLE* typeTable);

extern char* get_array_sub_type(CSOUND* csound, char*);
extern char* get_arg_type(CSOUND* csound, TREE* tree);

TREE* create_boolean_expression(CSOUND*, TREE*, int, int, TYPE_TABLE*);
TREE * create_expression(CSOUND *, TREE *, int, int, TYPE_TABLE*);

static int genlabs = 300;

<<<<<<< HEAD
=======
CONS_CELL* cs_cons(CSOUND* csound, void* val, CONS_CELL* cons) {
    CONS_CELL* cell = mmalloc(csound, sizeof(CONS_CELL));

    cell->value = val;
    cell->next = cons;

    return cell;
}

CONS_CELL* cs_cons_append(CONS_CELL* cons1, CONS_CELL* cons2) {
    if(cons1 == NULL) return cons2;
    if(cons2 == NULL) return cons1;

    CONS_CELL* c = cons1;

    while (c->next != NULL) c = c->next;

    c->next = cons2;

    return cons1;
}

>>>>>>> f51245ec
TREE* tree_tail(TREE* node) {
    TREE* t = node;
    if (t == NULL) {
        return NULL;
    }
    while(t->next != NULL) {
        t = t->next;
    }
    return t;
}

char *create_out_arg(CSOUND *csound, char* outype, TYPE_TABLE* typeTable)
{
    char* s = (char *)csound->Malloc(csound, 16);
    switch(*outype) {
    case 'a': sprintf(s, "#a%d", csound->acount++); break;
    case 'K':
    case 'k': sprintf(s, "#k%d", csound->kcount++); break;
    case 'B': sprintf(s, "#B%d", csound->Bcount++); break;
    case 'b': sprintf(s, "#b%d", csound->bcount++); break;
    case 't': sprintf(s, "#k%d", csound->tcount++); break;
    case 'S': sprintf(s, "#S%d", csound->tcount++); break;
    case '[': sprintf(s, "#%c%d[]", outype[1], csound->tcount++);
              break; // piggyback on tcount
    default:  sprintf(s, "#i%d", csound->icount++); break;
    }

    if (*outype == '[') {
        add_array_arg(csound, s, 1, typeTable);
    } else {
        add_arg(csound, s, typeTable);
    }

    return s;
}

/**
 * Handles expression opcode type, appending to passed in opname
 * returns outarg type
 */

//FIXME - need to remove using this function, should not be necessary with
// using new type system code
char *set_expression_type(CSOUND *csound, char * op, char arg1, char arg2,
                          TYPE_TABLE* typeTable)
{
    char *outype, *s;
    OENTRIES* oentries;

    oentries = find_opcode2(csound, op);
    char args[3] = { arg1, arg2, '\0' };

    outype = resolve_opcode_get_outarg(csound, oentries, args);

    s = create_out_arg(csound, outype, typeTable);

    if (UNLIKELY(PARSER_DEBUG))
      csound->Message(csound, "SET_EXPRESSION_TYPE: %s : %s\n", op, s);

    return s;
}

char * get_boolean_arg(CSOUND *csound, int type)
{
    char* s = (char *)csound->Malloc(csound, 8);
    sprintf(s, "#%c%d", type?'B':'b',csound->Bcount++);

    return s;
}

TREE *create_empty_token(CSOUND *csound)
{
    TREE *ans;
    ans = (TREE*)mmalloc(csound, sizeof(TREE));
    if (UNLIKELY(ans==NULL)) {
      /* fprintf(stderr, "Out of memory\n"); */
      exit(1);
    }
    ans->type = -1;
    ans->left = NULL;
    ans->right = NULL;
    ans->next = NULL;
    ans->len = 0;
    ans->rate = -1;
    ans->line = 0;
    ans->locn  = 0;
    ans->value = NULL;
    return ans;
}

TREE *create_minus_token(CSOUND *csound)
{
    TREE *ans;
    ans = (TREE*)mmalloc(csound, sizeof(TREE));
    if (UNLIKELY(ans==NULL)) {
      /* fprintf(stderr, "Out of memory\n"); */
      exit(1);
    }
    ans->type = INTEGER_TOKEN;
    ans->left = NULL;
    ans->right = NULL;
    ans->next = NULL;
    ans->len = 0;
    ans->rate = -1;
    ans->value = make_int(csound, "-1");
    return ans;
}

TREE * create_opcode_token(CSOUND *csound, char* op)
{
    TREE *ans = create_empty_token(csound);

    ans->type = T_OPCODE;
    ans->value = make_token(csound, op);
    ans->value->type = T_OPCODE;

    return ans;
}

TREE * create_ans_token(CSOUND *csound, char* var)
{
    TREE *ans = create_empty_token(csound);

    ans->type = T_IDENT;
    ans->value = make_token(csound, var);
    ans->value->type = ans->type;

    return ans;

}

TREE * create_goto_token(CSOUND *csound, char * booleanVar,
                         TREE * gotoNode, int type)
{
/*     TREE *ans = create_empty_token(csound); */
    char* op = (char *)csound->Malloc(csound, 7); /* Unchecked */
    TREE *opTree, *bVar;

    switch(gotoNode->type) {
    case KGOTO_TOKEN:
      sprintf(op, "ckgoto");
      break;
    case IGOTO_TOKEN:
      sprintf(op, "cigoto");
      break;
    case ITHEN_TOKEN:
      sprintf(op, "cngoto");
      break;
    case THEN_TOKEN:
    case KTHEN_TOKEN:
      sprintf(op, "cngoto");
      break;
    default:
      if (type) sprintf(op, "ckgoto");
      else sprintf(op, "cggoto");
    }

    opTree = create_opcode_token(csound, op);
    bVar = create_empty_token(csound);
    bVar->type = T_IDENT; //(type ? T_IDENT_B : T_IDENT_b);
    bVar->value = make_token(csound, booleanVar);
    bVar->value->type = bVar->type;

    opTree->left = NULL;
    opTree->right = bVar;
    opTree->right->next = gotoNode->right;

    return opTree;
}

/* THIS PROBABLY NEEDS TO CHANGE TO RETURN DIFFERENT GOTO
   TYPES LIKE IGOTO, ETC */
TREE *create_simple_goto_token(CSOUND *csound, TREE *label, int type)
{
    char* op = (char *)csound->Calloc(csound, 6);
    TREE * opTree;
    char *gt[3] = {"kgoto", "igoto", "goto"};
    sprintf(op, gt[type]);       /* kgoto, igoto, goto ?? */
    opTree = create_opcode_token(csound, op);
    opTree->left = NULL;
    opTree->right = label;

    return opTree;
}

/* Returns true if passed in TREE node is a numerical expression */
int is_expression_node(TREE *node)
{
    if (node == NULL) {
      return 0;
    }

    switch(node->type) {
    case '+':
    case '-':
    case '*':
    case '/':
    case '%':
    case '^':
    case T_FUNCTION:
    case S_UMINUS:
    case '|':
    case '&':
    case S_BITSHIFT_RIGHT:
    case S_BITSHIFT_LEFT:
    case '#':
    case '~':
    case '?':
    case S_TABSLICE:
    case S_TABRANGE:
    case S_TABREF:
    case T_ARRAY:
    case T_MAPK:
    case T_MAPI:
    case T_TADD:
    case S_TUMINUS:
    case T_TMUL:
    case T_TDIV:
    case T_TREM:
    case T_TIMUL:
    case T_TIDIV:
    case T_TIREM:
      return 1;
    }
   return 0;
}

/* Returns if passed in TREE node is a boolean expression */
int is_boolean_expression_node(TREE *node)
{
    if (node == NULL) {
      return 0;
    }

    switch(node->type) {
    case S_EQ:
    case S_NEQ:
    case S_GE:
    case S_LE:
    case S_GT:
    case S_LT:
    case S_AND:
    case S_OR:
      return 1;
    }
    return 0;
}

static TREE *create_cond_expression(CSOUND *csound,
                                    TREE *root, int line, int locn,
                                    TYPE_TABLE* typeTable)
{
    char *arg1, *arg2, *ans, *outarg = NULL;
    char* outype;
    TREE *anchor = create_boolean_expression(csound, root->left, line, locn,
                                             typeTable);
    TREE *last;
    TREE * opTree;
    TREE *b;
    TREE *c = root->right->left, *d = root->right->right;
    last = anchor;
    char condInTypes[64];

    while (last->next != NULL) {
      last = last->next;
    }
    b= create_ans_token(csound, last->left->value->lexeme);
    if (is_expression_node(c)) {
      last->next = create_expression(csound, c, line, locn, typeTable);
      /* TODO - Free memory of old left node
         freetree */
      last = last->next;
      while (last->next != NULL) {
        last = last->next;
      }
      c = create_ans_token(csound, last->left->value->lexeme);
    }
    if (is_expression_node(d)) {
      last->next = create_expression(csound, d, line, locn, typeTable);
      /* TODO - Free memory of old left node
         freetree */
      last = last->next;
      while (last->next != NULL) {
        last = last->next;
      }
      d = create_ans_token(csound, last->left->value->lexeme);
    }

    arg1 = get_arg_type(csound, c);
    arg2 = get_arg_type(csound, d);
    ans  = get_arg_type(csound, b);

    sprintf(condInTypes, "%s%s%s", ans, arg1, arg2);

    OENTRIES* entries = find_opcode2(csound, ":cond");
    outype = resolve_opcode_get_outarg(csound, entries, condInTypes);

    outarg = create_out_arg(csound, outype, typeTable);
    opTree = create_opcode_token(csound, cs_strdup(csound, ":cond"));
    opTree->left = create_ans_token(csound, outarg);
    opTree->right = b;
    opTree->right->next = c;
    opTree->right->next->next = d;
    /* should recycle memory for root->right */
    //mfree(csound, root->right); root->right = NULL;
    last->next = opTree;
    //    print_tree(csound, "Answer:\n", anchor);
    return anchor;
}

char* create_out_arg_for_expression(CSOUND* csound, char* op, TREE* left,
                                    TREE* right, TYPE_TABLE* typeTable) {
    char* outType;

    OENTRIES* opentries = find_opcode2(csound, op);

    char* leftArgType = get_arg_string_from_tree(csound, left, typeTable);
    char* rightArgType = get_arg_string_from_tree(csound, right, typeTable);
    char* argString = mcalloc(csound, 80);

    strncpy(argString, leftArgType, 80);
    strncat(argString, rightArgType, 80 - strlen(leftArgType));
    outType = resolve_opcode_get_outarg(csound, opentries, argString);

    return create_out_arg(csound, outType, typeTable);
}

/**
 * Create a chain of Opcode (OPTXT) text from the AST node given. Called from
 * create_opcode when an expression node has been found as an argument
 */
TREE * create_expression(CSOUND *csound, TREE *root, int line, int locn,
                         TYPE_TABLE* typeTable)
{
    char *op, arg1, arg2, *outarg = NULL;
    TREE *anchor = NULL, *last;
    TREE * opTree, *current, *newArgList;
    OENTRIES* opentries;
    /* HANDLE SUB EXPRESSIONS */

    if (root->type=='?') return create_cond_expression(csound, root, line,
                                                       locn, typeTable);

    current = root->left;
    newArgList = NULL;
    while(current != NULL) {
      if (is_expression_node(current)) {
        TREE* newArg;

        anchor = appendToTree(csound, anchor,
                              create_expression(csound, current, line, locn,
                                                typeTable));
        last = tree_tail(anchor);
        newArg = create_ans_token(csound, last->left->value->lexeme);
        newArgList = appendToTree(csound, newArgList, newArg);
        current = current->next;
      } else {
        TREE* temp;
        newArgList = appendToTree(csound, newArgList, current);
        temp = current->next;
        current->next = NULL;
        current = temp;
      }

    }
    root->left = newArgList;

    current = root->right;
    newArgList = NULL;
    while(current != NULL) {
      if (is_expression_node(current)) {
        TREE* newArg;

        anchor = appendToTree(csound, anchor,
                                  create_expression(csound, current, line,
                                                    locn, typeTable));
        last = tree_tail(anchor);

        newArg = create_ans_token(csound, last->left->value->lexeme);
        newArgList = appendToTree(csound, newArgList, newArg);
        current = current->next;
      } else {
          TREE* temp;
          newArgList = appendToTree(csound, newArgList, current);
          temp = current->next;
          current->next = NULL;
          current = temp;
      }
    }
    root->right = newArgList;



    arg1 = '\0';
    if (root->left != NULL) {
      arg1 = argtyp2( root->left->value->lexeme);
    }
    arg2 = argtyp2( root->right->value->lexeme);
    //printf("arg1=%.2x(%c); arg2=%.2x(%c)\n", arg1, arg1, arg2, arg2);
    op = mcalloc(csound, 80);

    switch(root->type) {
    case '+':
      strncpy(op, "##add", 80);
      outarg = create_out_arg_for_expression(csound, op, root->left,
                                             root->right, typeTable);
      break;
    case '-':
      strncpy(op, "##sub", 80);
      outarg = create_out_arg_for_expression(csound, op, root->left,
                                             root->right, typeTable);
      break;
    case '*':
      strncpy(op, "##mul", 80);
      outarg = create_out_arg_for_expression(csound, op, root->left,
                                             root->right, typeTable);
      break;
    case '%':
      strncpy(op, "##mod", 80);
      outarg = create_out_arg_for_expression(csound, op, root->left,
                                             root->right, typeTable);
      break;
    case '/':
      strncpy(op, "##div", 80);
      outarg = create_out_arg_for_expression(csound, op, root->left,
                                             root->right, typeTable);
      break;
    case '^':
      strncpy(op, "pow", 80);
      outarg = create_out_arg_for_expression(csound, op, root->left,
                                             root->right, typeTable);
      break;
    case S_TABREF:
      strncpy(op, "##tabref", 80);
      outarg = create_out_arg(csound, "k", typeTable);
      break;
    case S_TABRANGE:
      strncpy(op, "#tabgen", 80);
      outarg = create_out_arg(csound, "k", typeTable);
      break;
    case S_TABSLICE:
      strncpy(op, "#tabslice", 80);
      if (UNLIKELY(PARSER_DEBUG))
        csound->Message(csound, "Found TABSLICE: %s\n", op);
      outarg = create_out_arg(csound, "t", typeTable);
      break;
    case T_MAPK:
      strncpy(op, "#tabmap", 80);
      if (UNLIKELY(PARSER_DEBUG))
        csound->Message(csound, "Found TABMAP: %s\n", op);
      outarg = create_out_arg(csound, "k", typeTable);
      break;
    case T_MAPI:
      strncpy(op, "#tabmapo_i", 80);
      if (UNLIKELY(PARSER_DEBUG))
        csound->Message(csound, "Found TABMAP: %s\n", op);
      outarg = create_out_arg(csound, "k", typeTable);
      break;
    case T_FUNCTION: /* assumes only single arg input */
        {
      char* outtype;
      op = cs_strdup(csound, root->value->lexeme);
      if (UNLIKELY(PARSER_DEBUG))
        csound->Message(csound, "Found OP: %s\n", op);
      /* VL: some non-existing functions were appearing here
         looking for opcodes that did not exist */



      opentries = find_opcode2(csound, root->value->lexeme);

      if (opentries->count == 0) {
                                /* This is a little like overkill
                                 * and also this opnum variable is not used  */
        //opnum = find_opcode_num(csound, "##error", "i", "i");
        csound->Warning(csound,
                    Str("error: function %s not found, "
                        "line %d \n"),
                    root->value->lexeme, line);
        outtype = "i";

      }
      else {
        char* inArgTypes = get_arg_string_from_tree(csound, root->right, typeTable);
        outtype = resolve_opcode_get_outarg(csound, opentries, inArgTypes);
      }

      outarg = create_out_arg(csound, outtype, typeTable);
        }
      break;
    case S_UMINUS:
      if (UNLIKELY(PARSER_DEBUG))
        csound->Message(csound, "HANDLING UNARY MINUS!");
      root->left = create_minus_token(csound);
      arg1 = 'i';
      strncpy(op, "##mul", 80);
      outarg = set_expression_type(csound, op, arg1, arg2, typeTable);
      break;
    case '|':
      strncpy(op, "##or", 80);
      outarg = create_out_arg_for_expression(csound, op, root->left,
                                             root->right, typeTable);
      break;
    case '&':
      strncpy(op, "##and", 80);
      outarg = create_out_arg_for_expression(csound, op, root->left,
                                             root->right, typeTable);
      break;
    case S_BITSHIFT_RIGHT:
      strncpy(op, "##shr", 80);
      outarg = create_out_arg_for_expression(csound, op, root->left,
                                             root->right, typeTable);
      break;
    case S_BITSHIFT_LEFT:
      strncpy(op, "##shl", 80);
      outarg = create_out_arg_for_expression(csound, op, root->left,
                                             root->right, typeTable);
      break;
    case '#':
      strncpy(op, "##xor", 80);
      outarg = create_out_arg_for_expression(csound, op, root->left,
                                             root->right, typeTable);
      break;
    case '~':
      {
        strncpy(op, "##not", 80);

        opentries = find_opcode2(csound, op);

        char* rightArgType = get_arg_string_from_tree(csound, root->right,
                                                      typeTable);

        char* outype = resolve_opcode_get_outarg(csound, opentries,
                                                     rightArgType);
        outarg = create_out_arg(csound, outype, typeTable);

      }
      break;
    case T_TADD:
      strncpy(op, "##plustab", 80);
      outarg = set_expression_type(csound, op, arg1, arg2, typeTable);
      break;
    case T_SUB:
      strncpy(op, "##subtab", 80);
      outarg = set_expression_type(csound, op, arg1, arg2, typeTable);
      break;
    case S_TUMINUS:
      strncpy(op, "##negtab", 80);
      outarg = set_expression_type(csound, op, arg1, arg2, typeTable);
      break;
    case T_TMUL:
      strncpy(op, "##multtab", 80);
      outarg = set_expression_type(csound, op, arg1, arg2, typeTable);
      break;
    case T_TDIV:
      strncpy(op, "##divtab", 80);
      outarg = set_expression_type(csound, op, arg1, arg2, typeTable);
      break;
    case T_TREM:
      strncpy(op, "##remtab", 80);
      outarg = set_expression_type(csound, op, arg1, arg2, typeTable);
      break;
    case T_TIMUL:
      strncpy(op, "##mulitab", 80);
      outarg = set_expression_type(csound, op, arg1, arg2, typeTable);
      break;
    case T_TIDIV:
      strncpy(op, "##divitabtab", 80);
      outarg = set_expression_type(csound, op, arg1, arg2, typeTable);
      break;
    case T_TIREM:
       strncpy(op, "##remitab", 80);
       outarg = set_expression_type(csound, op, arg1, arg2, typeTable);
       break;
    case T_ARRAY:
        strncpy(op, "##array_get", 80);
        outarg = create_out_arg(csound,
                                get_array_sub_type(csound,
                                                   root->left->value->lexeme),
                                typeTable);
        break;

     }
     opTree = create_opcode_token(csound, op);
     if (root->left != NULL) {
       opTree->right = root->left;
       opTree->right->next = root->right;
       opTree->left = create_ans_token(csound, outarg);
       opTree->line = line;
       opTree->locn = locn;
       //print_tree(csound, "making expression", opTree);
     }
     else {
       opTree->right = root->right;
       opTree->left = create_ans_token(csound, outarg);
       opTree->line = line;
       opTree->locn = locn;
     }
     if (root->type==S_TABRANGE) handle_optional_args(csound, opTree);
     if (anchor == NULL) {
       anchor = opTree;
     }
     else {
       last = anchor;
       while (last->next != NULL) {
         last = last->next;
       }
       last->next = opTree;
     }
    mfree(csound, op);
    return anchor;
}

/**
 * Create a chain of Opcode (OPTXT) text from the AST node given. Called from
 * create_opcode when an expression node has been found as an argument
 */
TREE * create_boolean_expression(CSOUND *csound, TREE *root, int line, int locn,
                                 TYPE_TABLE* typeTable)
{
    char *op, *outarg;
    TREE *anchor = NULL, *last;
    TREE * opTree;

    if (UNLIKELY(PARSER_DEBUG))
      csound->Message(csound, "Creating boolean expression\n");
    /* HANDLE SUB EXPRESSIONS */
    if (is_boolean_expression_node(root->left)) {
      anchor = create_boolean_expression(csound, root->left, line, locn, typeTable);
      last = anchor;
      while (last->next != NULL) {
        last = last->next;
      }
      /* TODO - Free memory of old left node
         freetree */
      root->left = create_ans_token(csound, last->left->value->lexeme);
    } else if (is_expression_node(root->left)) {
      anchor = create_expression(csound, root->left, line, locn, typeTable);

      /* TODO - Free memory of old left node
         freetree */
      last = anchor;
      while (last->next != NULL) {
        last = last->next;
      }
      root->left = create_ans_token(csound, last->left->value->lexeme);
    }


    if (is_boolean_expression_node(root->right)) {
      TREE * newRight = create_boolean_expression(csound,
                                                  root->right, line, locn,
                                                  typeTable);
      if (anchor == NULL) {
        anchor = newRight;
      }
      else {
        last = anchor;
        while (last->next != NULL) {
          last = last->next;
        }
        last->next = newRight;
      }
      last = newRight;

      while (last->next != NULL) {
        last = last->next;
      }
      /* TODO - Free memory of old right node
         freetree */
      root->right = create_ans_token(csound, last->left->value->lexeme);
    }
    else if (is_expression_node(root->right)) {
      TREE * newRight = create_expression(csound, root->right, line,
                                          locn, typeTable);
      if (anchor == NULL) {
        anchor = newRight;
      }
      else {
        last = anchor;
        while (last->next != NULL) {
          last = last->next;
        }
        last->next = newRight;
      }
      last = newRight;

      while (last->next != NULL) {
        last = last->next;
      }

      /* TODO - Free memory of old right node
         freetree */
      root->right = create_ans_token(csound, last->left->value->lexeme);
      root->line = line;
      root->locn = locn;
    }

    op = mcalloc(csound, 80);
    switch(root->type) {
    case S_EQ:
      strncpy(op, "==", 80);
      break;
    case S_NEQ:
      strncpy(op, "!=", 80);
      break;
    case S_GE:
      strncpy(op, ">=", 80);
      break;
    case S_LE:
      strncpy(op, "<=", 80);
      break;
    case S_GT:
      strncpy(op, ">", 80);
      break;
    case S_LT:
      strncpy(op, "<", 80);
      break;
    case S_AND:
      strncpy(op, "&&", 80);
      break;
    case S_OR:
      strncpy(op, "||", 80);
      break;
    }

    if (UNLIKELY(PARSER_DEBUG))
      csound->Message(csound, "Operator Found: %s (%c %c)\n", op,
                      argtyp2( root->left->value->lexeme),
                      argtyp2( root->right->value->lexeme));

    outarg = get_boolean_arg(
                 csound,
                 argtyp2( root->left->value->lexeme) =='k' ||
                 argtyp2( root->right->value->lexeme)=='k' ||
                 argtyp2( root->left->value->lexeme) =='B' ||
                 argtyp2( root->right->value->lexeme)=='B');

    opTree = create_opcode_token(csound, op);
    opTree->right = root->left;
    opTree->right->next = root->right;
    opTree->left = create_ans_token(csound, outarg);
    if (anchor == NULL) {
      anchor = opTree;
    }
    else {
      last = anchor;
      while (last->next != NULL) {
        last = last->next;
      }
      last->next = opTree;
    }
    mfree(csound, op);
    return anchor;
}


static TREE *create_synthetic_ident(CSOUND *csound, int32 count)
{
    char *label = (char *)csound->Calloc(csound, 20);
    ORCTOKEN *token;

    sprintf(label, "__synthetic_%ld", (long)count);
    if (UNLIKELY(PARSER_DEBUG))
      csound->Message(csound, "Creating Synthetic T_IDENT: %s\n", label);
    token = make_token(csound, label);
    token->type = T_IDENT;
    return make_leaf(csound, -1, 0, T_IDENT, token);
}

TREE *create_synthetic_label(CSOUND *csound, int32 count)
{
    char *label = (char *)csound->Calloc(csound, 20);

    sprintf(label, "__synthetic_%ld:", (long)count);
    if (UNLIKELY(PARSER_DEBUG))
      csound->Message(csound, "Creating Synthetic label: %s\n", label);
    return make_leaf(csound, -1, 0, LABEL_TOKEN, make_label(csound, label));
}

/* returns the head of a list of TREE* nodes, expanding all RHS
   expressions into statements prior to the original statement line,
   and LHS expressions (array sets) after the original statement
   line */
TREE* expand_statement(CSOUND* csound, TREE* current, TYPE_TABLE* typeTable) {
     /* This is WRONG in optional argsq */
    TREE* anchor = NULL;
    TREE* originalNext = current->next;

    TREE* previousArg = NULL;
    TREE* currentArg = current->right;

    current->next = NULL;

    if (UNLIKELY(PARSER_DEBUG))
        csound->Message(csound, "Found Statement.\n");
    while (currentArg != NULL) {
        TREE* last;
        TREE *nextArg;
        TREE *newArgTree;
        TREE *expressionNodes;
        int is_bool = 0;
        if (is_expression_node(currentArg) ||
            (is_bool = is_boolean_expression_node(currentArg))) {
            char * newArg;
            if (UNLIKELY(PARSER_DEBUG))
                csound->Message(csound, "Found Expression.\n");
            if (is_bool == 0) {
                expressionNodes =
                create_expression(csound, currentArg,
                                  currentArg->line, currentArg->locn, typeTable);
            }
            else {
                expressionNodes =
                create_boolean_expression(csound, currentArg,
                                          currentArg->line, currentArg->locn,
                                          typeTable);
            }

            /* Set as anchor if necessary */

            anchor = appendToTree(csound, anchor, expressionNodes);

            /* reconnect into chain */
            last = tree_tail(expressionNodes);

            newArg = last->left->value->lexeme;

            if (UNLIKELY(PARSER_DEBUG))
                csound->Message(csound, "New Arg: %s\n", newArg);

            /* handle arg replacement of currentArg here */
            nextArg = currentArg->next;
            newArgTree = create_ans_token(csound, newArg);

            if (previousArg == NULL) {
                current->right = newArgTree;
            }
            else {
                previousArg->next = newArgTree;
            }

            newArgTree->next = nextArg;
            currentArg = newArgTree;
            /* TODO - Delete the expression nodes here */
        }

        previousArg = currentArg;
        currentArg = currentArg->next;
    }

    anchor = appendToTree(csound, anchor, current);


    // handle LHS expressions (i.e. array-set's)
    previousArg = NULL;
    currentArg = current->left;

    while (currentArg != NULL) {
      TREE* temp;

      if (currentArg->type == T_ARRAY) {
        char* outType = get_array_sub_type(csound,
                                           currentArg->left->value->lexeme);
        temp = create_ans_token(csound,
                                create_out_arg(csound, outType, typeTable));

        if (previousArg == NULL) {
          current->left = temp;
        }
        else {
          previousArg->next = temp;
        }
        temp->next = currentArg->next;

        TREE* arraySet = create_opcode_token(csound, "##array_set");
        arraySet->right = currentArg->left;
        arraySet->right->next = make_leaf(csound, temp->line, temp->locn,
                                          T_IDENT, make_token(csound,
                                                              temp->value->lexeme));
        arraySet->right->next->next =
          currentArg->right; // TODO - check if this handles expressions

        anchor = appendToTree(csound, anchor, arraySet);

        currentArg = temp;

      }
      previousArg = currentArg;
      currentArg = currentArg->next;
    }

    handle_optional_args(csound, current);

    appendToTree(csound, anchor, originalNext);

    return anchor;
}

/* Flattens one level of if-blocks, sub-if-blocks should get flattened
 when the expander goes through statements */
TREE* expand_if_statement(CSOUND* csound, TREE* current, TYPE_TABLE* typeTable) {

    TREE* anchor = NULL;
    TREE* expressionNodes = NULL;

    TREE* left = current->left;
    TREE* right = current->right;
    TREE* last;
    TREE* gotoToken;

    if (right->type == IGOTO_TOKEN ||
        right->type == KGOTO_TOKEN ||
        right->type == GOTO_TOKEN) {
        if (UNLIKELY(PARSER_DEBUG))
            csound->Message(csound, "Found if-goto\n");
        expressionNodes =
        create_boolean_expression(csound, left, right->line,
                                  right->locn, typeTable);


        anchor = appendToTree(csound, anchor, expressionNodes);

        /* reconnect into chain */
        last = tree_tail(expressionNodes);

        gotoToken = create_goto_token(csound,
                                      last->left->value->lexeme,
                                      right,
                                      last->left->type == 'k' ||
                                      right->type =='k');
        last->next = gotoToken;
        gotoToken->next = current->next;
    }
    else if (right->type == THEN_TOKEN ||
             right->type == ITHEN_TOKEN ||
             right->type == KTHEN_TOKEN) {
        int endLabelCounter = -1;
        TREE *tempLeft;
        TREE *tempRight;
        TREE* last;

        TREE *ifBlockCurrent = current;

        if (UNLIKELY(PARSER_DEBUG))
            csound->Message(csound, "Found if-then\n");
        if (right->next != NULL) {
            endLabelCounter = genlabs++;
        }

        while (ifBlockCurrent != NULL) {
            tempLeft = ifBlockCurrent->left;
            tempRight = ifBlockCurrent->right;

            if (ifBlockCurrent->type == ELSE_TOKEN) {
                appendToTree(csound, anchor, tempRight);
                break;
            }

            expressionNodes = create_boolean_expression(csound, tempLeft,
                                      tempLeft->line, tempLeft->locn, typeTable);

            anchor = appendToTree(csound, anchor, expressionNodes);

            last = tree_tail(expressionNodes);

            /* reconnect into chain */
            {
                TREE *statements, *label, *labelEnd, *gotoToken;
                int gotoType;

                statements = tempRight->right;
                label = create_synthetic_ident(csound, genlabs);
                labelEnd = create_synthetic_label(csound, genlabs++);
                tempRight->right = label;

                typeTable->labelList = cs_cons(csound,
                                               cs_strdup(csound,
                                                         labelEnd->value->lexeme),
                                               typeTable->labelList);

                gotoType = // checking for #B... var name
                  (last->left->value->lexeme[1] == 'B');
                gotoToken =
                create_goto_token(csound,
                                  last->left->value->lexeme,
                                  tempRight,
                                  gotoType);
                gotoToken->next = statements;
                anchor = appendToTree(csound, anchor, gotoToken);

                /* relinking */
                last = tree_tail(last);

                if (endLabelCounter > 0) {
                    TREE *endLabel = create_synthetic_ident(csound,
                                                            endLabelCounter);
                    int type = (gotoType == 1) ? 0 : 2;
                    /* csound->DebugMsg(csound, "%s(%d): type = %d %d\n", */
                    /*        __FILE__, __LINE__, type, gotoType); */
                    TREE *gotoEndLabelToken =
                        create_simple_goto_token(csound, endLabel, type);
                    if (UNLIKELY(PARSER_DEBUG))
                        csound->Message(csound, "Creating simple goto token\n");

                    appendToTree(csound, last, gotoEndLabelToken);

                    gotoEndLabelToken->next = labelEnd;
                }
                else {
                    appendToTree(csound, last, labelEnd);
                }

                ifBlockCurrent = tempRight->next;
            }
        }

        if (endLabelCounter > 0) {
            TREE *endLabel = create_synthetic_label(csound,
                                                    endLabelCounter);
            anchor = appendToTree(csound, anchor, endLabel);

            typeTable->labelList = cs_cons(csound,
                                           cs_strdup(csound,
                                                     endLabel->value->lexeme),
                                           typeTable->labelList);
        }

        anchor = appendToTree(csound, anchor, current->next);

    }
    else {
        csound->Message(csound,
                        "ERROR: Neither if-goto or if-then found on line %d!!!",
                        right->line);
    }

    return anchor;
}

/* 1. create top label to loop back to
   2. do boolean expression
   3. do goto token that checks boolean and goes to end label
   4. insert statements
   5. add goto token that goes to top label
   6. end label */
TREE* expand_until_statement(CSOUND* csound, TREE* current, TYPE_TABLE* typeTable)
{
    TREE* anchor = NULL;
    TREE* expressionNodes = NULL;

    TREE* gotoToken;

    int32 topLabelCounter = genlabs++;
    int32 endLabelCounter = genlabs++;
    TREE* tempRight = current->right;
    TREE* last = NULL;
    TREE* labelEnd;
    int gotoType;

    anchor = create_synthetic_label(csound, topLabelCounter);
    typeTable->labelList = cs_cons(csound,
                                   cs_strdup(csound, anchor->value->lexeme),
                                   typeTable->labelList);

    expressionNodes = create_boolean_expression(csound,
                                                current->left,
                                                current->line,
                                                current->locn,
                                                typeTable);
    anchor = appendToTree(csound, anchor, expressionNodes);
    last = tree_tail(anchor);

    labelEnd = create_synthetic_label(csound, endLabelCounter);
    typeTable->labelList = cs_cons(csound,
                                   cs_strdup(csound, labelEnd->value->lexeme),
                                   typeTable->labelList);

    gotoType = last->left->value->lexeme[1] == 'B'; // checking for #B... var name

    gotoToken =
        create_goto_token(csound,
                      last->left->value->lexeme,
                      labelEnd,
                      gotoType);
    gotoToken->next = tempRight;
    gotoToken->right->next = labelEnd;

    last = appendToTree(csound, last, gotoToken);
    last = tree_tail(last);


    labelEnd = create_synthetic_label(csound, endLabelCounter);
    TREE *topLabel = create_synthetic_ident(csound,
                                            topLabelCounter);
    TREE *gotoTopLabelToken = create_simple_goto_token(csound,
                                                       topLabel,
                                                       (gotoType==1 ? 0 : 1));

    appendToTree(csound, last, gotoTopLabelToken);
    gotoTopLabelToken->next = labelEnd;


    labelEnd->next = current->next;

    return anchor;
}

int is_statement_expansion_required(TREE* root) {
    TREE* current = root->right;
    while (current != NULL) {
        if (is_boolean_expression_node(current) || is_expression_node(current)) {
            return 1;
        }
        current = current->next;
    }

    current = root->left;
    while (current != NULL) {
        if (current->type == T_ARRAY) {
            return 1;
        }
        current = current->next;
    }
    return 0;
}

/* Expands expression nodes into opcode calls
 *
 *
 * for if-goto, expands to:
 *   1. Expression nodes - all of the expressions that lead to the boolean var
 *   2. goto node - a conditional goto to evals the boolean var and goes to a
 *      label
 *
 * for if-then-elseif-else, expands to:
 *   1. for each conditional, converts to a set of:
 *      -expression nodes
 *      -conditional not-goto that goes to block end label if condition does
 *       not pass (negative version of conditional is used to conditional skip
 *       contents of block)
 *      -statements (body of within conditional block)
 *      -goto complete block end (this signifies that at the end of these
 *       statements, skip all other elseif or else branches and go to very end)
 *      -block end label
 *   2. for else statements found, do no conditional and just link in statements
 *
 * */

//TREE *csound_orc_expand_expressions(CSOUND * csound, TREE *root)
//{
//    //    int32 labelCounter = 300L;
//
//    TREE *anchor = NULL;
//    TREE * expressionNodes = NULL;
//
//    TREE *current = root;
//    TREE *previous = NULL;
//
//    if (UNLIKELY(PARSER_DEBUG))
//      csound->Message(csound, "[Begin Expanding Expressions in AST]\n");
//
//    while (current != NULL) {
//      switch(current->type) {
//      case INSTR_TOKEN:
//        if (UNLIKELY(PARSER_DEBUG))
//          csound->Message(csound, "Instrument found\n");
//        current->right = csound_orc_expand_expressions(csound, current->right);
//        //print_tree(csound, "AFTER", current);
//        break;
//
//      case UDO_TOKEN:
//        if (UNLIKELY(PARSER_DEBUG)) csound->Message(csound, "UDO found\n");
//        current->right = csound_orc_expand_expressions(csound, current->right);
//        break;
//
//      case IF_TOKEN:
//        if (UNLIKELY(PARSER_DEBUG))
//          csound->Message(csound, "Found IF statement\n");
//
//        current = expand_if_statement(csound, current);
//
//        if (previous != NULL) {
//            previous->next = current;
//        }
//
//        continue;
//      case UNTIL_TOKEN:
//        if (UNLIKELY(PARSER_DEBUG))
//          csound->Message(csound, "Found UNTIL statement\n");
//
//        current = expand_until_statement(csound, current);
//
//        if (previous != NULL) {
//          previous->next = current;
//        }
//
//        continue;
//
//      case LABEL_TOKEN:
//        break;
//
//      default:
//        //maincase:
//        if (is_statement_expansion_required(current)) {
//            current = expand_statement(csound, current);
//
//            if (previous != NULL) {
//                previous->next = current;
//            }
//            continue;
//        } else {
//            handle_optional_args(csound, current);
//        }
//      }
//
//      if (anchor == NULL) {
//        anchor = current;
//      }
//      previous = current;
//      current = current->next;
//    }
//
//    if (UNLIKELY(PARSER_DEBUG))
//      csound->Message(csound, "[End Expanding Expressions in AST]\n");
//
//    return anchor;
//}<|MERGE_RESOLUTION|>--- conflicted
+++ resolved
@@ -49,31 +49,6 @@
 
 static int genlabs = 300;
 
-<<<<<<< HEAD
-=======
-CONS_CELL* cs_cons(CSOUND* csound, void* val, CONS_CELL* cons) {
-    CONS_CELL* cell = mmalloc(csound, sizeof(CONS_CELL));
-
-    cell->value = val;
-    cell->next = cons;
-
-    return cell;
-}
-
-CONS_CELL* cs_cons_append(CONS_CELL* cons1, CONS_CELL* cons2) {
-    if(cons1 == NULL) return cons2;
-    if(cons2 == NULL) return cons1;
-
-    CONS_CELL* c = cons1;
-
-    while (c->next != NULL) c = c->next;
-
-    c->next = cons2;
-
-    return cons1;
-}
-
->>>>>>> f51245ec
 TREE* tree_tail(TREE* node) {
     TREE* t = node;
     if (t == NULL) {
