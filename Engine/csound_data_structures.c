/*
 csound_data_structures.c:

 Copyright (C) 2013 Steven Yi

 This file is part of Csound.

 The Csound Library is free software; you can redistribute it
 and/or modify it under the terms of the GNU Lesser General Public
 License as published by the Free Software Foundation; either
 version 2.1 of the License, or (at your option) any later version.

 Csound is distributed in the hope that it will be useful,
 but WITHOUT ANY WARRANTY; without even the implied warranty of
 MERCHANTABILITY or FITNESS FOR A PARTICULAR PURPOSE.  See the
 GNU Lesser General Public License for more details.

 You should have received a copy of the GNU Lesser General Public
 License along with Csound; if not, write to the Free Software
 Foundation, Inc., 59 Temple Place, Suite 330, Boston, MA
 02111-1307 USA
 */

#include "csound_data_structures.h"


/* FUNCTIONS FOR CONS_CELL */

PUBLIC CONS_CELL* cs_cons(CSOUND* csound, void* val, CONS_CELL* cons) {
    CONS_CELL* cell = mmalloc(csound, sizeof(CONS_CELL));

    cell->value = val;
    cell->next = cons;

    return cell;
}

PUBLIC CONS_CELL* cs_cons_append(CONS_CELL* cons1, CONS_CELL* cons2) {
    if(cons1 == NULL) return cons2;
    if(cons2 == NULL) return cons1;

    CONS_CELL* c = cons1;

    while (c->next != NULL) c = c->next;

    c->next = cons2;

    return cons1;
}



/* FUNCTION FOR HASH SET */

const char* CS_HASH_SET = "hash_set_holder";

const unsigned char cs_strhash_tabl_8[256] = {
    230,  69,  87,  14,  21, 133, 233, 229,  54, 111, 196,  53, 128,  23,
    66, 225,  67,  79, 173, 110, 116,  56,  48, 129,  89, 188,  29, 251,
    186, 159, 102, 162, 227,  57, 220, 244, 165, 243, 215, 216, 214,  33,
    172, 254, 247, 241, 121, 197,  83,  22, 142,  61, 199,  50, 140, 192,
    6, 237, 183,  46, 206,  81,  18, 105, 147, 253,  15,  97, 179, 163,
    108, 123,  59, 198,  19, 141,   9,  95,  25, 219, 222,   1,   5,  52,
    90, 138,  11, 234,  55,  60, 209,  39,  80, 203, 120,   4,  64, 146,
    153, 157, 194, 134, 174, 100, 107, 125, 236, 160, 150,  41,  12, 223,
    135, 189, 122, 171,  10, 221,  71,  68, 106,  73, 218, 115,   2, 152,
    132, 190, 185, 113, 139, 104, 151, 154, 248, 117, 193, 118, 136, 204,
    17, 239, 158,  77, 103, 182, 250, 191, 170,  13,  75,  85,  62,   0,
    164,   8, 178,  93,  47,  42, 177,   3, 212, 255,  35, 137,  31, 224,
    242,  88, 161, 145,  49, 119, 143, 245, 201,  38, 211,  96, 169,  98,
    78, 195,  58, 109,  40, 238, 114,  20,  99,  24, 175, 200, 148, 112,
    45,   7,  28, 168,  27, 249,  94, 205, 156,  44,  37,  82, 217,  36,
    30,  16, 101,  72,  43, 149, 144, 187,  65, 131, 184, 166,  51,  32,
    226, 202, 231, 213, 126, 210, 235,  74, 208, 252, 181, 155, 246,  92,
    63, 228, 180, 176,  76, 167, 232,  91, 130,  84, 124,  86,  34,  26,
    207, 240, 127,  70
};



PUBLIC CS_HASH_TABLE* cs_hash_table_create(CSOUND* csound) {
    return (CS_HASH_TABLE*) mcalloc(csound, sizeof(CS_HASH_TABLE));
}

static inline unsigned char cs_name_hash(CSOUND *csound, const char *s)
{
    const unsigned char *c = (const unsigned char*) &(s[0]);
    unsigned int  h = 0U;
#ifdef LINUX
    for ( ; *c != (unsigned char) 0; c++)
        h = csound->strhash_tabl_8[h ^ *c];
#else
    (void) csound;
    for ( ; *c != (unsigned char) 0; c++)
        h = cs_strhash_tabl_8[h ^ *c];
#endif
    return (unsigned char) h;
}

PUBLIC void* cs_hash_table_get(CSOUND* csound, 
                               CS_HASH_TABLE* hashTable, char* key) {
    unsigned char index;
    CS_HASH_TABLE_ITEM* item;

    if (key == NULL || strcmp(key, "") == 0){
        return NULL;
    }

    index = cs_name_hash(csound, key);
    item = hashTable->buckets[index];

    if(item == NULL) return NULL;

    while (item != NULL) {
        if (strcmp(key, item->key) == 0) {
            return item->value;
        }
        item = item->next;
    }

    return NULL;
}

PUBLIC char* cs_hash_table_get_key(CSOUND* csound,
                                   CS_HASH_TABLE* hashTable, char* key) {
    unsigned char index;
    CS_HASH_TABLE_ITEM* item;

    if (key == NULL || strcmp(key, "") == 0){
        return NULL;
    }

    index = cs_name_hash(csound, key);
    item = hashTable->buckets[index];

    if(item == NULL) return NULL;

    while (item != NULL) {
        if (strcmp(key, item->key) == 0) {
            return item->key;
        }
        item = item->next;
    }

    return NULL;
}

PUBLIC void cs_hash_table_put(CSOUND* csound,
                              CS_HASH_TABLE* hashTable, char* key, void* value) {
    if (key == NULL || strcmp(key, "") == 0){
        return;
    }

    unsigned char index = cs_name_hash(csound, key);

    CS_HASH_TABLE_ITEM* item = hashTable->buckets[index];

    if (item == NULL) {
        CS_HASH_TABLE_ITEM* newItem = mmalloc(csound, sizeof(CS_HASH_TABLE_ITEM));
        newItem->key = cs_strdup(csound, key);
        newItem->value = value;
        hashTable->buckets[index] = newItem;
    } else {
        while (item != NULL) {
            if (strcmp(key, item->key) == 0) {
                item->value = value;
                return;
            } else if(item->next == NULL) {
                CS_HASH_TABLE_ITEM* newItem = mmalloc(csound,
                                                      sizeof(CS_HASH_TABLE_ITEM));
                newItem->key = cs_strdup(csound, key);
                newItem->value = value;
                item->next = newItem;
                return;
            }
            item = item->next;
        }
    }
}

<<<<<<< HEAD
PUBLIC char* cs_hash_table_put_key(CSOUND* csound, CS_HASH_TABLE* hashTable, char* key) {
    if (key == NULL || strcmp(key, "") == 0){
        return NULL;
    }
    
    unsigned char index = cs_name_hash(csound, key);
    
    CS_HASH_TABLE_ITEM* item = hashTable->buckets[index];
    
    if (item == NULL) {
        CS_HASH_TABLE_ITEM* newItem = mmalloc(csound, sizeof(CS_HASH_TABLE_ITEM));
        newItem->key = cs_strdup(csound, key);
        newItem->value = NULL;
        hashTable->buckets[index] = newItem;
        return newItem->key;
    } else {
        while (item != NULL) {
            if (strcmp(key, item->key) == 0) {
                return item->key;
            } else if(item->next == NULL) {
                CS_HASH_TABLE_ITEM* newItem = mmalloc(csound, sizeof(CS_HASH_TABLE_ITEM));
                newItem->key = cs_strdup(csound, key);
                newItem->value = NULL;
                item->next = newItem;
                return item->key;
            }
            item = item->next;
        }
    }
    return NULL;
}

PUBLIC void cs_hash_table_remove(CSOUND* csound, CS_HASH_TABLE* hashTable, char* key) {
=======
PUBLIC void cs_hash_table_remove(CSOUND* csound,
                                 CS_HASH_TABLE* hashTable, char* key) {
>>>>>>> bb246532
    CS_HASH_TABLE_ITEM *previous, *item;
    unsigned char index;

    if (key == NULL || strcmp(key, "") == 0){
        return;
    }

    index = cs_name_hash(csound, key);

    previous = NULL;
    item = hashTable->buckets[index];

    while (item != NULL) {
        if (strcmp(key, item->key) == 0) {
            if (previous == NULL) {
                hashTable->buckets[index] = NULL;
                mfree(csound, item);
                return;
            } else {
                previous->next = item->next;
                mfree(csound, item);
            }
        }
        previous = item;
        item = item->next;
    }
}

PUBLIC void cs_hash_table_merge(CSOUND* csound,
                                CS_HASH_TABLE* target, CS_HASH_TABLE* source) {
    // TODO - check if this is the best strategy for merging
    int i = 0;

    for (i = 0; i < 256; i++) {
        CS_HASH_TABLE_ITEM* item = source->buckets[i];

        while (item != NULL) {
            cs_hash_table_put(csound, target, item->key, item->value);
            item = item->next;
        }
    }

}

PUBLIC void cs_hash_table_free(CSOUND* csound, CS_HASH_TABLE* hashTable) {
    int i;

    for (i = 0; i < 256; i++) {
        CS_HASH_TABLE_ITEM* item = hashTable->buckets[i];

        while(item != NULL) {
            CS_HASH_TABLE_ITEM* next = item->next;
            mfree(csound, item);  // should this also free the value of the item
            item = next;
        }
    }
    mfree(csound, hashTable);
}<|MERGE_RESOLUTION|>--- conflicted
+++ resolved
@@ -178,8 +178,8 @@
     }
 }
 
-<<<<<<< HEAD
-PUBLIC char* cs_hash_table_put_key(CSOUND* csound, CS_HASH_TABLE* hashTable, char* key) {
+PUBLIC char* cs_hash_table_put_key(CSOUND* csound,
+                                   CS_HASH_TABLE* hashTable, char* key) {
     if (key == NULL || strcmp(key, "") == 0){
         return NULL;
     }
@@ -211,11 +211,8 @@
     return NULL;
 }
 
-PUBLIC void cs_hash_table_remove(CSOUND* csound, CS_HASH_TABLE* hashTable, char* key) {
-=======
 PUBLIC void cs_hash_table_remove(CSOUND* csound,
                                  CS_HASH_TABLE* hashTable, char* key) {
->>>>>>> bb246532
     CS_HASH_TABLE_ITEM *previous, *item;
     unsigned char index;
 
