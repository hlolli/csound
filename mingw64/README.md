# Building with msys2 and Mingw64

The following are instructions for building Csound for 64-bit Windows (x86_64) using msys2 and mingw64. The following was tested on Windows 10.

## Setup 

1. Install the x86_64 version of [msys2](http://msys2.github.io/). Follow the pacman setup instructions carefully.
2. Install additional development tools and libraries using pacman. 

  * mingw-w64-x86_64-libsndfile
  * mingw-w64-x86_64-toolchain 
  * flex
  * bison
<<<<<<< HEAD
  * mingw-w64-x86_64-cmake  
  * mingw-w64-x86_64-swig
  * mingw-w64-x86_64-portaudio
  * mingw-w64-x86_64-portmidi
  * mingw-w64-x86_64-fltk
  * mingw-w64-x86_64-fluidsynth
  * mingw-w64-x86_64-boost
  * mingw-w64-x86_64-curl 
  * mingw-w64-x86_64-luajit-git 
  * mingw-w64-x86_64-eigen3 
  * mingw-w64-x86_64-hdf5 
  * mingw-w64-x86_64-libwebsockets
=======
  * mingw-w64-x86_64-cmake
  * mingw64/mingw-w64-x86_64-swig
  * mingw64/mingw-w64-x86_64-portaudio
  * mingw64/mingw-w64-x86_64-portmidi
  * mingw64/mingw-w64-x86_64-fltk
  * mingw64/mingw-w64-x86_64-fluidsynth
  * mingw64/mingw-w64-x86_64-boost
  * mingw64/mingw-w64-x86_64-curl 
  * mingw64/mingw-w64-x86_64-luajit-git 
  * mingw64/mingw-w64-x86_64-eigen3 
  * mingw64/mingw-w64-x86_64-hdf5 
  * mingw64/mingw-w64-x86_64-libwebsockets
>>>>>>> 9d28701b
3. Open a MinGW-w64 Win64 Shell.  This will load a terminal with all tools for mingw64 setup.
4. Build and install packages for dependencies not currently in MSYS2's repositories. The formulas are included in the packages folder. cd into each directory and use 'makepkg-mingw' to build the package. Use 'pacman -U name-of-package.pkg.tar.xz' to install the package.  
5. Run ./build.sh in this directory.

## Notes

* SWIG_DIR is not parsed correctly by CMake within msys2.  The reason is unknown at this time, and SWIG_DIR was hardcoded in build.sh to the appropriate location.  This is a hack, as the value will have to change if the version of SWIG is updated in the package repository for mingw64. 

* Building the python interface for 64-bit python requires some hacking to build with mingw64. Information is available at [this site](http://ascend4.org/Setting_up_a_MinGW-w64_build_environment).

# NOT YET BUILDING

* Lua opcodes (with luajit installed, linker reports -lluajit-5.1 not found, disabled in build.sh for now)
* Lua interface (with luajit installed, linker reports -lluajit-5.1 not found, disabled in build.sh for now)
* Wii opcodes (requires wiiuse)
* STK opcodes (requires STK)
* Jack (is this done normally on Windows?) 
* csoundapi~ for PD (requires pd headers)
* CsoundAC (builds except Lua interface, same linking problems as above)
* C Unit tests (cunit library)<|MERGE_RESOLUTION|>--- conflicted
+++ resolved
@@ -7,13 +7,12 @@
 1. Install the x86_64 version of [msys2](http://msys2.github.io/). Follow the pacman setup instructions carefully.
 2. Install additional development tools and libraries using pacman. 
 
-  * mingw-w64-x86_64-libsndfile
   * mingw-w64-x86_64-toolchain 
   * flex
   * bison
-<<<<<<< HEAD
   * mingw-w64-x86_64-cmake  
   * mingw-w64-x86_64-swig
+  * mingw-w64-x86_64-libsndfile
   * mingw-w64-x86_64-portaudio
   * mingw-w64-x86_64-portmidi
   * mingw-w64-x86_64-fltk
@@ -24,20 +23,6 @@
   * mingw-w64-x86_64-eigen3 
   * mingw-w64-x86_64-hdf5 
   * mingw-w64-x86_64-libwebsockets
-=======
-  * mingw-w64-x86_64-cmake
-  * mingw64/mingw-w64-x86_64-swig
-  * mingw64/mingw-w64-x86_64-portaudio
-  * mingw64/mingw-w64-x86_64-portmidi
-  * mingw64/mingw-w64-x86_64-fltk
-  * mingw64/mingw-w64-x86_64-fluidsynth
-  * mingw64/mingw-w64-x86_64-boost
-  * mingw64/mingw-w64-x86_64-curl 
-  * mingw64/mingw-w64-x86_64-luajit-git 
-  * mingw64/mingw-w64-x86_64-eigen3 
-  * mingw64/mingw-w64-x86_64-hdf5 
-  * mingw64/mingw-w64-x86_64-libwebsockets
->>>>>>> 9d28701b
 3. Open a MinGW-w64 Win64 Shell.  This will load a terminal with all tools for mingw64 setup.
 4. Build and install packages for dependencies not currently in MSYS2's repositories. The formulas are included in the packages folder. cd into each directory and use 'makepkg-mingw' to build the package. Use 'pacman -U name-of-package.pkg.tar.xz' to install the package.  
 5. Run ./build.sh in this directory.
