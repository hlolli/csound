#!/usr/bin/python

# Csound Test Suite
# By Steven Yi <stevenyi at gmail dot com>

import os
import sys

from testUI import TestApplication
from Tkinter import *

parserType = ""
showUIatClose = False
##csoundExecutable = r"C:/Users/new/csound-csound6-git/csound.exe "
csoundExecutable =""

class Test:
    def __init__(self, fileName, description, expected=True):
        self.fileName = fileName
        self.description = ""
        self.expected = expected

def showUI(results):
    root = Tk()
    app = TestApplication(master=root)
    app.setResults(results)
    app.mainloop()
    root.destroy()

def showHelp():
    message = """Csound Test Suite by Steven Yi<stevenyi@gmail.com>

    Runs tests using new parser and shows return values of tests. Results
    are written to results.txt file.  To show the results using a UI, pass
    in the command "--show-ui" like so:

    ./test.py --show-ui
    
    The test suite defaults to using the new parser.  To use the old parser for 
    the tests, use "--old-parser" in the command like so:
    
    ./test.py --show-ui --old-parser
    
    """

    print message

def runTest():
    runArgs = "-Wdo test.wav"

    if (parserType == "--old-parser"):
        print "Testing with old parser"
    else:
        print "Testing with new parser"

    tests = [
        ["test1.csd", "Simple Test, Single Channel"],
        ["test2.csd", "Simple Test, 2 Channel"],
        ["test3.csd", "Simple Test, using i-rate variables, 2 Channel"],
        ["test4.csd", "Simple Test, using k-rate variables, 2 Channel"],
        ["test5.csd", "Simple Test, using global i-rate variables, 2 Channel"],
        ["test6.csd", "Testing Pfields"],
        ["test7.csd", "Testing expressions, no functions"],
        ["test8.csd", "Testing multi-part expressions, no functions"],
        ["test9.csd", "Unused Label (to test labels get parsed)"],
        ["test10.csd", "kgoto going to a label"],
        ["test11.csd", "if-kgoto going to a label, boolean expressions"],
        ["test12.csd", "Simple if-then statement"],
        ["test13.csd", "function call"],
        ["test14.csd", "polymorphic test, 0xffff (init)"],
        ["test15.csd", "pluck test, 0xffff (init)"],
        ["test16.csd", "Simple if-then with multiple statements in body"],
        ["test17.csd", "Simple if-then-else with multiple statements in body"],
        ["test18.csd", "if-then-elseif with no else block"],
        ["test19.csd", "if-elseif-else"],
        ["test20.csd", "if-elseif-else with inner if-elseif-else blocks"],
        ["test21.csd", "if-elseif-else with multiple elseif blocks"],
        ["test22.csd", "simple UDO"],
        ["test23.csd", "named instrument"],
##        ["test24.csd", "la_i opcodes"],
        ["test43.csd", "mixed numbered and named instruments"],
        ["test25.csd", "polymorphic test, 0xfffd (peak)"],
        ["test26.csd", "polymorphic test, 0xfffc (divz)"],
        ["test27.csd", "polymorphic test, 0xfffb (chnget)"],
        ["test28.csd", "label test"],
        ["test29.csd", "bit operations test"],
        ["test30.csd", "multi-numbered instrument test"],
        ["test31.csd", "i-rate conditional test"],
        ["test32.csd", "continuation lines test"],
        ["test33.csd", "using named instrument from score (testing score strings)"],
        ["test34.csd", "tertiary conditional expressions"],
        ["test35.csd", "test of passign"],
        ["test36.csd", "opcode with all input args optional (passign)"],
        ["test37.csd", "Testing in and out"],
        ["test38.csd", "Testing simple macro"],
        ["test39.csd", "Testing macro with argument"],
        ["test40.csd", "Testing i^j"],
        ["test41.csd", "if statement with = instead of == gives a failure", 1],
        ["test42.csd", "extended string"],
	["test44.csd", "expected failure with in-arg given to in opcode", 1],
	["test45.csd", "if-goto with expression in boolean comparison"],
	["test46.csd", "if-then with expression in boolean comparison"],
	["test47.csd", "until loop and t-variables"],
	["test48.csd", "expected failure with variable used before defined", 1],
	["test_instr0_labels.csd", "test labels in instr0 space"],
	["test_string.csd", "test string assignment and printing"],
	["test_sprintf.csd", "test string assignment and printing"],
	["test_sprintf2.csd", "test string assignment and printing that causes reallocation"],
	["test_label_within_if_block.csd", "test label within if block"],

	["test_arrays.csd", "test k-array with single dimension, assignment to expression value"],
	["test_arrays2.csd", "test gk-array with single dimension, assignment to expression value"],
	["test_arrays3.csd", "test k-array with single dimension, assignment with number"],
	["test_arrays_multi.csd", "test multi-dimensionsl k-array, assigment to number and expression"],
	["test_arrays_string.csd", "test string-array"],
	["test_arrays_string2.csd", "test simple string-array assignment"],
	["test_arrays_static_init.csd", "test arrays initialized with static initializer (i.e. kvals = [0,1,2])"],
	["test_asig_as_array.csd", "test using a-sig with array get/set syntax"],
	["test_arrays_negative_dimension_fail.csd", 
             "test expected failure with negative dimension size and array", 1],

	["test_empty_conditional_branches.csd", "tests that empty branches do not cause compiler issues"],
	["test_empty_instr.csd", "tests that empty instruments do not cause compiler issues"],
	["test_empty_udo.csd", "tests that empty UDOs do not cause compiler issues"],

	["test_semantics_undefined_var.csd", "test undefined var", 1],
	["test_invalid_expression.csd", "test expression", 1],
	["test_invalid_ternary.csd", "test expression", 1],

	["test_opcode_as_function.csd", "test expression"],
	["test_fsig_udo.csd", "UDO with f-sig arg"],
	["test_karrays_udo.csd", "UDO with k[] arg"],
	["test_arrays_addition.csd", "test array arithmetic (i.e. k[] + k[]"],
	["test_arrays_fns.csd", "test functions on arrays (i.e. tabgen)"],
	["test_polymorphic_udo.csd", "test polymorphic udo"],
	["test_udo_a_array.csd", "test udo with a-array"],
	["test_udo_2d_array.csd", "test udo with 2d-array"],
        ["test_udo_string_array_join.csd", "test udo with S[] arg returning S"],
        ["test_array_function_call.csd", "test synthesizing an array arg from a function-call"],
        ["test_explicit_types.csd", "test typed identifiers (i.e. signals:a[], sigLeft:a)"],
        ["test_parser3_opcall_ambiguities.csd", "test T_OPCALL ambiguities"],
        ["test_new_udo_syntax.csd", "test new-style UDO syntax"],
        ["test_multiple_return.csd", "test multiple return from express (i.. a1,a2 = xx())"],
    ]

    arrayTests = [["arrays/arrays_i_local.csd", "local i[]"],
        ["arrays/arrays_i_global.csd", "global i[]"],
        ["arrays/arrays_k_local.csd", "local k[]"],
        ["arrays/arrays_k_global.csd", "global k[]"],
        ["arrays/arrays_a_local.csd", "local a[]"],
        ["arrays/arrays_a_global.csd", "global a[]"],
        ["arrays/arrays_S_local.csd", "local S[]"],
        ["arrays/arrays_S_global.csd", "global S[]"],
    ]


<<<<<<< HEAD
    structTests = [["structs/test_structs.csd", "basic struct test"],
    ]

    tests += arrayTests + structTests
=======
    udoTests = [["udo/fail_no_xin.csd", "fail due to no xin", 1],
        ["udo/fail_no_xout.csd", "fail due to no xout", 1],
        ["udo/fail_invalid_xin.csd", "fail due to invalid xin", 1],
        ["udo/fail_invalid_xout.csd", "fail due to invalid xout", 1],
    ]

    tests += arrayTests
    tests += udoTests
>>>>>>> 29ea4bb0

    output = ""
    tempfile = "/tmp/csound_test_output.txt"
    counter = 1

    retVals = []

    testPass = 0
    testFail = 0

    for t in tests:
        filename = t[0]
        desc = t[1]
        expectedResult = (len(t) == 3) and 1 or 0

        if(os.sep == '\\'):
            executable = (csoundExecutable == "") and "..\csound.exe" or csoundExecutable
            command = "%s %s %s %s 2> %s"%(executable, parserType, runArgs, filename, tempfile)
            print command
            retVal = os.system(command)
        else:
            executable = (csoundExecutable == "") and "../../csound" or csoundExecutable
            command = "%s %s %s %s &> %s"%(executable, parserType, runArgs, filename, tempfile)
            #print command
            retVal = os.system(command)
  
        out = ""
        if (retVal == 0) == (expectedResult == 0):
            testPass += 1
        else:
            testFail += 1
            out = "[FAIL] - Test %i: %s (%s)\n\tReturn Code: %i\tExpected: %d\n"%(counter, desc, filename, retVal, expectedResult)
            print out

        output += "%s\n"%("=" * 80)
        output += "Test %i: %s (%s)\nReturn Code: %i\n"%(counter, desc, filename, retVal)
        output += "%s\n\n"%("=" * 80)
        f = open(tempfile, "r")

        csOutput = ""

        for line in f:
            csOutput += line

        output += csOutput

        f.close()

        retVals.append(t + [retVal, csOutput])

        output += "\n\n"
        counter += 1

#    print output

    print "%s\n\n"%("=" * 80)
    print "Tests Passed: %i\nTests Failed: %i\n"%(testPass, testFail)


    f = open("results.txt", "w")
    f.write(output)
    f.flush()
    f.close()

    return retVals

if __name__ == "__main__":
    if(len(sys.argv) > 1):
        for arg in sys.argv:
            if (arg == "--help"):
                showHelp()
                sys.exit(0)
            elif arg == "--show-ui":
                showUIatClose = True
            elif arg == "--old-parser":
                parserType = "--old-parser"
            elif arg.startswith("--csound-executable="):
                csoundExecutable = arg[20:]
                print csoundExecutable
            elif arg.startswith("--opcode6dir64="):
                os.environ['OPCODE6DIR64'] = arg[15:]
                print os.environ['OPCODE6DIR64'] 
    results = runTest()
    if (showUIatClose):
        showUI(results)<|MERGE_RESOLUTION|>--- conflicted
+++ resolved
@@ -154,12 +154,9 @@
     ]
 
 
-<<<<<<< HEAD
     structTests = [["structs/test_structs.csd", "basic struct test"],
     ]
 
-    tests += arrayTests + structTests
-=======
     udoTests = [["udo/fail_no_xin.csd", "fail due to no xin", 1],
         ["udo/fail_no_xout.csd", "fail due to no xout", 1],
         ["udo/fail_invalid_xin.csd", "fail due to invalid xin", 1],
@@ -167,8 +164,8 @@
     ]
 
     tests += arrayTests
+    tests += structTests
     tests += udoTests
->>>>>>> 29ea4bb0
 
     output = ""
     tempfile = "/tmp/csound_test_output.txt"
