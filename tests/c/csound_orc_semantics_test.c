/*
 * File:   main.c
 * Author: stevenyi
 *
 * Created on June 7, 2012, 4:03 PM
 */

#define __BUILDING_LIBCSOUND


#include <stdio.h>
#include <stdlib.h>
#include <stdbool.h>
#include "csoundCore.h"
#if defined(MSVC)
 #include "Basic.h"
#else
 #include "CUnit/Basic.h"
#endif

extern OENTRIES* find_opcode2(CSOUND* csound, char* opname);
extern OENTRY* resolve_opcode(CSOUND*, OENTRIES* entries, char* outArgTypes, char* inArgTypes);
extern OENTRY* find_opcode_new(CSOUND* csound, char* opname, char* outArgsFound, char* inArgsFound);

extern bool check_in_arg(char* found, char* required);
extern bool check_in_args(CSOUND* csound, char* outArgsFound, char* opOutArgs);
extern bool check_out_arg(char* found, char* required);
extern bool check_out_args(CSOUND* csound, char* outArgsFound, char* opOutArgs);


int init_suite1(void)
{
    return 0;
}

int clean_suite1(void)
{
    return 0;
}

void test_find_opcode2(void) {
<<<<<<< HEAD
=======
//    int i;
>>>>>>> be4229c2
    CSOUND* csound = csoundCreate(NULL);

    OENTRIES* entries = find_opcode2(csound, "=");
//    printf("Found entries: %d\n", entries->count);
    
//    for (i = 0; i < entries->count; i++) {
//        printf("%d) %s\t%s\t%s\n", i,
//               entries->entries[i]->opname,
//               entries->entries[i]->outypes,
//               entries->entries[i]->intypes);
//    }

    
//    CU_ASSERT_EQUAL(7, entries->count);
//    csound->Free(csound, entries);
    
    entries = find_opcode2(csound, "vco2");
    CU_ASSERT_EQUAL(1, entries->count);
    csound->Free(csound, entries);
    
}

void test_resolve_opcode(void) {
    CSOUND* csound = csoundCreate(NULL);
    
    OENTRIES* entries = find_opcode2(csound, "=");
//    CU_ASSERT_EQUAL(7, entries->count);
    
    OENTRY* opc = resolve_opcode(csound, entries, "k", "k");
    CU_ASSERT_PTR_NOT_NULL(opc);
    csound->Free(csound, entries);
    
    
    entries = find_opcode2(csound, "vco2");
    CU_ASSERT_EQUAL(1, entries->count);
    
    opc = resolve_opcode(csound, entries, "a", "cc");
    CU_ASSERT_PTR_NOT_NULL(opc);
    csound->Free(csound, entries);
    
    
    entries = find_opcode2(csound, "passign");
    CU_ASSERT_EQUAL(1, entries->count);
//    int i;
//    for (i = 0; i < entries->count; i++) {
//        printf("%d) %s\t%s\t%s\n", i,
//               entries->entries[i]->opname,
//               entries->entries[i]->outypes,
//               entries->entries[i]->intypes);
//    }
    
    opc = resolve_opcode(csound, entries, "iiiiS", NULL);
    CU_ASSERT_PTR_NOT_NULL(opc);
    csound->Free(csound, entries);

    
    entries = find_opcode2(csound, "pcauchy");
    
    opc = resolve_opcode(csound, entries, "i", "k");
    CU_ASSERT_PTR_NOT_NULL(opc->iopadr);
    
    opc = resolve_opcode(csound, entries, "k", "k");
    CU_ASSERT_PTR_NOT_NULL(opc->kopadr);
    
    opc = resolve_opcode(csound, entries, "a", "k");
    CU_ASSERT_PTR_NOT_NULL(opc->aopadr);
    
    
    csound->Free(csound, entries);
}

void test_find_opcode_new(void) {
    CSOUND* csound = csoundCreate(NULL);
    CU_ASSERT_PTR_NOT_NULL(find_opcode_new(csound, "##error", "i", "i"));
    CU_ASSERT_PTR_NULL(find_opcode_new(csound, "##error", NULL, "i"));
    CU_ASSERT_PTR_NOT_NULL(find_opcode_new(csound, "##xin64", "i", NULL));
    CU_ASSERT_PTR_NOT_NULL(find_opcode_new(csound, "##xin256", "i", NULL));
    CU_ASSERT_PTR_NOT_NULL(find_opcode_new(csound, "##userOpcode", NULL, NULL));
    CU_ASSERT_PTR_NOT_NULL(find_opcode_new(csound, "##array_set", NULL, "k[]k"));
    CU_ASSERT_PTR_NOT_NULL(find_opcode_new(csound, ">=", "B", "kc"));
    

}

void test_check_in_arg(void) {
    CU_ASSERT_FALSE(check_in_arg(NULL, NULL));
    CU_ASSERT_FALSE(check_in_arg("a", NULL));
    CU_ASSERT_FALSE(check_in_arg(NULL, "a"));
    CU_ASSERT_TRUE(check_in_arg("a", "a"));
    CU_ASSERT_FALSE(check_in_arg("a", "k"));
    CU_ASSERT_TRUE(check_in_arg("c", "i"));
    CU_ASSERT_TRUE(check_in_arg("i", "k"));    
    
    // checking union types
    CU_ASSERT_TRUE(check_in_arg("k", "x"));
    CU_ASSERT_TRUE(check_in_arg("a", "x"));
    CU_ASSERT_TRUE(check_in_arg("S", "T"));
    CU_ASSERT_TRUE(check_in_arg("i", "T"));
    CU_ASSERT_FALSE(check_in_arg("k", "T"));
    CU_ASSERT_TRUE(check_in_arg("S", "U"));
    CU_ASSERT_TRUE(check_in_arg("i", "U"));
    CU_ASSERT_TRUE(check_in_arg("k", "U"));
    CU_ASSERT_TRUE(check_in_arg("i", "k"));
    CU_ASSERT_TRUE(check_in_arg("p", "k"));
    CU_ASSERT_TRUE(check_in_arg("c", "k"));
    CU_ASSERT_TRUE(check_in_arg("r", "k"));
    CU_ASSERT_TRUE(check_in_arg("c", "i"));
    CU_ASSERT_TRUE(check_in_arg("r", "k"));
    CU_ASSERT_TRUE(check_in_arg("p", "k"));


    
    // checking var-arg types
    CU_ASSERT_FALSE(check_in_arg("a", "m"));
    CU_ASSERT_TRUE(check_in_arg("i", "m"));
    CU_ASSERT_TRUE(check_in_arg("i", "M"));    
    CU_ASSERT_TRUE(check_in_arg("k", "M"));
    CU_ASSERT_TRUE(check_in_arg("a", "M"));
    CU_ASSERT_TRUE(check_in_arg("a", "N"));
    CU_ASSERT_TRUE(check_in_arg("k", "N"));
    CU_ASSERT_TRUE(check_in_arg("i", "N"));
    CU_ASSERT_TRUE(check_in_arg("S", "N"));
    
    CU_ASSERT_TRUE(check_in_arg("i", "n"));
    CU_ASSERT_TRUE(check_in_arg("a", "y"));
    CU_ASSERT_TRUE(check_in_arg("k", "z"));
    CU_ASSERT_TRUE(check_in_arg("k", "Z"));
    CU_ASSERT_TRUE(check_in_arg("a", "Z"));
    
    CU_ASSERT_TRUE(check_in_arg("a", "."));
    CU_ASSERT_TRUE(check_in_arg("k", "."));
    CU_ASSERT_TRUE(check_in_arg("i", "."));

    CU_ASSERT_TRUE(check_in_arg("a", "?"));
    CU_ASSERT_TRUE(check_in_arg("k", "?"));
    CU_ASSERT_TRUE(check_in_arg("i", "?"));
    
    CU_ASSERT_TRUE(check_in_arg("a", "*"));
    CU_ASSERT_TRUE(check_in_arg("k", "*"));
    CU_ASSERT_TRUE(check_in_arg("i", "*"));
    
    //array
    CU_ASSERT_FALSE(check_in_arg("a", "a[]"));
    CU_ASSERT_FALSE(check_in_arg("a[]", "a"));
    CU_ASSERT_TRUE(check_in_arg("a[]", "a[]"));
    CU_ASSERT_FALSE(check_in_arg("k[]", "a[]"));
    CU_ASSERT_TRUE(check_in_arg("a[]", "?[]"));
    CU_ASSERT_TRUE(check_in_arg("k[]", "?[]"));
}

void test_check_in_args(void) {
    CSOUND* csound = csoundCreate(NULL);
    
    CU_ASSERT_TRUE(check_in_args(csound, NULL, ""));
    CU_ASSERT_TRUE(check_in_args(csound, "", NULL));
    CU_ASSERT_TRUE(check_in_args(csound, NULL, NULL));
    CU_ASSERT_TRUE(check_in_args(csound, "", ""));
    
    CU_ASSERT_TRUE(check_in_args(csound, "akiSakiS", "N"));
    CU_ASSERT_TRUE(check_in_args(csound, "akiSakiS", "aN"));
    CU_ASSERT_FALSE(check_in_args(csound, "akiSakiS", "akiSakiSa"));
    
    CU_ASSERT_TRUE(check_in_args(csound, "cc", "kkoM"));
    CU_ASSERT_TRUE(check_in_args(csound, "k[]kk", ".[].M"));
    CU_ASSERT_TRUE(check_in_args(csound, "a", "az"));
    
}


void test_check_out_arg(void) {
    CU_ASSERT_FALSE(check_out_arg(NULL, NULL));
    CU_ASSERT_FALSE(check_out_arg("a", NULL));
    CU_ASSERT_FALSE(check_out_arg(NULL, "a"));
    CU_ASSERT_TRUE(check_out_arg("a", "a"));
    CU_ASSERT_FALSE(check_out_arg("a", "k"));
    CU_ASSERT_FALSE(check_out_arg("i", "k"));

    CU_ASSERT_FALSE(check_out_arg("c", "i"));
    
    // checking union types
    CU_ASSERT_TRUE(check_out_arg("k", "s"));
    CU_ASSERT_TRUE(check_out_arg("a", "s"));
    CU_ASSERT_TRUE(check_out_arg("p", "i"));    
    
    // checking var-arg types
    CU_ASSERT_TRUE(check_out_arg("a", "m"));
    CU_ASSERT_TRUE(check_out_arg("k", "z"));
    CU_ASSERT_TRUE(check_out_arg("i", "I"));
    CU_ASSERT_TRUE(check_out_arg("a", "X"));
    CU_ASSERT_TRUE(check_out_arg("k", "X"));
    CU_ASSERT_TRUE(check_out_arg("i", "X"));
    CU_ASSERT_FALSE(check_out_arg("S", "X"));
    CU_ASSERT_TRUE(check_out_arg("a", "N"));
    CU_ASSERT_TRUE(check_out_arg("k", "N"));
    CU_ASSERT_TRUE(check_out_arg("i", "N"));
    CU_ASSERT_TRUE(check_out_arg("S", "N"));
    CU_ASSERT_TRUE(check_out_arg("f", "F"));

    //array
    CU_ASSERT_FALSE(check_out_arg("a", "[a]"));
    CU_ASSERT_FALSE(check_out_arg("a[]", "a"));
    CU_ASSERT_TRUE(check_out_arg("a[]", "a[]"));
    CU_ASSERT_FALSE(check_out_arg("k[]", "a[]"));
    CU_ASSERT_TRUE(check_out_arg("a[]", ".[]"));

}

void test_check_out_args(void) {
    CSOUND* csound = csoundCreate(NULL);

    CU_ASSERT_TRUE(check_out_args(csound, NULL, ""));
    CU_ASSERT_TRUE(check_out_args(csound, "", NULL));
    CU_ASSERT_TRUE(check_out_args(csound, NULL, NULL));
    CU_ASSERT_TRUE(check_out_args(csound, "", ""));
    
    CU_ASSERT_TRUE(check_out_args(csound, "akiSakiS", "N"));
    CU_ASSERT_TRUE(check_out_args(csound, "akiSakiS", "aN"));
    CU_ASSERT_FALSE(check_out_args(csound, "akiSakiS", "akiSakiSa"));
    
    CU_ASSERT_TRUE(check_out_args(csound, "a", "aX"));    
}

int main()
{
    CU_pSuite pSuite = NULL;
    
    /* initialize the CUnit test registry */
    if (CUE_SUCCESS != CU_initialize_registry())
        return CU_get_error();
    
    /* add a suite to the registry */
    pSuite = CU_add_suite("csound_orc_semantics function tests", init_suite1, clean_suite1);
    if (NULL == pSuite) {
        CU_cleanup_registry();
        return CU_get_error();
    }
    
    /* add the tests to the suite */
    if ((NULL == CU_add_test(pSuite, "Test find_opcode2()", test_find_opcode2))
        || (NULL == CU_add_test(pSuite, "Test resolve_opcode()", test_resolve_opcode))
        || (NULL == CU_add_test(pSuite, "Test find_opcode_new()", test_find_opcode_new))
        || (NULL == CU_add_test(pSuite, "Test check_out_arg()", test_check_out_arg))
        || (NULL == CU_add_test(pSuite, "Test check_out_args()", test_check_out_args))
        || (NULL == CU_add_test(pSuite, "Test check_in_arg()", test_check_in_arg))
        || (NULL == CU_add_test(pSuite, "Test check_in_args()", test_check_in_args))
        )
    {
        CU_cleanup_registry();
        return CU_get_error();
    }
    
    /* Run all tests using the CUnit Basic interface */
    CU_basic_set_mode(CU_BRM_VERBOSE);
    CU_basic_run_tests();
    CU_cleanup_registry();
    return CU_get_error();
}
<|MERGE_RESOLUTION|>--- conflicted
+++ resolved
@@ -39,10 +39,7 @@
 }
 
 void test_find_opcode2(void) {
-<<<<<<< HEAD
-=======
 //    int i;
->>>>>>> be4229c2
     CSOUND* csound = csoundCreate(NULL);
 
     OENTRIES* entries = find_opcode2(csound, "=");
