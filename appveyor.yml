--- conflicted
+++ resolved
@@ -5,11 +5,7 @@
   APPVEYOR_SAVE_CACHE_ON_ERROR: "true"
   APPVEYOR_RDP_PASSWORD: Vercoe123
   CsoundDepsDir: C:\projects\csound\msvc\deps\bin
-<<<<<<< HEAD
-  CSOUND_VERSION: 6.10.0
-=======
   CSOUND_VERSION: 6.11.0-beta
->>>>>>> 29057242
   HDF5_HOME: C:\Program Files\HDF_Group\HDF5\1.8.19
   VCPKGDir: C:\Tools\vcpkg
   VSGENERATOR: Visual Studio 15 2017 Win64
