--- conflicted
+++ resolved
@@ -29,12 +29,8 @@
 7) Analysis formats need to be byte-order/machine independent, and
 reader opcodes need to accept them
 
-<<<<<<< HEAD
-8) assignnments to p3 not working anymore
+8) syntax error checks (undef variables etc) need to be put back.
 
-9) syntax error checks (undef variables etc) need to be put back.
+9) check changing p3 works with early ending code
 
-rc1 aimed for 28 Feb
-=======
-8) syntax error checks (undef variables etc) need to be put back.
->>>>>>> a3eda9a1
+rc1 aimed for 28 Feb