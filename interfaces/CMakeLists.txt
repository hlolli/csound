## Language bindings ##

# C++ INTERFACE LIBRARY

option(BUILD_CXX_INTERFACE "Build the C++ interface library" ON)
option(BUILD_PYTHON_INTERFACE "Build the Python interface (needs BUILD_CXX_INTERFACE)" ON)
option(BUILD_JAVA_INTERFACE "Build the Java interface (needs BUILD_CXX_INTERFACE)" ON)
option(BUILD_LUA_INTERFACE "Build the Lua interface (needs BUILD_CXX_INTERFACE)" ON)

if(BUILD_CXX_INTERFACE)
    message(STATUS "Building C++ interface library")
    set(libcsnd6_SRCS
        CppSound.cpp
        CsoundFile.cpp
        Soundfile.cpp
        csPerfThread.cpp
        cs_glue.cpp
        filebuilding.cpp)
      set(libcsnd6_LIBS ${LIBSNDFILE_LIBRARY} ${PTHREAD_LIBRARY})
    set(libcsnd6_CFLAGS "")
    list(APPEND libcsnd6_LIBS ${CSOUNDLIB})

    add_library(libcsnd6 SHARED ${libcsnd6_SRCS})
    target_link_libraries(libcsnd6 ${libcsnd6_LIBS})
    set_target_properties(libcsnd6 PROPERTIES
        LINK_INTERFACE_LIBRARIES ""
        SOVERSION ${APIVERSION}
        OUTPUT_NAME csnd6
        RUNTIME_OUTPUT_DIRECTORY ${BUILD_BIN_DIR}
        LIBRARY_OUTPUT_DIRECTORY ${BUILD_LIB_DIR}
        ARCHIVE_OUTPUT_DIRECTORY ${BUILD_LIB_DIR}
        )
    if(${libcsnd6_CFLAGS})
        add_compiler_flags(${libcsnd6_CFLAGS} TARGETS libcsnd6)
    endif()

    install(TARGETS libcsnd6
        LIBRARY DESTINATION "${LIBRARY_INSTALL_DIR}"
        ARCHIVE DESTINATION "${LIBRARY_INSTALL_DIR}")

endif()


# SWIG INTERFACES
FIND_PACKAGE(SWIG 2.0)
FIND_PACKAGE(PythonLibs)
FIND_PACKAGE(JNI)
FIND_PACKAGE(Java)

find_library(LUAJIT_LIBRARY luajit)
if(NOT LUAJIT_LIBRARY)
    if(MSVC)
        find_library(LUAJIT_LIBRARY lua51)
    else()
        find_library(LUAJIT_LIBRARY luajit-5.1)
    endif()
endif()
if(MSVC)
    find_path(LUA_H_PATH lua.h)
else()
    find_path(LUA_H_PATH luajit-2.0/lua.h)
endif()
<<<<<<< HEAD
=======
if(NOT LUAJIT_LIBRARY AND WIN32)
    find_library(LUAJIT_LIBRARY lua51)
endif()
find_path(LUA_H_PATH lua.h PATH_SUFFIXES luajit-2.0)
>>>>>>> 04bf1555

MESSAGE(STATUS ${PYTHON_LIBRARY})

check_deps(BUILD_PYTHON_INTERFACE SWIG_FOUND BUILD_CXX_INTERFACE PYTHONLIBS_FOUND)
check_deps(BUILD_JAVA_INTERFACE SWIG_FOUND BUILD_CXX_INTERFACE JNI_FOUND JAVA_FOUND)
check_deps(BUILD_LUA_INTERFACE SWIG_FOUND BUILD_CXX_INTERFACE  LUAJIT_LIBRARY LUA_H_PATH)

if(BUILD_PYTHON_INTERFACE OR BUILD_JAVA_INTERFACE OR BUILD_LUA_INTERFACE)

    include(${SWIG_USE_FILE})

    include_directories(${CMAKE_CURRENT_SOURCE_DIR})

    set(CMAKE_SWIG_FLAGS ${libcsound_CFLAGS})
    list(APPEND CMAKE_SWIG_FLAGS "-includeall" "-verbose")

    if(USE_DOUBLE)
        list(APPEND CMAKE_SWIG_FLAGS "-DUSE_DOUBLE")
    endif(USE_DOUBLE)

    set(CMAKE_SWIG_OUTDIR ${BUILD_LIB_DIR})

    if(BUILD_PYTHON_INTERFACE)
        INCLUDE_DIRECTORIES(${PYTHON_INCLUDE_PATH})

        if(WIN32)
            set(swigpython_LIBS ${CSOUNDLIB} ${LIBSNDFILE_LIBRARY} ${PYTHON_LIBRARY} libcsnd6)
        else()
            # Note: Do not link to PYTHON_LIBRARY so that it can be loaded in any python 
            set(swigpython_LIBS ${CSOUNDLIB} ${LIBSNDFILE_LIBRARY} libcsnd6)
        endif()
# Had:     	    SWIG_FLAGS "-threads"

        SET_SOURCE_FILES_PROPERTIES(python_interface.i
            PROPERTIES CPLUSPLUS ON
            SWIG_MODULE_NAME csnd6)

        set(SWIG_MODULE_csnd6_EXTRA_DEPS ../include/csound.h ../include/cfgvar.h ../include/csound.hpp
                                        cs_glue.hpp csPerfThread.hpp CsoundFile.hpp
                                        CppSound.hpp filebuilding.h Soundfile.hpp)

        SWIG_ADD_MODULE(csnd6 python python_interface.i)
        SWIG_LINK_LIBRARIES(csnd6 ${swigpython_LIBS})

        set_target_properties(${SWIG_MODULE_csnd6_REAL_NAME} PROPERTIES
            RUNTIME_OUTPUT_DIRECTORY ${BUILD_LIB_DIR}
            LIBRARY_OUTPUT_DIRECTORY ${BUILD_LIB_DIR}
            ARCHIVE_OUTPUT_DIRECTORY ${BUILD_LIB_DIR})

	if(APPLE)
	    set_target_properties(${SWIG_MODULE_csnd6_REAL_NAME} PROPERTIES
                LINK_FLAGS "-undefined dynamic_lookup")
	endif()

        install(TARGETS ${SWIG_MODULE_csnd6_REAL_NAME}
            LIBRARY DESTINATION "${PYTHON_MODULE_INSTALL_DIR}"
            ARCHIVE DESTINATION "${PYTHON_MODULE_INSTALL_DIR}")
        install(FILES ${BUILD_LIB_DIR}/csnd6.py
            DESTINATION ${PYTHON_MODULE_INSTALL_DIR})

    endif()

    if(BUILD_JAVA_INTERFACE)
        # The java package needs this unset or it will litter us with .java files
        unset(CMAKE_SWIG_OUTDIR)
        INCLUDE_DIRECTORIES(${JNI_INCLUDE_DIRS})

      	if(LINUX)
            set(swigjava_LIBS ${CSOUNDLIB} ${LIBSNDFILE_LIBRARY} libcsnd6)
        else()
            set(swigjava_LIBS ${JNI_LIBRARIES} ${CSOUNDLIB} ${LIBSNDFILE_LIBRARY} libcsnd6)
        endif()

        list(APPEND javaSwigOptions -package csnd6 -includeall)
        SET_SOURCE_FILES_PROPERTIES(java_interface.i PROPERTIES CPLUSPLUS ON)
        SET_SOURCE_FILES_PROPERTIES(java_interface.i PROPERTIES SWIG_FLAGS "${javaSwigOptions}")

        set(SWIG_MODULE__jcsound6_EXTRA_DEPS ../include/csound.h ../include/cfgvar.h ../include/csound.hpp
                                        cs_glue.hpp csPerfThread.hpp CsoundFile.hpp
                                        CppSound.hpp filebuilding.h Soundfile.hpp)

        SWIG_ADD_MODULE(_jcsound6 java java_interface.i)
        SWIG_LINK_LIBRARIES(_jcsound6 ${swigjava_LIBS})

        ADD_CUSTOM_COMMAND(TARGET _jcsound6
            POST_BUILD
            COMMAND cmake -E make_directory ./csnd6
            COMMAND ${JAVA_COMPILE} *.java -source 1.6 -target 1.6 -d .
            COMMAND ${JAVA_ARCHIVE} cf ../csnd6.jar csnd6
            COMMENT "Building JAVA package csnd6.jar")

        set_target_properties(_jcsound6 PROPERTIES
            RUNTIME_OUTPUT_DIRECTORY ${BUILD_LIB_DIR}
            LIBRARY_OUTPUT_DIRECTORY ${BUILD_LIB_DIR}
            ARCHIVE_OUTPUT_DIRECTORY ${BUILD_LIB_DIR})

        install(TARGETS _jcsound6
            LIBRARY DESTINATION "${JAVA_MODULE_INSTALL_DIR}"
            ARCHIVE DESTINATION "${JAVA_MODULE_INSTALL_DIR}")
        install(FILES ${BUILD_LIB_DIR}/csnd6.jar
            DESTINATION ${JAVA_MODULE_INSTALL_DIR})

    endif()

    if(BUILD_LUA_INTERFACE)
        set(swiglua_LIBS ${LUAJIT_LIBRARY} ${CSOUNDLIB} libcsnd6)

        SET_SOURCE_FILES_PROPERTIES(lua_interface.i
            PROPERTIES CPLUSPLUS ON
            SWIG_MODULE_NAME luaCsnd6)


        set(SWIG_MODULE_luaCsnd6_EXTRA_DEPS ../include/csound.h ../include/cfgvar.h ../include/csound.hpp
                                        cs_glue.hpp csPerfThread.hpp CsoundFile.hpp
                                        CppSound.hpp filebuilding.h Soundfile.hpp)

        SWIG_ADD_MODULE(luaCsnd6 lua lua_interface.i)
        SWIG_LINK_LIBRARIES(luaCsnd6 ${swiglua_LIBS})

<<<<<<< HEAD
        if(MSVC)
            include_directories(${LUA_H_PATH})
        else()
            include_directories(${LUA_H_PATH}/luajit-2.0)
        endif()
=======
        include_directories(${LUA_H_PATH})
>>>>>>> 04bf1555

      	if(APPLE)
            set_target_properties(${SWIG_MODULE_luaCsnd6_REAL_NAME} PROPERTIES
                LINK_FLAGS "-undefined dynamic_lookup")
      	endif()

        set_target_properties(${SWIG_MODULE_luaCsnd6_REAL_NAME} PROPERTIES
            RUNTIME_OUTPUT_DIRECTORY ${BUILD_LIB_DIR}
            LIBRARY_OUTPUT_DIRECTORY ${BUILD_LIB_DIR}
            ARCHIVE_OUTPUT_DIRECTORY ${BUILD_LIB_DIR}
            PREFIX "")

        install(TARGETS luaCsnd6
            LIBRARY DESTINATION "${LUA_MODULE_INSTALL_DIR}"
            ARCHIVE DESTINATION "${LUA_MODULE_INSTALL_DIR}")

    endif()

endif()<|MERGE_RESOLUTION|>--- conflicted
+++ resolved
@@ -55,18 +55,10 @@
         find_library(LUAJIT_LIBRARY luajit-5.1)
     endif()
 endif()
-if(MSVC)
-    find_path(LUA_H_PATH lua.h)
-else()
-    find_path(LUA_H_PATH luajit-2.0/lua.h)
-endif()
-<<<<<<< HEAD
-=======
 if(NOT LUAJIT_LIBRARY AND WIN32)
     find_library(LUAJIT_LIBRARY lua51)
 endif()
 find_path(LUA_H_PATH lua.h PATH_SUFFIXES luajit-2.0)
->>>>>>> 04bf1555
 
 MESSAGE(STATUS ${PYTHON_LIBRARY})
 
@@ -186,15 +178,7 @@
         SWIG_ADD_MODULE(luaCsnd6 lua lua_interface.i)
         SWIG_LINK_LIBRARIES(luaCsnd6 ${swiglua_LIBS})
 
-<<<<<<< HEAD
-        if(MSVC)
-            include_directories(${LUA_H_PATH})
-        else()
-            include_directories(${LUA_H_PATH}/luajit-2.0)
-        endif()
-=======
         include_directories(${LUA_H_PATH})
->>>>>>> 04bf1555
 
       	if(APPLE)
             set_target_properties(${SWIG_MODULE_luaCsnd6_REAL_NAME} PROPERTIES
