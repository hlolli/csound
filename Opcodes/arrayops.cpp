/*
  arrayops.c: array operators

  Copyright (C) 2017 Victor Lazzarini
  This file is part of Csound.

  The Csound Library is free software; you can redistribute it
  and/or modify it under the terms of the GNU Lesser General Public
  License as published by the Free Software Foundation; either
  version 2.1 of the License, or (at your option) any later version.

  Csound is distributed in the hope that it will be useful,
  but WITHOUT ANY WARRANTY; without even the implied warranty of
  MERCHANTABILITY or FITNESS FOR A PARTICULAR PURPOSE.  See the
  GNU Lesser General Public License for more details.

  You should have received a copy of the GNU Lesser General Public
  License along with Csound; if not, write to the Free Software
  Foundation, Inc., 59 Temple Place, Suite 330, Boston, MA
  02111-1307 USA
*/
#include <algorithm>
#include <cmath>
#include <plugin.h>

<<<<<<< HEAD
// FIXME seems to fix the compilation but needs to be tested
extern inline MYFLT frac(MYFLT f) { return std::modf(f,&f); }
=======
static inline MYFLT frac(MYFLT f) { return std::modf(f, &f); }
>>>>>>> 0aa187c4

/** i-time, k-rate operator
    kout[] op kin[]
 */
template <MYFLT (*op)(MYFLT)> struct ArrayOp : csnd::Plugin<1, 1> {
  int process(csnd::myfltvec &out, csnd::myfltvec &in) {
    std::transform(in.begin(), in.end(), out.begin(),
                   [](MYFLT f) { return op(f); });
    return OK;
  }

  int init() {
    csnd::myfltvec &out = outargs.myfltvec_data(0);
    csnd::myfltvec &in = inargs.myfltvec_data(0);
    out.init(csound, in.len());
    return process(out, in);
  }

  int kperf() {
    return process(outargs.myfltvec_data(0), inargs.myfltvec_data(0));
    ;
  }
};

/** i-time, k-rate binary operator
    kout[] op kin1[], kin2[]
 */
template <MYFLT (*bop)(MYFLT, MYFLT)> struct ArrayOp2 : csnd::Plugin<1, 2> {

  int process(csnd::myfltvec &out, csnd::myfltvec &in1, csnd::myfltvec &in2) {
    std::transform(in1.begin(), in1.end(), in2.begin(), out.begin(),
                   [](MYFLT f1, MYFLT f2) { return bop(f1, f2); });
    return OK;
  }

  int init() {
    csnd::myfltvec &out = outargs.myfltvec_data(0);
    csnd::myfltvec &in1 = inargs.myfltvec_data(0);
    csnd::myfltvec &in2 = inargs.myfltvec_data(1);
    if (in2.len() < in1.len())
      return csound->init_error(Str("second input array is too short\n"));
    out.init(csound, in1.len());
    return process(out, in1, in2);
  }

  int kperf() {
    return process(outargs.myfltvec_data(0), inargs.myfltvec_data(0),
                   inargs.myfltvec_data(1));
  }
};

#include <modload.h>
void csnd::on_load(Csound *csound) {
  csnd::plugin<ArrayOp<std::ceil>>(csound, "ceil", "i[]", "i[]",
                                   csnd::thread::i);
  csnd::plugin<ArrayOp<std::ceil>>(csound, "ceil", "k[]", "k[]",
                                   csnd::thread::i);
  csnd::plugin<ArrayOp<std::floor>>(csound, "floor", "i[]", "i[]",
                                    csnd::thread::i);
  csnd::plugin<ArrayOp<std::floor>>(csound, "floor", "k[]", "k[]",
                                    csnd::thread::i);
  csnd::plugin<ArrayOp<std::round>>(csound, "round", "i[]", "i[]",
                                    csnd::thread::i);
  csnd::plugin<ArrayOp<std::round>>(csound, "round", "k[]", "k[]",
                                    csnd::thread::i);
  csnd::plugin<ArrayOp<std::trunc>>(csound, "int", "i[]", "i[]",
                                    csnd::thread::i);
  csnd::plugin<ArrayOp<std::trunc>>(csound, "int", "k[]", "k[]",
                                    csnd::thread::i);
  csnd::plugin<ArrayOp<frac>>(csound, "frac", "i[]", "i[]", csnd::thread::i);
  csnd::plugin<ArrayOp<frac>>(csound, "frac", "k[]", "k[]", csnd::thread::i);
  csnd::plugin<ArrayOp<std::exp2>>(csound, "powoftwo", "i[]", "i[]",
                                   csnd::thread::i);
  csnd::plugin<ArrayOp<std::exp2>>(csound, "powoftwo", "k[]", "k[]",
                                   csnd::thread::i);
  csnd::plugin<ArrayOp<std::fabs>>(csound, "abs", "i[]", "i[]",
                                   csnd::thread::i);
  csnd::plugin<ArrayOp<std::fabs>>(csound, "abs", "k[]", "k[]",
                                   csnd::thread::i);
  csnd::plugin<ArrayOp<std::fabs>>(csound, "abs", "i[]", "i[]",
                                   csnd::thread::i);
  csnd::plugin<ArrayOp<std::fabs>>(csound, "abs", "k[]", "k[]",
                                   csnd::thread::i);
  csnd::plugin<ArrayOp<std::log10>>(csound, "log2", "i[]", "i[]",
                                    csnd::thread::i);
  csnd::plugin<ArrayOp<std::log10>>(csound, "log2", "k[]", "k[]",
                                    csnd::thread::i);
  csnd::plugin<ArrayOp<std::log10>>(csound, "log10", "i[]", "i[]",
                                    csnd::thread::i);
  csnd::plugin<ArrayOp<std::log10>>(csound, "log10", "k[]", "k[]",
                                    csnd::thread::i);
  csnd::plugin<ArrayOp<std::log>>(csound, "log", "i[]", "i[]", csnd::thread::i);
  csnd::plugin<ArrayOp<std::log>>(csound, "log", "k[]", "k[]", csnd::thread::i);
  csnd::plugin<ArrayOp<std::exp>>(csound, "exp", "i[]", "i[]", csnd::thread::i);
  csnd::plugin<ArrayOp<std::exp>>(csound, "exp", "k[]", "k[]", csnd::thread::i);
  csnd::plugin<ArrayOp<std::sqrt>>(csound, "sqrt", "i[]", "i[]",
                                   csnd::thread::i);
  csnd::plugin<ArrayOp<std::sqrt>>(csound, "sqrt", "k[]", "k[]",
                                   csnd::thread::ik);
  csnd::plugin<ArrayOp<std::cos>>(csound, "cos", "i[]", "i[]", csnd::thread::i);
  csnd::plugin<ArrayOp<std::cos>>(csound, "cos", "k[]", "k[]",
                                  csnd::thread::ik);
  csnd::plugin<ArrayOp<std::sin>>(csound, "sin", "i[]", "i[]", csnd::thread::i);
  csnd::plugin<ArrayOp<std::sin>>(csound, "sin", "k[]", "k[]",
                                  csnd::thread::ik);
  csnd::plugin<ArrayOp<std::tan>>(csound, "tan", "i[]", "i[]", csnd::thread::i);
  csnd::plugin<ArrayOp<std::tan>>(csound, "tan", "k[]", "k[]",
                                  csnd::thread::ik);
  csnd::plugin<ArrayOp<std::acos>>(csound, "cosinv", "i[]", "i[]",
                                   csnd::thread::i);
  csnd::plugin<ArrayOp<std::acos>>(csound, "cosinv", "k[]", "k[]",
                                   csnd::thread::ik);
  csnd::plugin<ArrayOp<std::asin>>(csound, "sininv", "i[]", "i[]",
                                   csnd::thread::i);
  csnd::plugin<ArrayOp<std::asin>>(csound, "sininv", "k[]", "k[]",
                                   csnd::thread::ik);
  csnd::plugin<ArrayOp<std::atan>>(csound, "taninv", "i[]", "i[]",
                                   csnd::thread::i);
  csnd::plugin<ArrayOp<std::atan>>(csound, "taninv", "k[]", "k[]",
                                   csnd::thread::ik);
  csnd::plugin<ArrayOp<std::cosh>>(csound, "cosh", "i[]", "i[]",
                                   csnd::thread::i);
  csnd::plugin<ArrayOp<std::cosh>>(csound, "cosh", "k[]", "k[]",
                                   csnd::thread::ik);
  csnd::plugin<ArrayOp<std::sinh>>(csound, "sinh", "i[]", "i[]",
                                   csnd::thread::i);
  csnd::plugin<ArrayOp<std::sinh>>(csound, "sinh", "k[]", "k[]",
                                   csnd::thread::ik);
  csnd::plugin<ArrayOp<std::tanh>>(csound, "tanh", "i[]", "i[]",
                                   csnd::thread::i);
  csnd::plugin<ArrayOp<std::tanh>>(csound, "tanh", "k[]", "k[]",
                                   csnd::thread::ik);
  csnd::plugin<ArrayOp<std::cbrt>>(csound, "cbrt", "i[]", "i[]",
                                   csnd::thread::i);
  csnd::plugin<ArrayOp<std::cbrt>>(csound, "cbrt", "k[]", "k[]",
                                   csnd::thread::ik);
  csnd::plugin<ArrayOp2<std::atan2>>(csound, "taninv", "i[]", "i[]i[]",
                                     csnd::thread::i);
  csnd::plugin<ArrayOp2<std::atan2>>(csound, "taninv", "k[]", "k[]k[]",
                                     csnd::thread::ik);
  csnd::plugin<ArrayOp2<std::pow>>(csound, "pow", "i[]", "i[]i[]",
                                   csnd::thread::i);
  csnd::plugin<ArrayOp2<std::pow>>(csound, "pow", "k[]", "k[]k[]",
                                   csnd::thread::ik);
  csnd::plugin<ArrayOp2<std::hypot>>(csound, "hypot", "i[]", "i[]i[]",
                                     csnd::thread::i);
  csnd::plugin<ArrayOp2<std::hypot>>(csound, "hypot", "k[]", "k[]k[]",
                                     csnd::thread::ik);
  csnd::plugin<ArrayOp2<std::fmod>>(csound, "fmod", "i[]", "i[]i[]",
                                    csnd::thread::i);
  csnd::plugin<ArrayOp2<std::fmod>>(csound, "fmod", "k[]", "k[]k[]",
                                    csnd::thread::ik);
  csnd::plugin<ArrayOp2<std::fmax>>(csound, "fmax", "i[]", "i[]i[]",
                                    csnd::thread::i);
  csnd::plugin<ArrayOp2<std::fmax>>(csound, "fmax", "k[]", "k[]k[]",
                                    csnd::thread::ik);
  csnd::plugin<ArrayOp2<std::fmin>>(csound, "fmin", "i[]", "i[]i[]",
                                    csnd::thread::i);
  csnd::plugin<ArrayOp2<std::fmin>>(csound, "fmin", "k[]", "k[]k[]",
                                    csnd::thread::ik);
}<|MERGE_RESOLUTION|>--- conflicted
+++ resolved
@@ -23,12 +23,7 @@
 #include <cmath>
 #include <plugin.h>
 
-<<<<<<< HEAD
-// FIXME seems to fix the compilation but needs to be tested
-extern inline MYFLT frac(MYFLT f) { return std::modf(f,&f); }
-=======
 static inline MYFLT frac(MYFLT f) { return std::modf(f, &f); }
->>>>>>> 0aa187c4
 
 /** i-time, k-rate operator
     kout[] op kin[]
