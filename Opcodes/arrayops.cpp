/*
  arrayops.c: array operators

  Copyright (C) 2017 Victor Lazzarini
  This file is part of Csound.

  The Csound Library is free software; you can redistribute it
  and/or modify it under the terms of the GNU Lesser General Public
  License as published by the Free Software Foundation; either
  version 2.1 of the License, or (at your option) any later version.

  Csound is distributed in the hope that it will be useful,
  but WITHOUT ANY WARRANTY; without even the implied warranty of
  MERCHANTABILITY or FITNESS FOR A PARTICULAR PURPOSE.  See the
  GNU Lesser General Public License for more details.

  You should have received a copy of the GNU Lesser General Public
  License along with Csound; if not, write to the Free Software
  Foundation, Inc., 59 Temple Place, Suite 330, Boston, MA
  02111-1307 USA
*/
#include <plugin.h>
#include <algorithm>
#include <cmath>

static inline MYFLT frac(MYFLT f) { return std::modf(f,&f); }

/** i-time, k-rate operator
    kout[] op kin[]
 */
template<MYFLT (*op)(MYFLT)>
<<<<<<< HEAD
struct ArrayOp : csnd::Plugin<1, 1> {
  int process(csnd::Vector<MYFLT> &out,
              csnd::Vector<MYFLT> &in) {
=======
struct ArrayOp : csnd::Plugin<1, 1> {  
  int process(csnd::myfltvec &out,
	      csnd::myfltvec &in) {
>>>>>>> 5926ae84
    std::transform(in.begin(), in.end(), out.begin(),
                   [](MYFLT f) { return op(f); });
    return OK;
  }

  int init() {
    csnd::myfltvec &out = outargs.myfltvec_data(0);
    csnd:: myfltvec &in = inargs.myfltvec_data(0);
    out.init(csound,in.len());
    return process(out, in);
  }

  int kperf() {
<<<<<<< HEAD
    return process(outargs.vector_data<MYFLT>(0),
                   inargs.vector_data<MYFLT>(0));;
=======
    return process(outargs.myfltvec_data(0),
		   inargs.myfltvec_data(0));;
>>>>>>> 5926ae84
  }
};

/** i-time, k-rate binary operator
    kout[] op kin1[], kin2[]
 */
template<MYFLT (*bop)(MYFLT, MYFLT)>
struct ArrayOp2 : csnd::Plugin<1, 2> {
  int init() {
    csnd::myfltvec &out = outargs.myfltvec_data(0);
    csnd::myfltvec &in1 = inargs.myfltvec_data(0);
    csnd::myfltvec &in2 = inargs.myfltvec_data(0);
    if(in2.len() < in1.len())
      return csound->init_error(Str("second input array is too short\n"));
    out.init(csound,in1.len());
    std::transform(in1.begin(), in1.end(), in2.begin(), out.begin(),
                   [](MYFLT f1, MYFLT f2) { return bop(f1,f2); });
    return OK;
  }

  int kperf() {
    csnd::myfltvec &out = outargs.myfltvec_data(0);
    csnd::myfltvec &in1 = inargs.myfltvec_data(0);
    csnd::myfltvec &in2 = inargs.myfltvec_data(0);
    std::transform(in1.begin(), in1.end(), in2.begin(), out.begin(),
                   [](MYFLT f1, MYFLT f2) { return bop(f1,f2); });

    return OK;
  }
};

void csnd::on_load(Csound *csound) {
  csnd::plugin<ArrayOp<std::ceil>>(csound, "ceil", "i[]", "i[]", csnd::thread::i);
  csnd::plugin<ArrayOp<std::ceil>>(csound, "ceil", "k[]", "k[]", csnd::thread::i);
  csnd::plugin<ArrayOp<std::floor>>(csound, "floor", "i[]", "i[]", csnd::thread::i);
  csnd::plugin<ArrayOp<std::floor>>(csound, "floor", "k[]", "k[]", csnd::thread::i);
  csnd::plugin<ArrayOp<std::round>>(csound, "round", "i[]", "i[]", csnd::thread::i);
  csnd::plugin<ArrayOp<std::round>>(csound, "round", "k[]", "k[]", csnd::thread::i);
  csnd::plugin<ArrayOp<std::trunc>>(csound, "int", "i[]", "i[]", csnd::thread::i);
  csnd::plugin<ArrayOp<std::trunc>>(csound, "int", "k[]", "k[]", csnd::thread::i);
  csnd::plugin<ArrayOp<frac>>(csound, "frac", "i[]", "i[]", csnd::thread::i);
  csnd::plugin<ArrayOp<frac>>(csound, "frac", "k[]", "k[]", csnd::thread::i);
  csnd::plugin<ArrayOp<std::exp2>>(csound, "powoftwo", "i[]", "i[]", csnd::thread::i);
  csnd::plugin<ArrayOp<std::exp2>>(csound, "powoftwo", "k[]", "k[]", csnd::thread::i);
  csnd::plugin<ArrayOp<std::fabs>>(csound, "abs", "i[]", "i[]", csnd::thread::i);
  csnd::plugin<ArrayOp<std::fabs>>(csound, "abs", "k[]", "k[]", csnd::thread::i);
  csnd::plugin<ArrayOp<std::fabs>>(csound, "abs", "i[]", "i[]", csnd::thread::i);
  csnd::plugin<ArrayOp<std::fabs>>(csound, "abs", "k[]", "k[]", csnd::thread::i);
  csnd::plugin<ArrayOp<std::log10>>(csound, "log2", "i[]", "i[]", csnd::thread::i);
  csnd::plugin<ArrayOp<std::log10>>(csound, "log2", "k[]", "k[]", csnd::thread::i);
  csnd::plugin<ArrayOp<std::log10>>(csound, "log10", "i[]", "i[]", csnd::thread::i);
  csnd::plugin<ArrayOp<std::log10>>(csound, "log10", "k[]", "k[]", csnd::thread::i);
  csnd::plugin<ArrayOp<std::log>>(csound, "log", "i[]", "i[]", csnd::thread::i);
  csnd::plugin<ArrayOp<std::log>>(csound, "log", "k[]", "k[]", csnd::thread::i);
  csnd::plugin<ArrayOp<std::exp>>(csound, "exp", "i[]", "i[]", csnd::thread::i);
  csnd::plugin<ArrayOp<std::exp>>(csound, "exp", "k[]", "k[]", csnd::thread::i);
  csnd::plugin<ArrayOp<std::sqrt>>(csound, "sqrt", "i[]", "i[]", csnd::thread::i);
  csnd::plugin<ArrayOp<std::sqrt>>(csound, "sqrt", "k[]", "k[]", csnd::thread::ik);
  csnd::plugin<ArrayOp<std::cos>>(csound, "cos", "i[]", "i[]", csnd::thread::i);
  csnd::plugin<ArrayOp<std::cos>>(csound, "cos", "k[]", "k[]", csnd::thread::ik);
  csnd::plugin<ArrayOp<std::sin>>(csound, "sin", "i[]", "i[]", csnd::thread::i);
  csnd::plugin<ArrayOp<std::sin>>(csound, "sin", "k[]", "k[]", csnd::thread::ik);
  csnd::plugin<ArrayOp<std::tan>>(csound, "tan", "i[]", "i[]", csnd::thread::i);
  csnd::plugin<ArrayOp<std::tan>>(csound, "tan", "k[]", "k[]", csnd::thread::ik);
  csnd::plugin<ArrayOp<std::acos>>(csound, "cosinv", "i[]", "i[]", csnd::thread::i);
  csnd::plugin<ArrayOp<std::acos>>(csound, "cosinv", "k[]", "k[]", csnd::thread::ik);
  csnd::plugin<ArrayOp<std::asin>>(csound, "sininv", "i[]", "i[]", csnd::thread::i);
  csnd::plugin<ArrayOp<std::asin>>(csound, "sininv", "k[]", "k[]", csnd::thread::ik);
  csnd::plugin<ArrayOp<std::atan>>(csound, "taninv", "i[]", "i[]", csnd::thread::i);
  csnd::plugin<ArrayOp<std::atan>>(csound, "taninv", "k[]", "k[]", csnd::thread::ik);
  csnd::plugin<ArrayOp<std::cosh>>(csound, "cosh", "i[]", "i[]", csnd::thread::i);
  csnd::plugin<ArrayOp<std::cosh>>(csound, "cosh", "k[]", "k[]", csnd::thread::ik);
  csnd::plugin<ArrayOp<std::sinh>>(csound, "sinh", "i[]", "i[]", csnd::thread::i);
  csnd::plugin<ArrayOp<std::sinh>>(csound, "sinh", "k[]", "k[]", csnd::thread::ik);
  csnd::plugin<ArrayOp<std::tanh>>(csound, "tanh", "i[]", "i[]", csnd::thread::i);
  csnd::plugin<ArrayOp<std::tanh>>(csound, "tanh", "k[]", "k[]", csnd::thread::ik);
  csnd::plugin<ArrayOp<std::cbrt>>(csound, "cbrt", "i[]", "i[]", csnd::thread::i);
  csnd::plugin<ArrayOp<std::cbrt>>(csound, "cbrt", "k[]", "k[]", csnd::thread::ik);
  csnd::plugin<ArrayOp2<std::atan2>>(csound, "taninv", "i[]", "i[]i[]", csnd::thread::i);
  csnd::plugin<ArrayOp2<std::atan2>>(csound, "taninv", "k[]", "k[]k[]", csnd::thread::ik);
  csnd::plugin<ArrayOp2<std::pow>>(csound, "pow", "i[]", "i[]i[]", csnd::thread::i);
  csnd::plugin<ArrayOp2<std::pow>>(csound, "pow", "k[]", "k[]k[]", csnd::thread::ik);
  csnd::plugin<ArrayOp2<std::hypot>>(csound, "hypot", "i[]", "i[]i[]", csnd::thread::i);
  csnd::plugin<ArrayOp2<std::hypot>>(csound, "hypot", "k[]", "k[]k[]", csnd::thread::ik);
  csnd::plugin<ArrayOp2<std::fmod>>(csound, "fmod", "i[]", "i[]i[]", csnd::thread::i);
  csnd::plugin<ArrayOp2<std::fmod>>(csound, "fmod", "k[]", "k[]k[]", csnd::thread::ik);
  csnd::plugin<ArrayOp2<std::fmax>>(csound, "fmax", "i[]", "i[]i[]", csnd::thread::i);
  csnd::plugin<ArrayOp2<std::fmax>>(csound, "fmax", "k[]", "k[]k[]", csnd::thread::ik);
  csnd::plugin<ArrayOp2<std::fmin>>(csound, "fmin", "i[]", "i[]i[]", csnd::thread::i);
  csnd::plugin<ArrayOp2<std::fmin>>(csound, "fmin", "k[]", "k[]k[]", csnd::thread::ik);
}<|MERGE_RESOLUTION|>--- conflicted
+++ resolved
@@ -29,15 +29,9 @@
     kout[] op kin[]
  */
 template<MYFLT (*op)(MYFLT)>
-<<<<<<< HEAD
 struct ArrayOp : csnd::Plugin<1, 1> {
-  int process(csnd::Vector<MYFLT> &out,
-              csnd::Vector<MYFLT> &in) {
-=======
-struct ArrayOp : csnd::Plugin<1, 1> {  
   int process(csnd::myfltvec &out,
-	      csnd::myfltvec &in) {
->>>>>>> 5926ae84
+              csnd::myfltvec &in) {
     std::transform(in.begin(), in.end(), out.begin(),
                    [](MYFLT f) { return op(f); });
     return OK;
@@ -51,13 +45,8 @@
   }
 
   int kperf() {
-<<<<<<< HEAD
-    return process(outargs.vector_data<MYFLT>(0),
-                   inargs.vector_data<MYFLT>(0));;
-=======
     return process(outargs.myfltvec_data(0),
-		   inargs.myfltvec_data(0));;
->>>>>>> 5926ae84
+                   inargs.myfltvec_data(0));;
   }
 };
 
