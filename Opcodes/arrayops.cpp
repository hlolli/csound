--- conflicted
+++ resolved
@@ -59,11 +59,7 @@
     csnd::Vector<MYFLT> &in1 = inargs.vector_data<MYFLT>(0);
     csnd::Vector<MYFLT> &in2 = inargs.vector_data<MYFLT>(0);
     if(in2.len() < in1.len())
-<<<<<<< HEAD
-      return csound->InitError(csound, Str("second input array is too short\n"));
-=======
-      return csound->init_error("second input array is too short\n"); 
->>>>>>> 3372e8f4
+      return csound->init_error(Str("second input array is too short\n"));
     out.init(csound,in1.len());
     std::transform(in1.begin(), in1.end(), in2.begin(), out.begin(),
                    [](MYFLT f1, MYFLT f2) { return bop(f1,f2); });
