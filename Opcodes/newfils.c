/*
  newfils.c:
  filter opcodes

  Copyright (c) Victor Lazzarini, 2004

  This file is part of Csound.

  The Csound Library is free software; you can redistribute it
  and/or modify it under the terms of the GNU Lesser General Public
  License as published by the Free Software Foundation; either
  version 2.1 of the License, or (at your option) any later version.

  Csound is distributed in the hope that it will be useful,
  but WITHOUT ANY WARRANTY; without even the implied warranty of
  MERCHANTABILITY or FITNESS FOR A PARTICULAR PURPOSE.  See the
  GNU Lesser General Public License for more details.

  You should have received a copy of the GNU Lesser General Public
  License along with Csound; if not, write to the Free Software
  Foundation, Inc., 51 Franklin St, Fifth Floor, Boston, MA
  02110-1301 USA
*/

#include "stdopcod.h"

#include "newfils.h"
#include <math.h>

static inline
double fast_tanh(double x)
{
  double x2 = x * x;
  double a = x * (135135.0 + x2 * (17325.0 + x2 * (378.0 + x2)));
  double b = 135135.0 + x2 * (62370.0 + x2 * (3150.0 + x2 * 28.0));
  return a / b;
}

static double TanH(double x)
{
    /* use the fact that tanh(-x) = - tanh(x)
       and if x>~4 tanh is approx constant 1
       and for small x tanh(x) =~ x
       So giving a cheap approximation */
    int32_t sign = 1;
    if (x<0) sign=-1, x= -x;
    if (x>=4.0) {
      return sign;
    }
    if (x<0.5) return x*sign;
#ifdef JPFF
    printf("x=%g (%g,%g)\n",x, fast_tanh(x),tanh(x));
#endif
    return sign*fast_tanh(x);
}

static int32_t moogladder_init(CSOUND *csound, moogladder *p)
{
    /* int32_t i; */
     IGN(csound);
    if (LIKELY(*p->istor == FL(0.0))) {
      /* for (i = 0; i < 6; i++) */
      /*   p->delay[i] = 0.0; */
      memset(p->delay, '\0', 6*sizeof(double));
      /* for (i = 0; i < 3; i++) */
      /*   p->tanhstg[i] = 0.0; */
      memset(p->tanhstg, '\0', 3*sizeof(double));
      p->oldfreq = FL(0.0);
      p->oldres = -FL(1.0);     /* ensure calculation on first cycle */
    }
    return OK;
}

static int32_t moogladder_process(CSOUND *csound, moogladder *p)
{
    MYFLT   *out = p->out;
    MYFLT   *in = p->in;
    MYFLT   freq = *p->freq;
    MYFLT   res = *p->res;
    double  res4;
    double  *delay = p->delay;
    double  *tanhstg = p->tanhstg;
    double  stg[4], input;
    double  acr, tune;
#define THERMAL (0.000025) /* (1.0 / 40000.0) transistor thermal voltage  */
    int32_t     j;
    uint32_t offset = p->h.insdshead->ksmps_offset;
    uint32_t early  = p->h.insdshead->ksmps_no_end;
    uint32_t i, nsmps = CS_KSMPS;

    if (res < 0) res = 0;

    if (p->oldfreq != freq || p->oldres != res) {
      double  f, fc, fc2, fc3, fcr;
      p->oldfreq = freq;
      /* sr is half the actual filter sampling rate  */
      fc =  (double)(freq/CS_ESR);
      f  =  0.5*fc;
      fc2 = fc*fc;
      fc3 = fc2*fc;
      /* frequency & amplitude correction  */
      fcr = 1.8730*fc3 + 0.4955*fc2 - 0.6490*fc + 0.9988;
      acr = -3.9364*fc2 + 1.8409*fc + 0.9968;
      tune = (1.0 - exp(-(TWOPI*f*fcr))) / THERMAL;   /* filter tuning  */
      p->oldres = res;
      p->oldacr = acr;
      p->oldtune = tune;
    }
    else {
      res = p->oldres;
      acr = p->oldacr;
      tune = p->oldtune;
    }
    res4 = 4.0*(double)res*acr;

    if (UNLIKELY(offset)) memset(out, '\0', offset*sizeof(MYFLT));
    if (UNLIKELY(early)) {
      nsmps -= early;
      memset(&out[nsmps], '\0', early*sizeof(MYFLT));
    }
    for (i = offset; i < nsmps; i++) {
      /* oversampling  */
      for (j = 0; j < 2; j++) {
        /* filter stages  */
        input = in[i] - res4*delay[5];
        delay[0] = stg[0] = delay[0] + tune*(tanh(input*THERMAL) - tanhstg[0]);
#if 1
        input = stg[0];
        stg[1] = delay[1] + tune*((tanhstg[0] = tanh(input*THERMAL)) - tanhstg[1]);
        input = delay[1] = stg[1];
        stg[2] = delay[2] + tune*((tanhstg[1] = tanh(input*THERMAL)) - tanhstg[2]);
        input = delay[2] = stg[2];
        stg[3] = delay[3] + tune*((tanhstg[2] =
                                   tanh(input*THERMAL)) - tanh(delay[3]*THERMAL));
        delay[3] = stg[3];
#else
        { int32_t k;
          for (k = 1; k < 4; k++) {
            input = stg[k-1];
            stg[k] = delay[k]
              + tune*((tanhstg[k-1] = tanh(input*THERMAL))
                      - (k != 3 ? tanhstg[k] : tanh(delay[k]*THERMAL)));
            delay[k] = stg[k];
          }
        }
#endif
        /* 1/2-sample delay for phase compensation  */
        delay[5] = (stg[3] + delay[4])*0.5;
        delay[4] = stg[3];
      }
      out[i] = (MYFLT) delay[5];
    }
    return OK;
}

static int32_t moogladder_process_aa(CSOUND *csound, moogladder *p)
{
    MYFLT   *out = p->out;
    MYFLT   *in = p->in;
    MYFLT   *freq = p->freq;
    MYFLT   *res = p->res;
    MYFLT   cfreq = freq[0], cres = res[0];
    double  res4;
    double  *delay = p->delay;
    double  *tanhstg = p->tanhstg;
    double  stg[4], input;
    double  acr, tune;
#define THERMAL (0.000025) /* (1.0 / 40000.0) transistor thermal voltage  */
    int32_t     j;
    uint32_t offset = p->h.insdshead->ksmps_offset;
    uint32_t early  = p->h.insdshead->ksmps_no_end;
    uint32_t i, nsmps = CS_KSMPS;

    if (p->oldfreq != cfreq || p->oldres != cres) {
      double  f, fc, fc2, fc3, fcr;
      p->oldfreq = cfreq;
      /* sr is half the actual filter sampling rate  */
      fc =  (double)(cfreq/CS_ESR);
      f  =  0.5*fc;
      fc2 = fc*fc;
      fc3 = fc2*fc;
      /* frequency & amplitude correction  */
      fcr = 1.8730*fc3 + 0.4955*fc2 - 0.6490*fc + 0.9988;
      acr = -3.9364*fc2 + 1.8409*fc + 0.9968;
      tune = (1.0 - exp(-(TWOPI*f*fcr))) / THERMAL;   /* filter tuning  */
      p->oldres = cres;
      p->oldacr = acr;
      p->oldtune = tune;
    }
    else {
      cres = p->oldres;
      acr = p->oldacr;
      tune = p->oldtune;
    }
    res4 = 4.0*(double)cres*acr;

    if (UNLIKELY(offset)) memset(out, '\0', offset*sizeof(MYFLT));
    if (UNLIKELY(early)) {
      nsmps -= early;
      memset(&out[nsmps], '\0', early*sizeof(MYFLT));
    }
    for (i = offset; i < nsmps; i++) {
      if (p->oldfreq != freq[i] || p->oldres != res[i]) {
        double  f, fc, fc2, fc3, fcr;
        p->oldfreq = freq[i];
        /* sr is half the actual filter sampling rate  */
        fc =  (double)(freq[i]/CS_ESR);
        f  =  0.5*fc;
        fc2 = fc*fc;
        fc3 = fc2*fc;
        /* frequency & amplitude correction  */
        fcr = 1.8730*fc3 + 0.4955*fc2 - 0.6490*fc + 0.9988;
        acr = -3.9364*fc2 + 1.8409*fc + 0.9968;
        tune = (1.0 - exp(-(TWOPI*f*fcr))) / THERMAL;   /* filter tuning  */
        p->oldres = cres;
        p->oldacr = acr;
        p->oldtune = tune;
        res4 = 4.0*(double)res[i]*acr;
      }
      /* oversampling  */
      for (j = 0; j < 2; j++) {
        /* filter stages  */
        input = in[i] - res4 /*4.0*res*acr*/ *delay[5];
        delay[0] = stg[0] = delay[0] + tune*(tanh(input*THERMAL) - tanhstg[0]);
#if 1
        input = stg[0];
        stg[1] = delay[1] + tune*((tanhstg[0] = tanh(input*THERMAL)) - tanhstg[1]);
        input = delay[1] = stg[1];
        stg[2] = delay[2] + tune*((tanhstg[1] = tanh(input*THERMAL)) - tanhstg[2]);
        input = delay[2] = stg[2];
        stg[3] = delay[3] + tune*((tanhstg[2] =
                                   tanh(input*THERMAL)) - tanh(delay[3]*THERMAL));
        delay[3] = stg[3];
#else
        { int32_t k;
          for (k = 1; k < 4; k++) {
            input = stg[k-1];
            stg[k] = delay[k]
              + tune*((tanhstg[k-1] = tanh(input*THERMAL))
                      - (k != 3 ? tanhstg[k] : tanh(delay[k]*THERMAL)));
            delay[k] = stg[k];
          }
        }
#endif
        /* 1/2-sample delay for phase compensation  */
        delay[5] = (stg[3] + delay[4])*0.5;
        delay[4] = stg[3];
      }
      out[i] = (MYFLT) delay[5];
    }
    return OK;
}

static int32_t moogladder_process_ak(CSOUND *csound, moogladder *p)
{
    MYFLT   *out = p->out;
    MYFLT   *in = p->in;
    MYFLT   *freq = p->freq;
    MYFLT   res = *p->res;
    double  res4;
    double  *delay = p->delay;
    double  *tanhstg = p->tanhstg;
    double  stg[4], input;
    double  acr, tune;
#define THERMAL (0.000025) /* (1.0 / 40000.0) transistor thermal voltage  */
    int32_t     j;
    uint32_t offset = p->h.insdshead->ksmps_offset;
    uint32_t early  = p->h.insdshead->ksmps_no_end;
    uint32_t i, nsmps = CS_KSMPS;

    if (res < 0) res = 0;

    if (p->oldfreq != freq[0] || p->oldres != res) {
      double  f, fc, fc2, fc3, fcr;
      p->oldfreq = freq[0];
      /* sr is half the actual filter sampling rate  */
      fc =  (double)(freq[0]/CS_ESR);
      f  =  0.5*fc;
      fc2 = fc*fc;
      fc3 = fc2*fc;
      /* frequency & amplitude correction  */
      fcr = 1.8730*fc3 + 0.4955*fc2 - 0.6490*fc + 0.9988;
      acr = -3.9364*fc2 + 1.8409*fc + 0.9968;
      tune = (1.0 - exp(-(TWOPI*f*fcr))) / THERMAL;   /* filter tuning  */
      p->oldres = res;
      p->oldacr = acr;
      p->oldtune = tune;
    }
    else {
      res = p->oldres;
      acr = p->oldacr;
      tune = p->oldtune;
    }
    res4 = 4.0*(double)res*acr;

    if (UNLIKELY(offset)) memset(out, '\0', offset*sizeof(MYFLT));
    if (UNLIKELY(early)) {
      nsmps -= early;
      memset(&out[nsmps], '\0', early*sizeof(MYFLT));
    }
    for (i = offset; i < nsmps; i++) {
      if (p->oldfreq != freq[i]) {
        double  f, fc, fc2, fc3, fcr;
        p->oldfreq = freq[i];
        /* sr is half the actual filter sampling rate  */
        fc =  (double)(freq[i]/CS_ESR);
        f  =  0.5*fc;
        fc2 = fc*fc;
        fc3 = fc2*fc;
        /* frequency & amplitude correction  */
        fcr = 1.8730*fc3 + 0.4955*fc2 - 0.6490*fc + 0.9988;
        acr = -3.9364*fc2 + 1.8409*fc + 0.9968;
        tune = (1.0 - exp(-(TWOPI*f*fcr))) / THERMAL;   /* filter tuning  */
        p->oldacr = acr;
        p->oldtune = tune;
        res4 = 4.0*(double)res*acr;
      }
      /* oversampling  */
      for (j = 0; j < 2; j++) {
        /* filter stages  */
        input = in[i] - res4 /*4.0*res*acr*/ *delay[5];
        delay[0] = stg[0] = delay[0] + tune*(tanh(input*THERMAL) - tanhstg[0]);
#if 1
        input = stg[0];
        stg[1] = delay[1] + tune*((tanhstg[0] = tanh(input*THERMAL)) - tanhstg[1]);
        input = delay[1] = stg[1];
        stg[2] = delay[2] + tune*((tanhstg[1] = tanh(input*THERMAL)) - tanhstg[2]);
        input = delay[2] = stg[2];
        stg[3] = delay[3] + tune*((tanhstg[2] =
                                   tanh(input*THERMAL)) - tanh(delay[3]*THERMAL));
        delay[3] = stg[3];
#else
        { int32_t k;
          for (k = 1; k < 4; k++) {
            input = stg[k-1];
            stg[k] = delay[k]
              + tune*((tanhstg[k-1] = tanh(input*THERMAL))
                      - (k != 3 ? tanhstg[k] : tanh(delay[k]*THERMAL)));
            delay[k] = stg[k];
          }
        }
#endif
        /* 1/2-sample delay for phase compensation  */
        delay[5] = (stg[3] + delay[4])*0.5;
        delay[4] = stg[3];
      }
      out[i] = (MYFLT) delay[5];
    }
    return OK;
}

static int32_t moogladder_process_ka(CSOUND *csound, moogladder *p)
{
    MYFLT   *out = p->out;
    MYFLT   *in = p->in;
    MYFLT   freq = *p->freq;
    MYFLT   *res = p->res;
    MYFLT cres = res[0];
    double  res4;
    double  *delay = p->delay;
    double  *tanhstg = p->tanhstg;
    double  stg[4], input;
    double  acr, tune;
#define THERMAL (0.000025) /* (1.0 / 40000.0) transistor thermal voltage  */
    int32_t     j;
    uint32_t offset = p->h.insdshead->ksmps_offset;
    uint32_t early  = p->h.insdshead->ksmps_no_end;
    uint32_t i, nsmps = CS_KSMPS;

    if (cres < 0) cres = 0;

    if (p->oldfreq != freq || p->oldres != cres) {
      double  f, fc, fc2, fc3, fcr;
      p->oldfreq = freq;
      /* sr is half the actual filter sampling rate  */
      fc =  (double)(freq/CS_ESR);
      f  =  0.5*fc;
      fc2 = fc*fc;
      fc3 = fc2*fc;
      /* frequency & amplitude correction  */
      fcr = 1.8730*fc3 + 0.4955*fc2 - 0.6490*fc + 0.9988;
      acr = -3.9364*fc2 + 1.8409*fc + 0.9968;
      tune = (1.0 - exp(-(TWOPI*f*fcr))) / THERMAL;   /* filter tuning  */
      p->oldres = cres;
      p->oldacr = acr;
      p->oldtune = tune;
    }
    else {
      cres = p->oldres;
      acr = p->oldacr;
      tune = p->oldtune;
    }
    res4 = 4.0*(double)cres*acr;

    if (UNLIKELY(offset)) memset(out, '\0', offset*sizeof(MYFLT));
    if (UNLIKELY(early)) {
      nsmps -= early;
      memset(&out[nsmps], '\0', early*sizeof(MYFLT));
    }
    for (i = offset; i < nsmps; i++) {
      if (cres != res[i]) {
        double  f, fc, fc2, fc3, fcr;
        /* sr is half the actual filter sampling rate  */
        fc =  (double)(freq/CS_ESR);
        f  =  0.5*fc;
        fc2 = fc*fc;
        fc3 = fc2*fc;
        /* frequency & amplitude correction  */
        fcr = 1.8730*fc3 + 0.4955*fc2 - 0.6490*fc + 0.9988;
        acr = -3.9364*fc2 + 1.8409*fc + 0.9968;
        tune = (1.0 - exp(-(TWOPI*f*fcr))) / THERMAL;   /* filter tuning  */
        p->oldres = cres = res[i];
        p->oldacr = acr;
        p->oldtune = tune;
        res4 = 4.0*(double)cres*acr;
      }
      /* oversampling  */
      for (j = 0; j < 2; j++) {
        /* filter stages  */
        input = in[i] - res4 /*4.0*res*acr*/ *delay[5];
        delay[0] = stg[0] = delay[0] + tune*(tanh(input*THERMAL) - tanhstg[0]);
#if 1
        input = stg[0];
        stg[1] = delay[1] + tune*((tanhstg[0] = tanh(input*THERMAL)) - tanhstg[1]);
        input = delay[1] = stg[1];
        stg[2] = delay[2] + tune*((tanhstg[1] = tanh(input*THERMAL)) - tanhstg[2]);
        input = delay[2] = stg[2];
        stg[3] = delay[3] + tune*((tanhstg[2] =
                                   tanh(input*THERMAL)) - tanh(delay[3]*THERMAL));
        delay[3] = stg[3];
#else
        { int32_t k;
          for (k = 1; k < 4; k++) {
            input = stg[k-1];
            stg[k] = delay[k]
              + tune*((tanhstg[k-1] = tanh(input*THERMAL))
                      - (k != 3 ? tanhstg[k] : tanh(delay[k]*THERMAL)));
            delay[k] = stg[k];
          }
        }
#endif
        /* 1/2-sample delay for phase compensation  */
        delay[5] = (stg[3] + delay[4])*0.5;
        delay[4] = stg[3];
      }
      out[i] = (MYFLT) delay[5];
    }
    return OK;
}

static int32_t moogladder2_process(CSOUND *csound, moogladder *p)
{
    MYFLT   *out = p->out;
    MYFLT   *in = p->in;
    MYFLT   freq = *p->freq;
    MYFLT   res = *p->res;
    double  res4;
    double  *delay = p->delay;
    double  *tanhstg = p->tanhstg;
    double  stg[4], input;
    double  acr, tune;
#define THERMAL (0.000025) /* (1.0 / 40000.0) transistor thermal voltage  */
    int32_t     j;
    uint32_t offset = p->h.insdshead->ksmps_offset;
    uint32_t early  = p->h.insdshead->ksmps_no_end;
    uint32_t i, nsmps = CS_KSMPS;

    if (res < 0) res = 0;

    if (p->oldfreq != freq || p->oldres != res) {
      double  f, fc, fc2, fc3, fcr;
      p->oldfreq = freq;
      /* sr is half the actual filter sampling rate  */
      fc =  (double)(freq/CS_ESR);
      f  =  0.5*fc;
      fc2 = fc*fc;
      fc3 = fc2*fc;
      /* frequency & amplitude correction  */
      fcr = 1.8730*fc3 + 0.4955*fc2 - 0.6490*fc + 0.9988;
      acr = -3.9364*fc2 + 1.8409*fc + 0.9968;
      tune = (1.0 - exp(-(TWOPI*f*fcr))) / THERMAL;   /* filter tuning  */
      p->oldres = res;
      p->oldacr = acr;
      p->oldtune = tune;
    }
    else {
      res = p->oldres;
      acr = p->oldacr;
      tune = p->oldtune;
    }
    res4 = 4.0*(double)res*acr;

    if (UNLIKELY(offset)) memset(out, '\0', offset*sizeof(MYFLT));
    if (UNLIKELY(early)) {
      nsmps -= early;
      memset(&out[nsmps], '\0', early*sizeof(MYFLT));
    }
    for (i = offset; i < nsmps; i++) {
      /* oversampling  */
      for (j = 0; j < 2; j++) {
        /* filter stages  */
        input = in[i] - res4*delay[5];
        delay[0] = stg[0] = delay[0] + tune*(TanH(input*THERMAL) - tanhstg[0]);
#if 1
        input = stg[0];
        stg[1] = delay[1] + tune*((tanhstg[0] = TanH(input*THERMAL)) - tanhstg[1]);
        input = delay[1] = stg[1];
        stg[2] = delay[2] + tune*((tanhstg[1] = TanH(input*THERMAL)) - tanhstg[2]);
        input = delay[2] = stg[2];
        stg[3] = delay[3] + tune*((tanhstg[2] =
                                   TanH(input*THERMAL)) - TanH(delay[3]*THERMAL));
        delay[3] = stg[3];
#else
        { int32_t k;
          for (k = 1; k < 4; k++) {
            input = stg[k-1];
            stg[k] = delay[k]
              + tune*((tanhstg[k-1] = TanH(input*THERMAL))
                      - (k != 3 ? tanhstg[k] : TanH(delay[k]*THERMAL)));
            delay[k] = stg[k];
          }
        }
#endif
        /* 1/2-sample delay for phase compensation  */
        delay[5] = (stg[3] + delay[4])*0.5;
        delay[4] = stg[3];
      }
      out[i] = (MYFLT) delay[5];
    }
    return OK;
}

static int32_t moogladder2_process_aa(CSOUND *csound, moogladder *p)
{
    MYFLT   *out = p->out;
    MYFLT   *in = p->in;
    MYFLT   *freq = p->freq;
    MYFLT   *res = p->res;
    MYFLT   cfreq = freq[0], cres = res[0];
    double  res4;
    double  *delay = p->delay;
    double  *tanhstg = p->tanhstg;
    double  stg[4], input;
    double  acr, tune;
#define THERMAL (0.000025) /* (1.0 / 40000.0) transistor thermal voltage  */
    int32_t     j;
    uint32_t offset = p->h.insdshead->ksmps_offset;
    uint32_t early  = p->h.insdshead->ksmps_no_end;
    uint32_t i, nsmps = CS_KSMPS;

    if (p->oldfreq != cfreq || p->oldres != cres) {
      double  f, fc, fc2, fc3, fcr;
      p->oldfreq = cfreq;
      /* sr is half the actual filter sampling rate  */
      fc =  (double)(cfreq/CS_ESR);
      f  =  0.5*fc;
      fc2 = fc*fc;
      fc3 = fc2*fc;
      /* frequency & amplitude correction  */
      fcr = 1.8730*fc3 + 0.4955*fc2 - 0.6490*fc + 0.9988;
      acr = -3.9364*fc2 + 1.8409*fc + 0.9968;
      tune = (1.0 - exp(-(TWOPI*f*fcr))) / THERMAL;   /* filter tuning  */
      p->oldres = cres;
      p->oldacr = acr;
      p->oldtune = tune;
    }
    else {
      cres = p->oldres;
      acr = p->oldacr;
      tune = p->oldtune;
    }
    res4 = 4.0*(double)cres*acr;

    if (UNLIKELY(offset)) memset(out, '\0', offset*sizeof(MYFLT));
    if (UNLIKELY(early)) {
      nsmps -= early;
      memset(&out[nsmps], '\0', early*sizeof(MYFLT));
    }
    for (i = offset; i < nsmps; i++) {
      if (p->oldfreq != freq[i] || p->oldres != res[i]) {
        double  f, fc, fc2, fc3, fcr;
        p->oldfreq = freq[i];
        /* sr is half the actual filter sampling rate  */
        fc =  (double)(freq[i]/CS_ESR);
        f  =  0.5*fc;
        fc2 = fc*fc;
        fc3 = fc2*fc;
        /* frequency & amplitude correction  */
        fcr = 1.8730*fc3 + 0.4955*fc2 - 0.6490*fc + 0.9988;
        acr = -3.9364*fc2 + 1.8409*fc + 0.9968;
        tune = (1.0 - exp(-(TWOPI*f*fcr))) / THERMAL;   /* filter tuning  */
        p->oldres = cres;
        p->oldacr = acr;
        p->oldtune = tune;
        res4 = 4.0*(double)res[i]*acr;
      }
      /* oversampling  */
      for (j = 0; j < 2; j++) {
        /* filter stages  */
        input = in[i] - res4 /*4.0*res*acr*/ *delay[5];
        delay[0] = stg[0] = delay[0] + tune*(TanH(input*THERMAL) - tanhstg[0]);
#if 1
        input = stg[0];
        stg[1] = delay[1] + tune*((tanhstg[0] = TanH(input*THERMAL)) - tanhstg[1]);
        input = delay[1] = stg[1];
        stg[2] = delay[2] + tune*((tanhstg[1] = TanH(input*THERMAL)) - tanhstg[2]);
        input = delay[2] = stg[2];
        stg[3] = delay[3] + tune*((tanhstg[2] =
                                   TanH(input*THERMAL)) - TanH(delay[3]*THERMAL));
        delay[3] = stg[3];
#else
        { int32_t k;
          for (k = 1; k < 4; k++) {
            input = stg[k-1];
            stg[k] = delay[k]
              + tune*((tanhstg[k-1] = TanH(input*THERMAL))
                      - (k != 3 ? tanhstg[k] : TanH(delay[k]*THERMAL)));
            delay[k] = stg[k];
          }
        }
#endif
        /* 1/2-sample delay for phase compensation  */
        delay[5] = (stg[3] + delay[4])*0.5;
        delay[4] = stg[3];
      }
      out[i] = (MYFLT) delay[5];
    }
    return OK;
}

static int32_t moogladder2_process_ak(CSOUND *csound, moogladder *p)
{
    MYFLT   *out = p->out;
    MYFLT   *in = p->in;
    MYFLT   *freq = p->freq;
    MYFLT   res = *p->res;
    double  res4;
    double  *delay = p->delay;
    double  *tanhstg = p->tanhstg;
    double  stg[4], input;
    double  acr, tune;
#define THERMAL (0.000025) /* (1.0 / 40000.0) transistor thermal voltage  */
    int32_t     j;
    uint32_t offset = p->h.insdshead->ksmps_offset;
    uint32_t early  = p->h.insdshead->ksmps_no_end;
    uint32_t i, nsmps = CS_KSMPS;

    if (res < 0) res = 0;

    if (p->oldfreq != freq[0] || p->oldres != res) {
      double  f, fc, fc2, fc3, fcr;
      p->oldfreq = freq[0];
      /* sr is half the actual filter sampling rate  */
      fc =  (double)(freq[0]/CS_ESR);
      f  =  0.5*fc;
      fc2 = fc*fc;
      fc3 = fc2*fc;
      /* frequency & amplitude correction  */
      fcr = 1.8730*fc3 + 0.4955*fc2 - 0.6490*fc + 0.9988;
      acr = -3.9364*fc2 + 1.8409*fc + 0.9968;
      tune = (1.0 - exp(-(TWOPI*f*fcr))) / THERMAL;   /* filter tuning  */
      p->oldres = res;
      p->oldacr = acr;
      p->oldtune = tune;
    }
    else {
      res = p->oldres;
      acr = p->oldacr;
      tune = p->oldtune;
    }
    res4 = 4.0*(double)res*acr;

    if (UNLIKELY(offset)) memset(out, '\0', offset*sizeof(MYFLT));
    if (UNLIKELY(early)) {
      nsmps -= early;
      memset(&out[nsmps], '\0', early*sizeof(MYFLT));
    }
    for (i = offset; i < nsmps; i++) {
      if (p->oldfreq != freq[i]) {
        double  f, fc, fc2, fc3, fcr;
        p->oldfreq = freq[i];
        /* sr is half the actual filter sampling rate  */
        fc =  (double)(freq[i]/CS_ESR);
        f  =  0.5*fc;
        fc2 = fc*fc;
        fc3 = fc2*fc;
        /* frequency & amplitude correction  */
        fcr = 1.8730*fc3 + 0.4955*fc2 - 0.6490*fc + 0.9988;
        acr = -3.9364*fc2 + 1.8409*fc + 0.9968;
        tune = (1.0 - exp(-(TWOPI*f*fcr))) / THERMAL;   /* filter tuning  */
        p->oldacr = acr;
        p->oldtune = tune;
        res4 = 4.0*(double)res*acr;
      }
      /* oversampling  */
      for (j = 0; j < 2; j++) {
        /* filter stages  */
        input = in[i] - res4 /*4.0*res*acr*/ *delay[5];
        delay[0] = stg[0] = delay[0] + tune*(TanH(input*THERMAL) - tanhstg[0]);
#if 1
        input = stg[0];
        stg[1] = delay[1] + tune*((tanhstg[0] = TanH(input*THERMAL)) - tanhstg[1]);
        input = delay[1] = stg[1];
        stg[2] = delay[2] + tune*((tanhstg[1] = TanH(input*THERMAL)) - tanhstg[2]);
        input = delay[2] = stg[2];
        stg[3] = delay[3] + tune*((tanhstg[2] =
                                   TanH(input*THERMAL)) - TanH(delay[3]*THERMAL));
        delay[3] = stg[3];
#else
        { int32_t k;
          for (k = 1; k < 4; k++) {
            input = stg[k-1];
            stg[k] = delay[k]
              + tune*((tanhstg[k-1] = TanH(input*THERMAL))
                      - (k != 3 ? tanhstg[k] : TanH(delay[k]*THERMAL)));
            delay[k] = stg[k];
          }
        }
#endif
        /* 1/2-sample delay for phase compensation  */
        delay[5] = (stg[3] + delay[4])*0.5;
        delay[4] = stg[3];
      }
      out[i] = (MYFLT) delay[5];
    }
    return OK;
}

static int32_t moogladder2_process_ka(CSOUND *csound, moogladder *p)
{
    MYFLT   *out = p->out;
    MYFLT   *in = p->in;
    MYFLT   freq = *p->freq;
    MYFLT   *res = p->res;
    MYFLT cres = res[0];
    double  res4;
    double  *delay = p->delay;
    double  *tanhstg = p->tanhstg;
    double  stg[4], input;
    double  acr, tune;
#define THERMAL (0.000025) /* (1.0 / 40000.0) transistor thermal voltage  */
    int32_t     j;
    uint32_t offset = p->h.insdshead->ksmps_offset;
    uint32_t early  = p->h.insdshead->ksmps_no_end;
    uint32_t i, nsmps = CS_KSMPS;

    if (cres < 0) cres = 0;

    if (p->oldfreq != freq || p->oldres != cres) {
      double  f, fc, fc2, fc3, fcr;
      p->oldfreq = freq;
      /* sr is half the actual filter sampling rate  */
      fc =  (double)(freq/CS_ESR);
      f  =  0.5*fc;
      fc2 = fc*fc;
      fc3 = fc2*fc;
      /* frequency & amplitude correction  */
      fcr = 1.8730*fc3 + 0.4955*fc2 - 0.6490*fc + 0.9988;
      acr = -3.9364*fc2 + 1.8409*fc + 0.9968;
      tune = (1.0 - exp(-(TWOPI*f*fcr))) / THERMAL;   /* filter tuning  */
      p->oldres = cres;
      p->oldacr = acr;
      p->oldtune = tune;
    }
    else {
      cres = p->oldres;
      acr = p->oldacr;
      tune = p->oldtune;
    }
    res4 = 4.0*(double)cres*acr;

    if (UNLIKELY(offset)) memset(out, '\0', offset*sizeof(MYFLT));
    if (UNLIKELY(early)) {
      nsmps -= early;
      memset(&out[nsmps], '\0', early*sizeof(MYFLT));
    }
    for (i = offset; i < nsmps; i++) {
      if (cres != res[i]) {
        double  f, fc, fc2, fc3, fcr;
        /* sr is half the actual filter sampling rate  */
        fc =  (double)(freq/CS_ESR);
        f  =  0.5*fc;
        fc2 = fc*fc;
        fc3 = fc2*fc;
        /* frequency & amplitude correction  */
        fcr = 1.8730*fc3 + 0.4955*fc2 - 0.6490*fc + 0.9988;
        acr = -3.9364*fc2 + 1.8409*fc + 0.9968;
        tune = (1.0 - exp(-(TWOPI*f*fcr))) / THERMAL;   /* filter tuning  */
        p->oldres = cres = res[i];
        p->oldacr = acr;
        p->oldtune = tune;
        res4 = 4.0*(double)cres*acr;
      }
      /* oversampling  */
      for (j = 0; j < 2; j++) {
        /* filter stages  */
        input = in[i] - res4 /*4.0*res*acr*/ *delay[5];
        delay[0] = stg[0] = delay[0] + tune*(TanH(input*THERMAL) - tanhstg[0]);
#if 1
        input = stg[0];
        stg[1] = delay[1] + tune*((tanhstg[0] = TanH(input*THERMAL)) - tanhstg[1]);
        input = delay[1] = stg[1];
        stg[2] = delay[2] + tune*((tanhstg[1] = TanH(input*THERMAL)) - tanhstg[2]);
        input = delay[2] = stg[2];
        stg[3] = delay[3] + tune*((tanhstg[2] =
                                   TanH(input*THERMAL)) - TanH(delay[3]*THERMAL));
        delay[3] = stg[3];
#else
        { int32_t k;
          for (k = 1; k < 4; k++) {
            input = stg[k-1];
            stg[k] = delay[k]
              + tune*((tanhstg[k-1] = TanH(input*THERMAL))
                      - (k != 3 ? tanhstg[k] : TanH(delay[k]*THERMAL)));
            delay[k] = stg[k];
          }
        }
#endif
        /* 1/2-sample delay for phase compensation  */
        delay[5] = (stg[3] + delay[4])*0.5;
        delay[4] = stg[3];
      }
      out[i] = (MYFLT) delay[5];
    }
    return OK;
}

static int32_t statevar_init(CSOUND *csound,statevar *p)
{
     IGN(csound);
    if (*p->istor==FL(0.0)) {
      p->bpd = p->lpd = p->lp = 0.0;
      p->oldfreq = FL(0.0);
      p->oldres = FL(0.0);
    }
    if (*p->osamp<=FL(0.0)) p->ostimes = 3;
    else p->ostimes = (int32_t) *p->osamp;
    return OK;
}

static int32_t statevar_process(CSOUND *csound,statevar *p)
{
    MYFLT  *outhp = p->outhp;
    MYFLT  *outlp = p->outlp;
    MYFLT  *outbp = p->outbp;
    MYFLT  *outbr = p->outbr;
    MYFLT  *in = p->in;
    MYFLT  *freq = p->freq;
    MYFLT  *res  = p->res;
    double  lpd = p->lpd;
    double  bpd = p->bpd;
    double  lp  = p->lp, hp = 0.0, bp = 0.0, br = 0.0;
    double  f,q,lim;
    int32_t ostimes = p->ostimes,j;
    uint32_t offset = p->h.insdshead->ksmps_offset;
    uint32_t early  = p->h.insdshead->ksmps_no_end;
    uint32_t i, nsmps = CS_KSMPS;
    int32_t      asgfr = IS_ASIG_ARG(p->freq), asgrs = IS_ASIG_ARG(p->res);

    if (UNLIKELY(offset)) {
      memset(outhp, '\0', offset*sizeof(MYFLT));
      memset(outlp, '\0', offset*sizeof(MYFLT));
      memset(outbp, '\0', offset*sizeof(MYFLT));
      memset(outbr, '\0', offset*sizeof(MYFLT));
    }
    if (UNLIKELY(early)) {
      nsmps -= early;
      memset(&outhp[nsmps], '\0', early*sizeof(MYFLT));
      memset(&outlp[nsmps], '\0', early*sizeof(MYFLT));
      memset(&outbp[nsmps], '\0', early*sizeof(MYFLT));
      memset(&outbr[nsmps], '\0', early*sizeof(MYFLT));
    }
    q = p->oldq;
    f = p->oldf;

    for (i=offset; i<nsmps; i++) {
      MYFLT fr = (asgfr ? freq[i] : *freq);
      MYFLT rs = (asgrs ? res[i] : *res);
      if (p->oldfreq != fr|| p->oldres != rs) {
        f = 2.0*sin(fr*(double)csound->pidsr/ostimes);
        q = 1.0/rs;
        lim = ((2.0 - f) *0.05)/ostimes;
        /* csound->Message(csound, "lim: %f, q: %f \n", lim, q); */

        if (q < lim) q = lim;
        p->oldq = q;
        p->oldf = f;
        p->oldfreq = fr;
        p->oldres = rs;
      }
      for (j=0; j<ostimes; j++) {

        hp = in[i] - q*bpd - lp;
        bp = hp*f + bpd;
        lp = bpd*f + lpd;
        br = lp + hp;
        bpd = bp;
        lpd = lp;
      }

      outhp[i] = (MYFLT) hp;
      outlp[i] = (MYFLT) lp;
      outbp[i] = (MYFLT) bp;
      outbr[i] = (MYFLT) br;

    }
    p->bpd = bpd;
    p->lpd = lpd;
    p->lp = lp;

    return OK;
}

static int32_t fofilter_init(CSOUND *csound,fofilter *p)
{
     IGN(csound);
    int32_t i;
    if (*p->istor==FL(0.0)) {
      for (i=0;i<4; i++)
        p->delay[i] = 0.0;
    }
    return OK;
}

static int32_t fofilter_process(CSOUND *csound,fofilter *p)
{
    MYFLT  *out = p->out;
    MYFLT  *in = p->in;
    MYFLT  *freq = p->freq;
    MYFLT  *ris = p->ris;
    MYFLT  *dec = p->dec;
    double  *delay = p->delay,ang=0,fsc,rrad1=0,rrad2=0;
    double  w1,y1,w2,y2;
    uint32_t offset = p->h.insdshead->ksmps_offset;
    uint32_t early  = p->h.insdshead->ksmps_no_end;
    uint32_t i, nsmps = CS_KSMPS;
    MYFLT lfrq = -FL(1.0), lrs = -FL(1.0), ldc = -FL(1.0);
    int32_t   asgfr = IS_ASIG_ARG(p->freq) , asgrs = IS_ASIG_ARG(p->ris);
    int32_t   asgdc = IS_ASIG_ARG(p->dec);

    if (UNLIKELY(offset)) memset(out, '\0', offset*sizeof(MYFLT));
    if (UNLIKELY(early)) {
      nsmps -= early;
      memset(&out[nsmps], '\0', early*sizeof(MYFLT));
    }
    for (i=offset;i<nsmps;i++) {
      MYFLT frq = asgfr ? freq[i] : *freq;
      MYFLT rs = asgrs ? ris[i] : *ris;
      MYFLT dc = asgdc ? dec[i] : *dec;
      if (frq != lfrq || rs != lrs || dc != ldc) {
        lfrq = frq; lrs = rs; ldc = dc;
        ang = (double)csound->tpidsr*frq;         /* pole angle */
        fsc = sin(ang) - 3.0;                      /* freq scl   */
        rrad1 =  pow(10.0, fsc/(dc*CS_ESR));  /* filter radii */
        rrad2 =  pow(10.0, fsc/(rs*CS_ESR));
      }

      w1  = in[i] + 2.0*rrad1*cos(ang)*delay[0] - rrad1*rrad1*delay[1];
      y1 =  w1 - delay[1];
      delay[1] = delay[0];
      delay[0] = w1;

      w2  = in[i] + 2.0*rrad2*cos(ang)*delay[2] - rrad2*rrad2*delay[3];
      y2 =  w2 - delay[3];
      delay[3] = delay[2];
      delay[2] = w2;

      out[i] = (MYFLT) (y1 - y2);
    }
    return OK;
}

/* filter designs by Fons Adriaensen */
typedef struct _mvcf {
  OPDS h;
  MYFLT *out;
  MYFLT *in, *freq, *res, *skipinit;
  double c1, c2, c3, c4, c5;
  double fr, w;
} mvclpf24;

double exp2ap(double x) {
    int32_t i = (int32_t) (floor(x));
    x -= i;
    return ldexp(1 + x * (0.6930 +
                          x * (0.2416 + x * (0.0517 +
                                             x * 0.0137))), i);
}


int32_t mvclpf24_init(CSOUND *csound, mvclpf24 *p){
     IGN(csound);
    if (!*p->skipinit){
      p->c1 = p->c2  = p->c3 =
        p->c4 = p->c5 = FL(0.0);
      p->fr = FL(0.0);
    }
    return OK;
}
#define CBASE 261.62556416

int32_t mvclpf24_perf1(CSOUND *csound, mvclpf24 *p){
    MYFLT *out = p->out;
    MYFLT *in = p->in, res;
    double c1 = p->c1+1e-6, c2 = p->c2, c3 = p->c3,
      c4 = p->c4, c5 = p->c5, w, x, t;
    uint32_t offset = p->h.insdshead->ksmps_offset;
    uint32_t early  = p->h.insdshead->ksmps_no_end;
    uint32_t i, nsmps = CS_KSMPS;
    MYFLT scal = csound->Get0dBFS(csound);

    if (p->fr != *p->freq) {
      MYFLT fr = log2(*p->freq/CBASE);
      p->fr  = *p->freq;
      w = exp2ap(fr + 10.82)/csound->GetSr(csound);
      if (w < 0.8) w *= 1 - 0.4 * w - 0.125 * w * w;
      else {
        w *= 0.6;
        if (w > 0.92) w = 0.92;
      }
      p->w = w;
    } else w = p->w;

    res = *p->res;

    if (UNLIKELY(offset)) memset(out, '\0', offset*sizeof(MYFLT));
    if (UNLIKELY(early)) {
      nsmps -= early;
      memset(&out[nsmps], '\0', early*sizeof(MYFLT));
    }

    for (i=offset; i < nsmps; i++){
      x = -4.2*res*c5 + in[i]/scal + 1e-10;
      t = c1 / (1 + fabs (c1));
      c1 += w*(x - t);
      x = c1 / (1 + fabs (c1));
      c2 += w * (x  - c2);
      c3 += w * (c2 - c3);
      c4 += w * (c3 - c4);
      out[i]  = c4*scal;
      c5 += 0.5 * (c4 - c5);
    }
    p->c1 = c1;
    p->c2 = c2;
    p->c3 = c3;
    p->c4 = c4;
    p->c5 = c5;

    return OK;
}

int32_t mvclpf24_perf1_ak(CSOUND *csound, mvclpf24 *p){
    MYFLT *out = p->out;
    MYFLT *in = p->in, res, *freq = p->freq;
    double c1 = p->c1+1e-6, c2 = p->c2, c3 = p->c3,
      c4 = p->c4, c5 = p->c5, w, x, t;
    int32_t wi;
    uint32_t offset = p->h.insdshead->ksmps_offset;
    uint32_t early  = p->h.insdshead->ksmps_no_end;
    uint32_t i, nsmps = CS_KSMPS;
    MYFLT scal = csound->Get0dBFS(csound);

    res = *p->res;

    if (UNLIKELY(offset)) memset(out, '\0', offset*sizeof(MYFLT));
    if (UNLIKELY(early)) {
      nsmps -= early;
      memset(&out[nsmps], '\0', early*sizeof(MYFLT));
    }

    for (i=offset; i < nsmps; i++){
      t  = log2(freq[i]/CBASE) + 10.82;
      wi = (int32_t) (floor(t));
      t -= wi;
      t  = ldexp(1 + t * (0.6930 +
                          t * (0.2416 + t * (0.0517 +
                                             t * 0.0137))), wi);
      w  = t/csound->GetSr(csound);
      if (w < 0.8)
        w *= 1 - 0.4 * w - 0.125 * w * w;
      else {
        w *= 0.6;
        if (w > 0.92) w = 0.92;
      }

      x = -4.2*res*c5 + in[i]/scal + 1e-10;
      t = c1 / (1 + fabs (c1));
      c1 += w*(x - t);
      x = c1 / (1 + fabs (c1));
      c2 += w * (x  - c2);
      c3 += w * (c2 - c3);
      c4 += w * (c3 - c4);
      out[i]  = c4*scal;
      c5 += 0.5 * (c4 - c5);
    }
    p->c1 = c1;
    p->c2 = c2;
    p->c3 = c3;
    p->c4 = c4;
    p->c5 = c5;

    return OK;
}

int32_t mvclpf24_perf1_ka(CSOUND *csound, mvclpf24 *p){
    MYFLT *out = p->out;
    MYFLT *in = p->in, *res = p->res;
    double c1 = p->c1+1e-6, c2 = p->c2, c3 = p->c3,
      c4 = p->c4, c5 = p->c5, w, x, t;
    uint32_t offset = p->h.insdshead->ksmps_offset;
    uint32_t early  = p->h.insdshead->ksmps_no_end;
    uint32_t i, nsmps = CS_KSMPS;
    MYFLT scal = csound->Get0dBFS(csound);

    if (p->fr != *p->freq) {
      MYFLT fr = log2(*p->freq/CBASE);
      p->fr  = *p->freq;
      w = exp2ap(fr + 10.82)/csound->GetSr(csound);
      if (w < 0.8) w *= 1 - 0.4 * w - 0.125 * w * w;
      else {
        w *= 0.6;
        if (w > 0.92) w = 0.92;
      }
      p->w = w;
    } else w = p->w;

    if (UNLIKELY(offset)) memset(out, '\0', offset*sizeof(MYFLT));
    if (UNLIKELY(early)) {
      nsmps -= early;
      memset(&out[nsmps], '\0', early*sizeof(MYFLT));
    }

    for (i=offset; i < nsmps; i++){

      x = -4.2*c5*res[i]
        + in[i]/scal + 1e-10;
      t = c1 / (1 + fabs (c1));
      c1 += w*(x - t);
      x = c1 / (1 + fabs (c1));
      c2 += w * (x  - c2);
      c3 += w * (c2 - c3);
      c4 += w * (c3 - c4);
      out[i]  = c4*scal;
      c5 += 0.5 * (c4 - c5);
    }
    p->c1 = c1;
    p->c2 = c2;
    p->c3 = c3;
    p->c4 = c4;
    p->c5 = c5;

    return OK;
}

int32_t mvclpf24_perf1_aa(CSOUND *csound, mvclpf24 *p){
    MYFLT *out = p->out;
    MYFLT *in = p->in, *res = p->res, *freq = p->freq;
    double c1 = p->c1+1e-6, c2 = p->c2, c3 = p->c3,
      c4 = p->c4, c5 = p->c5, w, x, t;
    int32_t wi;
    uint32_t offset = p->h.insdshead->ksmps_offset;
    uint32_t early  = p->h.insdshead->ksmps_no_end;
    uint32_t i, nsmps = CS_KSMPS;
    MYFLT scal = csound->Get0dBFS(csound);

    if (UNLIKELY(offset)) memset(out, '\0', offset*sizeof(MYFLT));
    if (UNLIKELY(early)) {
      nsmps -= early;
      memset(&out[nsmps], '\0', early*sizeof(MYFLT));
    }

    for (i=offset; i < nsmps; i++){
      t = log2(freq[i]/CBASE) + 10.82;
      wi = (int32_t) (floor(t));
      t -= wi;
      t = ldexp(1 + t * (0.6930 +
                         t * (0.2416 + t * (0.0517 +
                                            t * 0.0137))), wi);
      w = t/csound->GetSr(csound);
      if (w < 0.8)
        w *= 1 - 0.4 * w - 0.125 * w * w;
      else {
        w *= 0.6;
        if (w > 0.92) w = 0.92;
      }

      x = -4.2*c5*res[i]
        + in[i]/scal + 1e-10;
      t = c1 / (1 + fabs (c1));
      c1 += w*(x - t);
      x = c1 / (1 + fabs (c1));
      c2 += w * (x  - c2);
      c3 += w * (c2 - c3);
      c4 += w * (c3 - c4);
      out[i]  = c4*scal;
      c5 += 0.5 * (c4 - c5);
    }
    p->c1 = c1;
    p->c2 = c2;
    p->c3 = c3;
    p->c4 = c4;
    p->c5 = c5;

    return OK;
}

int32_t mvclpf24_perf2(CSOUND *csound, mvclpf24 *p){
    MYFLT *out = p->out;
    MYFLT *in = p->in, res;
    double c1 = p->c1+1e-6, c2 = p->c2, c3 = p->c3,
      c4 = p->c4, c5 = p->c5, w, x;
    uint32_t offset = p->h.insdshead->ksmps_offset;
    uint32_t early  = p->h.insdshead->ksmps_no_end;
    uint32_t i, nsmps = CS_KSMPS;
    MYFLT scal = csound->Get0dBFS(csound);

    if (p->fr != *p->freq) {
      MYFLT fr = log2(*p->freq/CBASE);
      p->fr  = *p->freq;
      w = exp2ap(fr + 10.71)/csound->GetSr(csound);
      if (w < 0.8) w *= 1 - 0.4 * w - 0.125 * w * w;
      else {
        w *= 0.6;
        if (w > 0.92) w = 0.92;
      }
      p->w = w;
    } else w = p->w;

    res = *p->res;

    if (UNLIKELY(offset)) memset(out, '\0', offset*sizeof(MYFLT));
    if (UNLIKELY(early)) {
      nsmps -= early;
      memset(&out[nsmps], '\0', early*sizeof(MYFLT));
    }

    for (i=offset; i < nsmps; i++){
      x = -4.5*res*c5 + in[i]/scal + 1e-10;
      x /= sqrt (1 + x * x);
      c1 += w * (x  - c1) / (1 + c1 * c1);
      c2 += w * (c1 - c2) / (1 + c2 * c2);
      c3 += w * (c2 - c3) / (1 + c3 * c3);
      c4 += w * (c3 - c4) / (1 + c4 * c4);
      out[i]  = c4*scal;
      c5 += 0.5 * (c4 - c5);
    }
    p->c1 = c1;
    p->c2 = c2;
    p->c3 = c3;
    p->c4 = c4;
    p->c5 = c5;

    return OK;
}

int32_t mvclpf24_perf2_ak(CSOUND *csound, mvclpf24 *p){
    MYFLT *out = p->out;
    MYFLT *in = p->in, res, *freq = p->freq ;
    double c1 = p->c1+1e-6, c2 = p->c2, c3 = p->c3,
      c4 = p->c4, c5 = p->c5, w, x, t;
    int32_t wi;
    uint32_t offset = p->h.insdshead->ksmps_offset;
    uint32_t early  = p->h.insdshead->ksmps_no_end;
    uint32_t i, nsmps = CS_KSMPS;
    MYFLT scal = csound->Get0dBFS(csound);

    res = *p->res;

    if (UNLIKELY(offset)) memset(out, '\0', offset*sizeof(MYFLT));
    if (UNLIKELY(early)) {
      nsmps -= early;
      memset(&out[nsmps], '\0', early*sizeof(MYFLT));
    }

    for (i=offset; i < nsmps; i++){
      t = log2(freq[i]/CBASE) + 10.71;
      wi = (int32_t) (floor(t));
      t -= wi;
      t = ldexp(1 + t * (0.6930 +
                         t * (0.2416 + t * (0.0517 +
                                            t * 0.0137))), wi);
      w = t/csound->GetSr(csound);
      if (w < 0.8)
        w *= 1 - 0.4 * w - 0.125 * w * w;
      else {
        w *= 0.6;
        if (w > 0.92) w = 0.92;
      }
      x = -4.5*res*c5 + in[i]/scal + 1e-10;
      x /= sqrt (1 + x * x);
      c1 += w * (x  - c1) / (1 + c1 * c1);
      c2 += w * (c1 - c2) / (1 + c2 * c2);
      c3 += w * (c2 - c3) / (1 + c3 * c3);
      c4 += w * (c3 - c4) / (1 + c4 * c4);
      out[i]  = c4*scal;
      c5 += 0.5 * (c4 - c5);
    }
    p->c1 = c1;
    p->c2 = c2;
    p->c3 = c3;
    p->c4 = c4;
    p->c5 = c5;

    return OK;
}

int32_t mvclpf24_perf2_ka(CSOUND *csound, mvclpf24 *p){
    MYFLT *out = p->out;
    MYFLT *in = p->in, *res = p->res;
    double c1 = p->c1+1e-6, c2 = p->c2, c3 = p->c3,
      c4 = p->c4, c5 = p->c5, w, x;
    uint32_t offset = p->h.insdshead->ksmps_offset;
    uint32_t early  = p->h.insdshead->ksmps_no_end;
    uint32_t i, nsmps = CS_KSMPS;
    MYFLT scal = csound->Get0dBFS(csound);

    if (p->fr != *p->freq) {
      MYFLT fr = log2(*p->freq/CBASE);
      p->fr  = *p->freq;
      w = exp2ap(fr + 10.71)/csound->GetSr(csound);
      if (w < 0.8) w *= 1 - 0.4 * w - 0.125 * w * w;
      else {
        w *= 0.6;
        if (w > 0.92) w = 0.92;
      }
      p->w = w;
    } else w = p->w;

    if (UNLIKELY(offset)) memset(out, '\0', offset*sizeof(MYFLT));
    if (UNLIKELY(early)) {
      nsmps -= early;
      memset(&out[nsmps], '\0', early*sizeof(MYFLT));
    }

    for (i=offset; i < nsmps; i++){
      x = -4.5*c5*res[i]
        + in[i]/scal + 1e-10;
      x /= sqrt (1 + x * x);
      c1 += w * (x  - c1) / (1 + c1 * c1);
      c2 += w * (c1 - c2) / (1 + c2 * c2);
      c3 += w * (c2 - c3) / (1 + c3 * c3);
      c4 += w * (c3 - c4) / (1 + c4 * c4);
      out[i]  = c4*scal;
      c5 += 0.5 * (c4 - c5);
    }
    p->c1 = c1;
    p->c2 = c2;
    p->c3 = c3;
    p->c4 = c4;
    p->c5 = c5;

    return OK;
}

int32_t mvclpf24_perf2_aa(CSOUND *csound, mvclpf24 *p){
    MYFLT *out = p->out;
    MYFLT *in = p->in, *res = p->res, *freq = p->freq ;
    double c1 = p->c1+1e-6, c2 = p->c2, c3 = p->c3,
      c4 = p->c4, c5 = p->c5, w, x, t;
    int32_t wi;
    uint32_t offset = p->h.insdshead->ksmps_offset;
    uint32_t early  = p->h.insdshead->ksmps_no_end;
    uint32_t i, nsmps = CS_KSMPS;
    MYFLT scal = csound->Get0dBFS(csound);

    if (UNLIKELY(offset)) memset(out, '\0', offset*sizeof(MYFLT));
    if (UNLIKELY(early)) {
      nsmps -= early;
      memset(&out[nsmps], '\0', early*sizeof(MYFLT));
    }

    for (i=offset; i < nsmps; i++){
      t = log2(freq[i]/CBASE) + 10.71;
      wi = (int32_t) (floor(t));
      t -= wi;
      t = ldexp(1 + t * (0.6930 +
                         t * (0.2416 + t * (0.0517 +
                                            t * 0.0137))), wi);
      w = t/csound->GetSr(csound);
      if (w < 0.8)
        w *= 1 - 0.4 * w - 0.125 * w * w;
      else {
        w *= 0.6;
        if (w > 0.92) w = 0.92;
      }
      x = -4.5*c5*res[i]
        + in[i]/scal + 1e-10;
      x /= sqrt (1 + x * x);
      c1 += w * (x  - c1) / (1 + c1 * c1);
      c2 += w * (c1 - c2) / (1 + c2 * c2);
      c3 += w * (c2 - c3) / (1 + c3 * c3);
      c4 += w * (c3 - c4) / (1 + c4 * c4);
      out[i]  = c4*scal;
      c5 += 0.5 * (c4 - c5);
    }
    p->c1 = c1;
    p->c2 = c2;
    p->c3 = c3;
    p->c4 = c4;
    p->c5 = c5;

    return OK;
}

int32_t mvclpf24_perf3(CSOUND *csound, mvclpf24 *p){
    MYFLT *out = p->out;
    MYFLT *in = p->in, res;
    double c1 = p->c1+1e-6, c2 = p->c2, c3 = p->c3,
      c4 = p->c4, c5 = p->c5, w, x, d;
    uint32_t offset = p->h.insdshead->ksmps_offset;
    uint32_t early  = p->h.insdshead->ksmps_no_end;
    uint32_t i, nsmps = CS_KSMPS;
    MYFLT scal = csound->Get0dBFS(csound);

    if (p->fr != *p->freq) {
      MYFLT fr = log2(*p->freq/CBASE);
      p->fr  = *p->freq;
      w = exp2ap(fr + 9.70)/csound->GetSr(csound);
      if (w < 0.75) w *= 1.005 - w * (0.624 - w * (0.65 - w * 0.54));
      else {
        w *= 0.6748;
        if (w > 0.82) w = 0.82;
      }
      p->w = w;
    } else w = p->w;

    res = *p->res;

    if (UNLIKELY(offset)) memset(out, '\0', offset*sizeof(MYFLT));
    if (UNLIKELY(early)) {
      nsmps -= early;
      memset(&out[nsmps], '\0', early*sizeof(MYFLT));
    }

    for (i=offset; i < nsmps; i++){
      x = in[i]/scal - (4.3 - 0.2 * w) * res * c5 + 1e-10;
      x /= sqrt (1 + x * x);
      d = w * (x  - c1) / (1 + c1 * c1);
      x = c1 + 0.77 * d;
      c1 = x + 0.23 * d;
      d = w * (x  - c2) / (1 + c2 * c2);
      x = c2 + 0.77 * d;
      c2 = x + 0.23 * d;
      d = w * (x  - c3) / (1 + c3 * c3);
      x = c3 + 0.77 * d;
      c3 = x + 0.23 * d;
      d = w * (x  - c4);
      x = c4 + 0.77 * d;
      c4 = x + 0.23 * d;
      c5 += 0.85 * (c4 - c5);

      x = in[i]/scal -(4.3 - 0.2 * w) * res * c5;
      x /= sqrt (1 + x * x);
      d = w * (x  - c1) / (1 + c1 * c1);
      x = c1 + 0.77 * d;
      c1 = x + 0.23 * d;
      d = w * (x  - c2) / (1 + c2 * c2);
      x = c2 + 0.77 * d;
      c2 = x + 0.23 * d;
      d = w * (x  - c3) / (1 + c3 * c3);
      x = c3 + 0.77 * d;
      c3 = x + 0.23 * d;
      d = w * (x  - c4);
      x = c4 + 0.77 * d;
      c4 = x + 0.23 * d;
      c5 += 0.85 * (c4 - c5);
      out[i] = c4*scal;
    }
    p->c1 = c1;
    p->c2 = c2;
    p->c3 = c3;
    p->c4 = c4;
    p->c5 = c5;

    return OK;
}

int32_t mvclpf24_perf3_ak(CSOUND *csound, mvclpf24 *p){
    MYFLT *out = p->out;
    MYFLT *in = p->in, res, *freq = p->freq;
    double c1 = p->c1+1e-6, c2 = p->c2, c3 = p->c3,
      c4 = p->c4, c5 = p->c5, w, x, t, d;
    int32_t wi;
    uint32_t offset = p->h.insdshead->ksmps_offset;
    uint32_t early  = p->h.insdshead->ksmps_no_end;
    uint32_t i, nsmps = CS_KSMPS;
    MYFLT scal = csound->Get0dBFS(csound);
    res = *p->res;

    if (UNLIKELY(offset)) memset(out, '\0', offset*sizeof(MYFLT));
    if (UNLIKELY(early)) {
      nsmps -= early;
      memset(&out[nsmps], '\0', early*sizeof(MYFLT));
    }

    for (i=offset; i < nsmps; i++){
      t = log2(freq[i]/CBASE) + 9.70;
      wi = (int32_t) (floor(t));
      t -= wi;
      t = ldexp(1 + t * (0.6930 +
                         t * (0.2416 + t * (0.0517 +
                                            t * 0.0137))), wi);
      w = t/csound->GetSr(csound);
      if (w < 0.75)
        w *= 1.005 - w * (0.624 - w * (0.65 - w * 0.54));
      else {
        w *= 0.6748;
        if (w > 0.82) w = 0.82;
      }


      x = in[i]/scal - (4.3 - 0.2 * w) * res * c5 + 1e-10;
      x /= sqrt (1 + x * x);
      d = w * (x  - c1) / (1 + c1 * c1);
      x = c1 + 0.77 * d;
      c1 = x + 0.23 * d;
      d = w * (x  - c2) / (1 + c2 * c2);
      x = c2 + 0.77 * d;
      c2 = x + 0.23 * d;
      d = w * (x  - c3) / (1 + c3 * c3);
      x = c3 + 0.77 * d;
      c3 = x + 0.23 * d;
      d = w * (x  - c4);
      x = c4 + 0.77 * d;
      c4 = x + 0.23 * d;
      c5 += 0.85 * (c4 - c5);

      x = in[i]/scal -(4.3 - 0.2 * w) * res * c5;
      x /= sqrt (1 + x * x);
      d = w * (x  - c1) / (1 + c1 * c1);
      x = c1 + 0.77 * d;
      c1 = x + 0.23 * d;
      d = w * (x  - c2) / (1 + c2 * c2);
      x = c2 + 0.77 * d;
      c2 = x + 0.23 * d;
      d = w * (x  - c3) / (1 + c3 * c3);
      x = c3 + 0.77 * d;
      c3 = x + 0.23 * d;
      d = w * (x  - c4);
      x = c4 + 0.77 * d;
      c4 = x + 0.23 * d;
      c5 += 0.85 * (c4 - c5);
      out[i] = c4*scal;
    }
    p->c1 = c1;
    p->c2 = c2;
    p->c3 = c3;
    p->c4 = c4;
    p->c5 = c5;

    return OK;
}

int32_t mvclpf24_perf3_ka(CSOUND *csound, mvclpf24 *p){
    MYFLT *out = p->out;
    MYFLT *in = p->in, *res  = p->res;
    double c1 = p->c1+1e-6, c2 = p->c2, c3 = p->c3,
      c4 = p->c4, c5 = p->c5, w, x, d;
    uint32_t offset = p->h.insdshead->ksmps_offset;
    uint32_t early  = p->h.insdshead->ksmps_no_end;
    uint32_t i, nsmps = CS_KSMPS;
    MYFLT scal = csound->Get0dBFS(csound);

    if (p->fr != *p->freq) {
      MYFLT fr = log2(*p->freq/CBASE);
      p->fr  = *p->freq;
      w = exp2ap(fr + 9.70)/csound->GetSr(csound);
      if (w < 0.75) w *= 1.005 - w * (0.624 - w * (0.65 - w * 0.54));
      else {
        w *= 0.6748;
        if (w > 0.82) w = 0.82;
      }
      p->w = w;
    } else w = p->w;

    if (UNLIKELY(offset)) memset(out, '\0', offset*sizeof(MYFLT));
    if (UNLIKELY(early)) {
      nsmps -= early;
      memset(&out[nsmps], '\0', early*sizeof(MYFLT));
    }

    for (i=offset; i < nsmps; i++){
      x = in[i]/scal - (4.3 - 0.2 * w) *
        (res[i] > FL(0.0) ?
         (res[i] < FL(1.0) ?
          res[i] : FL(1.0)) : FL(0.0)) * c5 + 1e-10;
      x /= sqrt (1 + x * x);
      d = w * (x  - c1) / (1 + c1 * c1);
      x = c1 + 0.77 * d;
      c1 = x + 0.23 * d;
      d = w * (x  - c2) / (1 + c2 * c2);
      x = c2 + 0.77 * d;
      c2 = x + 0.23 * d;
      d = w * (x  - c3) / (1 + c3 * c3);
      x = c3 + 0.77 * d;
      c3 = x + 0.23 * d;
      d = w * (x  - c4);
      x = c4 + 0.77 * d;
      c4 = x + 0.23 * d;
      c5 += 0.85 * (c4 - c5);

      x = in[i]/scal - (4.3 - 0.2 * w) *
        res[i]  * c5 + 1e-10;
      x /= sqrt (1 + x * x);
      d = w * (x  - c1) / (1 + c1 * c1);
      x = c1 + 0.77 * d;
      c1 = x + 0.23 * d;
      d = w * (x  - c2) / (1 + c2 * c2);
      x = c2 + 0.77 * d;
      c2 = x + 0.23 * d;
      d = w * (x  - c3) / (1 + c3 * c3);
      x = c3 + 0.77 * d;
      c3 = x + 0.23 * d;
      d = w * (x  - c4);
      x = c4 + 0.77 * d;
      c4 = x + 0.23 * d;
      c5 += 0.85 * (c4 - c5);
      out[i] = c4*scal;
    }
    p->c1 = c1;
    p->c2 = c2;
    p->c3 = c3;
    p->c4 = c4;
    p->c5 = c5;

    return OK;
}

int32_t mvclpf24_perf3_aa(CSOUND *csound, mvclpf24 *p){
    MYFLT *out = p->out;
    MYFLT *in = p->in, *res = p->res, *freq = p->freq;
    double c1 = p->c1+1e-6, c2 = p->c2, c3 = p->c3,
      c4 = p->c4, c5 = p->c5, w, t, x, d;
    int32_t wi;
    uint32_t offset = p->h.insdshead->ksmps_offset;
    uint32_t early  = p->h.insdshead->ksmps_no_end;
    uint32_t i, nsmps = CS_KSMPS;
    MYFLT scal = csound->Get0dBFS(csound);

    if (UNLIKELY(offset)) memset(out, '\0', offset*sizeof(MYFLT));
    if (UNLIKELY(early)) {
      nsmps -= early;
      memset(&out[nsmps], '\0', early*sizeof(MYFLT));
    }

    for (i=offset; i < nsmps; i++){
      t = log2(freq[i]/CBASE) + 9.70;
      wi = (int32_t) (floor(t));
      t -= wi;
      t = ldexp(1 + t * (0.6930 +
                         t * (0.2416 + t * (0.0517 +
                                            t * 0.0137))), wi);
      w = t/csound->GetSr(csound);
      if (w < 0.75)
        w *= 1.005 - w * (0.624 - w * (0.65 - w * 0.54));
      else {
        w *= 0.6748;
        if (w > 0.82) w = 0.82;
      }


      x = in[i]/scal - (4.3 - 0.2 * w) *
        (res[i] > FL(0.0) ?
         (res[i] < FL(1.0) ?
          res[i] : FL(1.0)) : FL(0.0)) * c5 + 1e-10;
      x /= sqrt (1 + x * x);
      d = w * (x  - c1) / (1 + c1 * c1);
      x = c1 + 0.77 * d;
      c1 = x + 0.23 * d;
      d = w * (x  - c2) / (1 + c2 * c2);
      x = c2 + 0.77 * d;
      c2 = x + 0.23 * d;
      d = w * (x  - c3) / (1 + c3 * c3);
      x = c3 + 0.77 * d;
      c3 = x + 0.23 * d;
      d = w * (x  - c4);
      x = c4 + 0.77 * d;
      c4 = x + 0.23 * d;
      c5 += 0.85 * (c4 - c5);

      x = in[i]/scal - (4.3 - 0.2 * w) *
        res[i]  * c5 + 1e-10;
      x /= sqrt (1 + x * x);
      d = w * (x  - c1) / (1 + c1 * c1);
      x = c1 + 0.77 * d;
      c1 = x + 0.23 * d;
      d = w * (x  - c2) / (1 + c2 * c2);
      x = c2 + 0.77 * d;
      c2 = x + 0.23 * d;
      d = w * (x  - c3) / (1 + c3 * c3);
      x = c3 + 0.77 * d;
      c3 = x + 0.23 * d;
      d = w * (x  - c4);
      x = c4 + 0.77 * d;
      c4 = x + 0.23 * d;
      c5 += 0.85 * (c4 - c5);
      out[i] = c4*scal;
    }
    p->c1 = c1;
    p->c2 = c2;
    p->c3 = c3;
    p->c4 = c4;
    p->c5 = c5;

    return OK;
}

typedef struct _mvcf4 {
  OPDS h;
  MYFLT *out0, *out1, *out2, *out3;
  MYFLT *in, *freq, *res, *skipinit;
  double c1, c2, c3, c4, c5;
  double fr, w;
} mvclpf24_4;


int32_t mvclpf24_4_init(CSOUND *csound, mvclpf24_4 *p){
     IGN(csound);
    if (!*p->skipinit){
      p->c1 = p->c2  = p->c3 =
        p->c4 = p->c5 = FL(0.0);
      p->fr = FL(0.0);
    }
    return OK;
}

int32_t mvclpf24_perf4(CSOUND *csound, mvclpf24_4 *p){
    MYFLT *out0 = p->out0, *out1 = p->out1,
      *out2 = p->out2, *out3 = p->out3;
    MYFLT *in = p->in, res;
    double c1 = p->c1+1e-6, c2 = p->c2, c3 = p->c3,
      c4 = p->c4, c5 = p->c5, w, x, d;
    uint32_t offset = p->h.insdshead->ksmps_offset;
    uint32_t early  = p->h.insdshead->ksmps_no_end;
    uint32_t i, nsmps = CS_KSMPS;
    MYFLT scal = csound->Get0dBFS(csound);

    if (p->fr != *p->freq) {
      MYFLT fr = log2(*p->freq/CBASE);
      p->fr  = *p->freq;
      w = exp2ap(fr + 9.70)/csound->GetSr(csound);
      if (w < 0.75) w *= 1.005 - w * (0.624 - w * (0.65 - w * 0.54));
      else {
        w *= 0.6748;
        if (w > 0.82) w = 0.82;
      }
      p->w = w;
    } else w = p->w;

    res = *p->res > FL(0.0) ?
      (*p->res < FL(1.0) ?
       *p->res : FL(1.0)) : FL(0.0);

    if (UNLIKELY(offset)) {
      memset(out0, '\0', offset*sizeof(MYFLT));
      memset(out1, '\0', offset*sizeof(MYFLT));
      memset(out2, '\0', offset*sizeof(MYFLT));
      memset(out3, '\0', offset*sizeof(MYFLT));
    }
    if (UNLIKELY(early)) {
      nsmps -= early;
      memset(&out0[nsmps], '\0', early*sizeof(MYFLT));
      memset(&out1[nsmps], '\0', early*sizeof(MYFLT));
      memset(&out2[nsmps], '\0', early*sizeof(MYFLT));
      memset(&out3[nsmps], '\0', early*sizeof(MYFLT));
    }

    for (i=offset; i < nsmps; i++){
      x = in[i]/scal - (4.3 - 0.2 * w) * res * c5 + 1e-10;
      x /= sqrt (1 + x * x);
      d = w * (x  - c1) / (1 + c1 * c1);
      x = c1 + 0.77 * d;
      c1 = x + 0.23 * d;
      d = w * (x  - c2) / (1 + c2 * c2);
      x = c2 + 0.77 * d;
      c2 = x + 0.23 * d;
      d = w * (x  - c3) / (1 + c3 * c3);
      x = c3 + 0.77 * d;
      c3 = x + 0.23 * d;
      d = w * (x  - c4);
      x = c4 + 0.77 * d;
      c4 = x + 0.23 * d;
      c5 += 0.85 * (c4 - c5);

      x = in[i]/scal -(4.3 - 0.2 * w) * res * c5;
      x /= sqrt (1 + x * x);
      d = w * (x  - c1) / (1 + c1 * c1);
      x = c1 + 0.77 * d;
      c1 = x + 0.23 * d;
      d = w * (x  - c2) / (1 + c2 * c2);
      x = c2 + 0.77 * d;
      c2 = x + 0.23 * d;
      d = w * (x  - c3) / (1 + c3 * c3);
      x = c3 + 0.77 * d;
      c3 = x + 0.23 * d;
      d = w * (x  - c4);
      x = c4 + 0.77 * d;
      c4 = x + 0.23 * d;
      c5 += 0.85 * (c4 - c5);
      out0[i] = c1*scal;
      out1[i] = c2*scal;
      out2[i] = c3*scal;
      out3[i] = c4*scal;
    }
    p->c1 = c1;
    p->c2 = c2;
    p->c3 = c3;
    p->c4 = c4;
    p->c5 = c5;

    return OK;
}


int32_t mvclpf24_perf4_ak(CSOUND *csound, mvclpf24_4 *p){
    MYFLT *out0 = p->out0, *out1 = p->out1,
      *out2 = p->out2, *out3 = p->out3;
    MYFLT *in = p->in, res, *freq = p->freq;
    double c1 = p->c1+1e-6, c2 = p->c2, c3 = p->c3,
           c4 = p->c4, c5 = p->c5, w, x, t, d;
    int32_t wi;
    uint32_t offset = p->h.insdshead->ksmps_offset;
    uint32_t early  = p->h.insdshead->ksmps_no_end;
    uint32_t i, nsmps = CS_KSMPS;
    MYFLT scal = csound->Get0dBFS(csound);

    res = *p->res;

    if (UNLIKELY(offset)) {
      memset(out0, '\0', offset*sizeof(MYFLT));
      memset(out1, '\0', offset*sizeof(MYFLT));
      memset(out2, '\0', offset*sizeof(MYFLT));
      memset(out3, '\0', offset*sizeof(MYFLT));
    }
    if (UNLIKELY(early)) {
      nsmps -= early;
      memset(&out0[nsmps], '\0', early*sizeof(MYFLT));
      memset(&out1[nsmps], '\0', early*sizeof(MYFLT));
      memset(&out2[nsmps], '\0', early*sizeof(MYFLT));
      memset(&out3[nsmps], '\0', early*sizeof(MYFLT));
    }

    for (i=offset; i < nsmps; i++){
      t = log2(freq[i]/CBASE) + 9.70;
      wi = (int32_t) (floor(t));
      t -= wi;
      t = ldexp(1 + t * (0.6930 +
                         t * (0.2416 + t * (0.0517 +
                                            t * 0.0137))), wi);
      w = t/csound->GetSr(csound);
      if (w < 0.75)
        w *= 1.005 - w * (0.624 - w * (0.65 - w * 0.54));
      else {
        w *= 0.6748;
        if (w > 0.82) w = 0.82;
      }
      x = in[i]/scal - (4.3 - 0.2 * w) * res * c5 + 1e-10;
      x /= sqrt (1 + x * x);
      d = w * (x  - c1) / (1 + c1 * c1);
      x = c1 + 0.77 * d;
      c1 = x + 0.23 * d;
      d = w * (x  - c2) / (1 + c2 * c2);
      x = c2 + 0.77 * d;
      c2 = x + 0.23 * d;
      d = w * (x  - c3) / (1 + c3 * c3);
      x = c3 + 0.77 * d;
      c3 = x + 0.23 * d;
      d = w * (x  - c4);
      x = c4 + 0.77 * d;
      c4 = x + 0.23 * d;
      c5 += 0.85 * (c4 - c5);

      x = in[i]/scal -(4.3 - 0.2 * w) * res * c5;
      x /= sqrt (1 + x * x);
      d = w * (x  - c1) / (1 + c1 * c1);
      x = c1 + 0.77 * d;
      c1 = x + 0.23 * d;
      d = w * (x  - c2) / (1 + c2 * c2);
      x = c2 + 0.77 * d;
      c2 = x + 0.23 * d;
      d = w * (x  - c3) / (1 + c3 * c3);
      x = c3 + 0.77 * d;
      c3 = x + 0.23 * d;
      d = w * (x  - c4);
      x = c4 + 0.77 * d;
      c4 = x + 0.23 * d;
      c5 += 0.85 * (c4 - c5);
      out0[i] = c1*scal;
      out1[i] = c2*scal;
      out2[i] = c3*scal;
      out3[i] = c4*scal;
    }
    p->c1 = c1;
    p->c2 = c2;
    p->c3 = c3;
    p->c4 = c4;
    p->c5 = c5;

    return OK;
}

int32_t mvclpf24_perf4_ka(CSOUND *csound, mvclpf24_4 *p){
    MYFLT *out0 = p->out0, *out1 = p->out1,
      *out2 = p->out2, *out3 = p->out3;
    MYFLT *in = p->in, *res = p->res;
    double c1 = p->c1+1e-6, c2 = p->c2, c3 = p->c3,
           c4 = p->c4, c5 = p->c5, w, x, d;
    uint32_t offset = p->h.insdshead->ksmps_offset;
    uint32_t early  = p->h.insdshead->ksmps_no_end;
    uint32_t i, nsmps = CS_KSMPS;
    MYFLT scal = csound->Get0dBFS(csound);

    if (p->fr != *p->freq) {
      MYFLT fr = log2(*p->freq/CBASE);
      p->fr  = *p->freq;
      w = exp2ap(fr + 9.70)/csound->GetSr(csound);
      if (w < 0.75) w *= 1.005 - w * (0.624 - w * (0.65 - w * 0.54));
      else {
        w *= 0.6748;
        if (w > 0.82) w = 0.82;
      }
      p->w = w;
    } else w = p->w;

    if (UNLIKELY(offset)) {
      memset(out0, '\0', offset*sizeof(MYFLT));
      memset(out1, '\0', offset*sizeof(MYFLT));
      memset(out2, '\0', offset*sizeof(MYFLT));
      memset(out3, '\0', offset*sizeof(MYFLT));
    }
    if (UNLIKELY(early)) {
      nsmps -= early;
      memset(&out0[nsmps], '\0', early*sizeof(MYFLT));
      memset(&out1[nsmps], '\0', early*sizeof(MYFLT));
      memset(&out2[nsmps], '\0', early*sizeof(MYFLT));
      memset(&out3[nsmps], '\0', early*sizeof(MYFLT));
    }

    for (i=offset; i < nsmps; i++){
      x = in[i]/scal - (4.3 - 0.2 * w) *
        res[i]  * c5 + 1e-10;
      x /= sqrt (1 + x * x);
      d = w * (x  - c1) / (1 + c1 * c1);
      x = c1 + 0.77 * d;
      c1 = x + 0.23 * d;
      d = w * (x  - c2) / (1 + c2 * c2);
      x = c2 + 0.77 * d;
      c2 = x + 0.23 * d;
      d = w * (x  - c3) / (1 + c3 * c3);
      x = c3 + 0.77 * d;
      c3 = x + 0.23 * d;
      d = w * (x  - c4);
      x = c4 + 0.77 * d;
      c4 = x + 0.23 * d;
      c5 += 0.85 * (c4 - c5);

      x = in[i]/scal - (4.3 - 0.2 * w) *
        (res[i] > FL(0.0) ?
         (res[i] < FL(1.0) ?
          res[i] : FL(1.0)) : FL(0.0)) * c5 + 1e-10;
      x /= sqrt (1 + x * x);
      d = w * (x  - c1) / (1 + c1 * c1);
      x = c1 + 0.77 * d;
      c1 = x + 0.23 * d;
      d = w * (x  - c2) / (1 + c2 * c2);
      x = c2 + 0.77 * d;
      c2 = x + 0.23 * d;
      d = w * (x  - c3) / (1 + c3 * c3);
      x = c3 + 0.77 * d;
      c3 = x + 0.23 * d;
      d = w * (x  - c4);
      x = c4 + 0.77 * d;
      c4 = x + 0.23 * d;
      c5 += 0.85 * (c4 - c5);
      out0[i] = c1*scal;
      out1[i] = c2*scal;
      out2[i] = c3*scal;
      out3[i] = c4*scal;
    }
    p->c1 = c1;
    p->c2 = c2;
    p->c3 = c3;
    p->c4 = c4;
    p->c5 = c5;

    return OK;
}

int32_t mvclpf24_perf4_aa(CSOUND *csound, mvclpf24_4 *p){
    MYFLT *out0 = p->out0, *out1 = p->out1,
      *out2 = p->out2, *out3 = p->out3;
    MYFLT *in = p->in, *res = p->res, *freq = p->freq;
    double c1 = p->c1+1e-6, c2 = p->c2, c3 = p->c3,
      c4 = p->c4, c5 = p->c5, w, x, t, d;
    int32_t wi;
    uint32_t offset = p->h.insdshead->ksmps_offset;
    uint32_t early  = p->h.insdshead->ksmps_no_end;
    uint32_t i, nsmps = CS_KSMPS;
    MYFLT scal = csound->Get0dBFS(csound);

    if (UNLIKELY(offset)) {
      memset(out0, '\0', offset*sizeof(MYFLT));
      memset(out1, '\0', offset*sizeof(MYFLT));
      memset(out2, '\0', offset*sizeof(MYFLT));
      memset(out3, '\0', offset*sizeof(MYFLT));
    }
    if (UNLIKELY(early)) {
      nsmps -= early;
      memset(&out0[nsmps], '\0', early*sizeof(MYFLT));
      memset(&out1[nsmps], '\0', early*sizeof(MYFLT));
      memset(&out2[nsmps], '\0', early*sizeof(MYFLT));
      memset(&out3[nsmps], '\0', early*sizeof(MYFLT));
    }

    for (i=offset; i < nsmps; i++){
      t = log2(freq[i]/CBASE) + 9.70;
      wi = (int32_t) (floor(t));
      t -= wi;
      t = ldexp(1 + t * (0.6930 +
                         t * (0.2416 + t * (0.0517 +
                                            t * 0.0137))), wi);
      w = t/csound->GetSr(csound);
      if (w < 0.75)
        w *= 1.005 - w * (0.624 - w * (0.65 - w * 0.54));
      else {
        w *= 0.6748;
        if (w > 0.82) w = 0.82;
      }
      x = in[i]/scal - (4.3 - 0.2 * w) *
        res[i]  * c5 + 1e-10;
      x /= sqrt (1 + x * x);
      d = w * (x  - c1) / (1 + c1 * c1);
      x = c1 + 0.77 * d;
      c1 = x + 0.23 * d;
      d = w * (x  - c2) / (1 + c2 * c2);
      x = c2 + 0.77 * d;
      c2 = x + 0.23 * d;
      d = w * (x  - c3) / (1 + c3 * c3);
      x = c3 + 0.77 * d;
      c3 = x + 0.23 * d;
      d = w * (x  - c4);
      x = c4 + 0.77 * d;
      c4 = x + 0.23 * d;
      c5 += 0.85 * (c4 - c5);

      x = in[i]/scal - (4.3 - 0.2 * w) *
        (res[i] > FL(0.0) ?
         (res[i] < FL(1.0) ?
          res[i] : FL(1.0)) : FL(0.0)) * c5 + 1e-10;
      x /= sqrt (1 + x * x);
      d = w * (x  - c1) / (1 + c1 * c1);
      x = c1 + 0.77 * d;
      c1 = x + 0.23 * d;
      d = w * (x  - c2) / (1 + c2 * c2);
      x = c2 + 0.77 * d;
      c2 = x + 0.23 * d;
      d = w * (x  - c3) / (1 + c3 * c3);
      x = c3 + 0.77 * d;
      c3 = x + 0.23 * d;
      d = w * (x  - c4);
      x = c4 + 0.77 * d;
      c4 = x + 0.23 * d;
      c5 += 0.85 * (c4 - c5);
      out0[i] = c1*scal;
      out1[i] = c2*scal;
      out2[i] = c3*scal;
      out3[i] = c4*scal;
    }
    p->c1 = c1;
    p->c2 = c2;
    p->c3 = c3;
    p->c4 = c4;
    p->c5 = c5;

    return OK;
}

#define PEAKHCF FL(1.4)

typedef struct _mvcfh {
  OPDS h;
  MYFLT *out;
  MYFLT *in, *freq, *skipinit;
  double c1, c2, c3, c4, c5;
  double fr, w, x;
} mvchpf24;

int32_t mvchpf24_init(CSOUND *csound, mvchpf24 *p){
     IGN(csound);
    if (!*p->skipinit){
      p->c1 = p->c2  = p->c3 =
        p->c4 = p->c5 = p->x = FL(0.0);
      p->fr = FL(0.0);
    }
    return OK;
}

int32_t mvchpf24_perf(CSOUND *csound, mvchpf24 *p){
    MYFLT *out = p->out;
    MYFLT *in = p->in;
    double c1 = p->c1+1e-6, c2 = p->c2, c3 = p->c3,
      c4 = p->c4, c5 = p->c5, w, x = p->x, t, d, y;
    uint32_t offset = p->h.insdshead->ksmps_offset;
    uint32_t early  = p->h.insdshead->ksmps_no_end;
    uint32_t i, nsmps = CS_KSMPS;
    MYFLT scal = csound->Get0dBFS(csound);

    if (p->fr != *p->freq) {
      MYFLT fr = log2(*p->freq/CBASE);
      p->fr  = *p->freq;
      w = csound->GetSr(csound)/exp2ap(fr+ 9.2);
      if (w < FL(2.0)) w = FL(2.0);
      p->w = w;
    } else w = p->w;

    if (UNLIKELY(offset)) {
      memset(out, '\0', offset*sizeof(MYFLT));
    }
    if (UNLIKELY(early)) {
      nsmps -= early;
      memset(&out[nsmps], '\0', early*sizeof(MYFLT));
    }

    for (i=offset; i < nsmps; i++){
      x = y = in[i]/scal  - 0.3 * x;
      d = x - c1 + 1e-10;
      t = d * d;
      d *= (1 + t) / (w + t);
      c1 += d;
      x -= c1;
      c1 += d;
      d = x - c2 + 1e-10;
      t = d * d;
      d *= (1 + t) / (w + t);
      c2 += d;
      x -= c2;
      c2 += d;
      d = x - c3 + 1e-10;
      t = d * d;
      d *= (1 + t) / (w + t);
      c3 += d;
      x -= c3;
      c3 += d;
      d = x - c4 + 1e-10;
      t = d * d;
      d *= (1 + t) / (w + t);
      c4 += d;
      x -= c4;
      c4 += d;
      out[i] = scal*x/PEAKHCF;
      x -= y;
    }
    p->c1 = c1;
    p->c2 = c2;
    p->c3 = c3;
    p->c4 = c4;
    p->c5 = c5;
    p->x  = x;

    return OK;
}

int32_t mvchpf24_perf_a(CSOUND *csound, mvchpf24 *p){
    MYFLT *out = p->out;
    MYFLT *in = p->in, *freq = p->freq;
    double c1 = p->c1+1e-6, c2 = p->c2, c3 = p->c3,
      c4 = p->c4, c5 = p->c5, w, x = p->x, t, d, y;
    int32_t wi;
    uint32_t offset = p->h.insdshead->ksmps_offset;
    uint32_t early  = p->h.insdshead->ksmps_no_end;
    uint32_t i, nsmps = CS_KSMPS;
    MYFLT scal = csound->Get0dBFS(csound);

    if (UNLIKELY(offset)) {
      memset(out, '\0', offset*sizeof(MYFLT));
    }
    if (UNLIKELY(early)) {
      nsmps -= early;
      memset(&out[nsmps], '\0', early*sizeof(MYFLT));
    }

    for (i=offset; i < nsmps; i++){
      t = log2(freq[i]/CBASE) + 9.70;
      wi = (int32_t) (floor(t));
      t -= wi;
      t = ldexp(1 + t * (0.6930 +
                         t * (0.2416 + t * (0.0517 +
                                            t * 0.0137))), wi);
      w = csound->GetSr(csound)/t;
      if (w < FL(2.0)) w = FL(2.0);

      x = y = in[i]/scal  - 0.3 * x;
      d = x - c1 + 1e-10;
      t = d * d;
      d *= (1 + t) / (w + t);
      c1 += d;
      x -= c1;
      c1 += d;
      d = x - c2 + 1e-10;
      t = d * d;
      d *= (1 + t) / (w + t);
      c2 += d;
      x -= c2;
      c2 += d;
      d = x - c3 + 1e-10;
      t = d * d;
      d *= (1 + t) / (w + t);
      c3 += d;
      x -= c3;
      c3 += d;
      d = x - c4 + 1e-10;
      t = d * d;
      d *= (1 + t) / (w + t);
      c4 += d;
      x -= c4;
      c4 += d;
      out[i] = scal*x/PEAKHCF;
      x -= y;
    }
    p->c1 = c1;
    p->c2 = c2;
    p->c3 = c3;
    p->c4 = c4;
    p->c5 = c5;
    p->x  = x;

    return OK;
}

<<<<<<< HEAD
typedef struct _lpfil {
  OPDS h;
  MYFLT *out;
  MYFLT *in, *sig, *isiz, *iord;
  AUXCH buf;
  AUXCH coefs;
  AUXCH ncoefs;
  AUXCH del;
  MYFLT g;
  int32_t M,N;
  int32_t rp, bp;
  void *setup;
} LPCFIL;

static
int32_t lpfil_init(CSOUND *csound, LPCFIL *p) {
  int32_t Mbytes, Nbytes;
  Nbytes = *p->isiz*sizeof(MYFLT);
  Mbytes = *p->iord*sizeof(MYFLT);

  //if(p->buf.auxp == NULL || Nbytes > p->buf.size)
    csound->AuxAlloc(csound, Nbytes, &p->buf);
  //if(p->coefs.auxp == NULL || Mbytes > p->coefs.size)
    csound->AuxAlloc(csound, Mbytes, &p->coefs);
  //if(p->ncoefs.auxp == NULL || Mbytes > p->ncoefs.size)
    csound->AuxAlloc(csound, Mbytes, &p->ncoefs);
    //if(p->del.auxp == NULL || Mbytes-1 > p->del.size)
    csound->AuxAlloc(csound, Mbytes-1, &p->del);

  p->M = *p->iord;
  p->N = *p->isiz;
  p->rp = p->bp = 0;
  p->setup = csound->LPsetup(csound,p->N,p->M);
  // printf("%lu %d \n", p->buf.size/sizeof(MYFLT), p->N);
  return OK;
}

static
int32_t lpfil_perf(CSOUND *csound, LPCFIL *p) {

  MYFLT *buf = (MYFLT *)p->buf.auxp;
  MYFLT *cfs = (MYFLT *) p->coefs.auxp;
  //MYFLT *ncfs = (MYFLT *) p->ncoefs.auxp;
  MYFLT *yn = (MYFLT *) p->del.auxp;
  MYFLT *out = p->out;
  MYFLT *in = p->in;
  MYFLT *sig = p->sig;
  MYFLT y, g = p->g;
  int32_t bp = p->bp;
  int32_t N = p->N;
  int32_t M = p->M;
  int32_t pp, rp = p->rp;
  uint32_t offset = p->h.insdshead->ksmps_offset;
  uint32_t early  = p->h.insdshead->ksmps_no_end;
  uint32_t m, n, nsmps = CS_KSMPS;

    if (UNLIKELY(offset)) {
      memset(out, '\0', offset*sizeof(MYFLT));
    }
    if (UNLIKELY(early)) {
      nsmps -= early;
      memset(&out[nsmps], '\0', early*sizeof(MYFLT));
    }

  for(n=offset; n < nsmps; n++) {
      pp = rp;
      y =  in[n]*g;


      if(bp == N) {
        // compute new coeffs
        MYFLT *c;
        c = csound->LPread(csound,p->setup,buf);
        g = c[0];
        memcpy(cfs,c+1,M*sizeof(MYFLT));
        bp = 0;
      } else buf[bp++] = sig[n];

      for(m = 0; m < (uint32)M; m++) {
        // filter convolution
        y -= cfs[M - m - 1]*yn[pp];
        pp = pp != M - 1 ? pp + 1: 0;
        // replace coeffs
        //cfs[M - m - 1] = ncfs[M - m - 1];
        }
      out[n] = yn[rp] = y;
      rp = rp != M - 1 ? rp + 1: 0;
  }
  p->rp = rp;
  p->bp = bp;
  p->g = g;
  return OK;
}

static OENTRY localops[] =
  {
   {"lpcfilter", sizeof(LPCFIL), 0, 3, "a", "aaii",
   (SUBR) lpfil_init, (SUBR) lpfil_perf},
=======
static OENTRY localops[] =
  { 
>>>>>>> 438d0425
   {"mvchpf", sizeof(mvchpf24), 0, 3, "a", "akp",
   (SUBR) mvchpf24_init, (SUBR) mvchpf24_perf},
   {"mvchpf", sizeof(mvchpf24), 0, 3, "a", "aap",
   (SUBR) mvchpf24_init, (SUBR) mvchpf24_perf_a},
   {"mvclpf1", sizeof(mvclpf24), 0, 3, "a", "akkp",
   (SUBR) mvclpf24_init, (SUBR) mvclpf24_perf1},
   {"mvclpf1", sizeof(mvclpf24), 0, 3, "a", "aakp",
   (SUBR) mvclpf24_init, (SUBR) mvclpf24_perf1_ak},
   {"mvclpf1", sizeof(mvclpf24), 0, 3, "a", "akap",
   (SUBR) mvclpf24_init, (SUBR) mvclpf24_perf1_ka},
   {"mvclpf1", sizeof(mvclpf24), 0, 3, "a", "aaap",
   (SUBR) mvclpf24_init, (SUBR) mvclpf24_perf1_aa},
   {"mvclpf2", sizeof(mvclpf24), 0, 3, "a", "akkp",
   (SUBR) mvclpf24_init, (SUBR) mvclpf24_perf2},
   {"mvclpf2", sizeof(mvclpf24), 0, 3, "a", "aakp",
   (SUBR) mvclpf24_init, (SUBR) mvclpf24_perf2_ak},
   {"mvclpf2", sizeof(mvclpf24), 0, 3, "a", "akap",
   (SUBR) mvclpf24_init, (SUBR) mvclpf24_perf2_ka},
   {"mvclpf2", sizeof(mvclpf24), 0, 3, "a", "aaap",
   (SUBR) mvclpf24_init, (SUBR) mvclpf24_perf2_aa},
   {"mvclpf3", sizeof(mvclpf24), 0, 3, "a", "akkp",
   (SUBR) mvclpf24_init, (SUBR) mvclpf24_perf3},
   {"mvclpf3", sizeof(mvclpf24), 0, 3, "a", "aakp",
   (SUBR) mvclpf24_init, (SUBR) mvclpf24_perf3_ak},
   {"mvclpf3", sizeof(mvclpf24), 0, 3, "a", "akap",
   (SUBR) mvclpf24_init, (SUBR) mvclpf24_perf3_ka},
   {"mvclpf3", sizeof(mvclpf24), 0, 3, "a", "aaap",
   (SUBR) mvclpf24_init, (SUBR) mvclpf24_perf3_aa},
   {"mvclpf4", sizeof(mvclpf24_4), 0, 3, "aaaa", "akkp",
   (SUBR) mvclpf24_4_init, (SUBR) mvclpf24_perf4},
   {"mvclpf4", sizeof(mvclpf24), 0, 3, "aaaa", "aakp",
   (SUBR) mvclpf24_init, (SUBR) mvclpf24_perf4_ak},
   {"mvclpf4", sizeof(mvclpf24), 0, 3, "aaaa", "akap",
   (SUBR) mvclpf24_init, (SUBR) mvclpf24_perf4_ka},
   {"mvclpf4", sizeof(mvclpf24), 0, 3, "aaaa", "aaap",
   (SUBR) mvclpf24_init, (SUBR) mvclpf24_perf4_aa},
   {"moogladder.kk", sizeof(moogladder), 0, 3, "a", "akkp",
   (SUBR) moogladder_init, (SUBR) moogladder_process },
   {"moogladder.aa", sizeof(moogladder), 0, 3, "a", "aaap",
   (SUBR) moogladder_init, (SUBR) moogladder_process_aa },
   {"moogladder.ak", sizeof(moogladder), 0, 3, "a", "aakp",
   (SUBR) moogladder_init, (SUBR) moogladder_process_ak },
   {"moogladder.ka", sizeof(moogladder), 0, 3, "a", "akap",
   (SUBR) moogladder_init, (SUBR) moogladder_process_ka },
   {"moogladder2.kk", sizeof(moogladder), 0, 3, "a", "akkp",
   (SUBR) moogladder_init, (SUBR) moogladder2_process },
   {"moogladder2.aa", sizeof(moogladder), 0, 3, "a", "aaap",
   (SUBR) moogladder_init, (SUBR) moogladder2_process_aa },
   {"moogladder2.ak", sizeof(moogladder), 0, 3, "a", "aakp",
   (SUBR) moogladder_init, (SUBR) moogladder2_process_ak },
   {"moogladder2.ka", sizeof(moogladder), 0, 3, "a", "akap",
   (SUBR) moogladder_init, (SUBR) moogladder2_process_ka },
   {"statevar", sizeof(statevar), 0, 3, "aaaa", "axxop",
   (SUBR) statevar_init, (SUBR) statevar_process     },
   {"fofilter", sizeof(fofilter), 0, 3, "a", "axxxp",
   (SUBR) fofilter_init, (SUBR) fofilter_process     }
};

int32_t newfils_init_(CSOUND *csound)
{
  return csound->AppendOpcodes(csound, &(localops[0]),
                               (int32_t
                                ) (sizeof(localops) / sizeof(OENTRY)));
}<|MERGE_RESOLUTION|>--- conflicted
+++ resolved
@@ -2227,109 +2227,8 @@
     return OK;
 }
 
-<<<<<<< HEAD
-typedef struct _lpfil {
-  OPDS h;
-  MYFLT *out;
-  MYFLT *in, *sig, *isiz, *iord;
-  AUXCH buf;
-  AUXCH coefs;
-  AUXCH ncoefs;
-  AUXCH del;
-  MYFLT g;
-  int32_t M,N;
-  int32_t rp, bp;
-  void *setup;
-} LPCFIL;
-
-static
-int32_t lpfil_init(CSOUND *csound, LPCFIL *p) {
-  int32_t Mbytes, Nbytes;
-  Nbytes = *p->isiz*sizeof(MYFLT);
-  Mbytes = *p->iord*sizeof(MYFLT);
-
-  //if(p->buf.auxp == NULL || Nbytes > p->buf.size)
-    csound->AuxAlloc(csound, Nbytes, &p->buf);
-  //if(p->coefs.auxp == NULL || Mbytes > p->coefs.size)
-    csound->AuxAlloc(csound, Mbytes, &p->coefs);
-  //if(p->ncoefs.auxp == NULL || Mbytes > p->ncoefs.size)
-    csound->AuxAlloc(csound, Mbytes, &p->ncoefs);
-    //if(p->del.auxp == NULL || Mbytes-1 > p->del.size)
-    csound->AuxAlloc(csound, Mbytes-1, &p->del);
-
-  p->M = *p->iord;
-  p->N = *p->isiz;
-  p->rp = p->bp = 0;
-  p->setup = csound->LPsetup(csound,p->N,p->M);
-  // printf("%lu %d \n", p->buf.size/sizeof(MYFLT), p->N);
-  return OK;
-}
-
-static
-int32_t lpfil_perf(CSOUND *csound, LPCFIL *p) {
-
-  MYFLT *buf = (MYFLT *)p->buf.auxp;
-  MYFLT *cfs = (MYFLT *) p->coefs.auxp;
-  //MYFLT *ncfs = (MYFLT *) p->ncoefs.auxp;
-  MYFLT *yn = (MYFLT *) p->del.auxp;
-  MYFLT *out = p->out;
-  MYFLT *in = p->in;
-  MYFLT *sig = p->sig;
-  MYFLT y, g = p->g;
-  int32_t bp = p->bp;
-  int32_t N = p->N;
-  int32_t M = p->M;
-  int32_t pp, rp = p->rp;
-  uint32_t offset = p->h.insdshead->ksmps_offset;
-  uint32_t early  = p->h.insdshead->ksmps_no_end;
-  uint32_t m, n, nsmps = CS_KSMPS;
-
-    if (UNLIKELY(offset)) {
-      memset(out, '\0', offset*sizeof(MYFLT));
-    }
-    if (UNLIKELY(early)) {
-      nsmps -= early;
-      memset(&out[nsmps], '\0', early*sizeof(MYFLT));
-    }
-
-  for(n=offset; n < nsmps; n++) {
-      pp = rp;
-      y =  in[n]*g;
-
-
-      if(bp == N) {
-        // compute new coeffs
-        MYFLT *c;
-        c = csound->LPread(csound,p->setup,buf);
-        g = c[0];
-        memcpy(cfs,c+1,M*sizeof(MYFLT));
-        bp = 0;
-      } else buf[bp++] = sig[n];
-
-      for(m = 0; m < (uint32)M; m++) {
-        // filter convolution
-        y -= cfs[M - m - 1]*yn[pp];
-        pp = pp != M - 1 ? pp + 1: 0;
-        // replace coeffs
-        //cfs[M - m - 1] = ncfs[M - m - 1];
-        }
-      out[n] = yn[rp] = y;
-      rp = rp != M - 1 ? rp + 1: 0;
-  }
-  p->rp = rp;
-  p->bp = bp;
-  p->g = g;
-  return OK;
-}
-
-static OENTRY localops[] =
-  {
-   {"lpcfilter", sizeof(LPCFIL), 0, 3, "a", "aaii",
-   (SUBR) lpfil_init, (SUBR) lpfil_perf},
-=======
 static OENTRY localops[] =
   { 
->>>>>>> 438d0425
    {"mvchpf", sizeof(mvchpf24), 0, 3, "a", "akp",
    (SUBR) mvchpf24_init, (SUBR) mvchpf24_perf},
    {"mvchpf", sizeof(mvchpf24), 0, 3, "a", "aap",
