--- conflicted
+++ resolved
@@ -336,11 +336,7 @@
 
 int32_t serialBegin(CSOUND *csound, SERIALBEGIN *p)
 {
-<<<<<<< HEAD
-    MYFLT xx = 
-=======
     MYFLT xx =
->>>>>>> 7c2924d1
       (MYFLT)serialport_init(csound, (char *)p->portName->data, *p->baudRate);
     *p->returnedPort =xx;
     return(xx<0?NOTOK:OK);
