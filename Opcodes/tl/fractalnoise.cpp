/*
    fractalnoise.cpp:

    Code generated with Faust 0.9.43

    (c) Tito Latini, 2012

    This file is part of Csound.

    The Csound Library is free software; you can redistribute it
    and/or modify it under the terms of the GNU Lesser General Public
    License as published by the Free Software Foundation; either
    version 2.1 of the License, or (at your option) any later version.

    Csound is distributed in the hope that it will be useful,
    but WITHOUT ANY WARRANTY; without even the implied warranty of
    MERCHANTABILITY or FITNESS FOR A PARTICULAR PURPOSE.  See the
    GNU Lesser General Public License for more details.

    You should have received a copy of the GNU Lesser General Public
    License along with Csound; if not, write to the Free Software
    Foundation, Inc., 51 Franklin St, Fifth Floor, Boston, MA
    02110-1301 USA
*/

#include <OpcodeBase.hpp>

#define max(x, y) (((x) > (y)) ? (x) : (y))
#define min(x, y) (((x) < (y)) ? (x) : (y))
#define dv2_31 (FL(4.656612873077392578125e-10))

typedef struct opdata { OPDS h; } OPDATA;

<<<<<<< HEAD
inline int lsr (int x, int n)
{
    return int(((uint32_t)x) >> n);
}
=======
inline int lsr(int x, int n) { return int(((unsigned int)x) >> n); }
>>>>>>> 8955cdc2

/* VECTOR INTRINSICS */

// inline void *aligned_calloc(size_t nmemb, size_t size)
//{
//    return (void*)(((uint64_t)(calloc((nmemb*size)+15,
//                                           (sizeof(char))))+15) & 0xfffffff0);
//}

/* ABSTRACT USER INTERFACE */

struct Meta {
  void declare(const char *key, const char *value) {
    IGN(key);
    IGN(value);
  }
};

class UserInterface {
  bool fStopped;

public:
  UserInterface() : fStopped(false) {}
  virtual ~UserInterface() {}
  virtual void addButton(char *label, MYFLT *zone) = 0;
  virtual void addToggleButton(char *label, MYFLT *zone) = 0;
  virtual void addCheckButton(char *label, MYFLT *zone) = 0;
  virtual void addVerticalSlider(char *label, MYFLT *zone, MYFLT init,
                                 MYFLT min, MYFLT max, MYFLT step) = 0;
  virtual void addHorizontalSlider(char *label, MYFLT *zone, MYFLT init,
                                   MYFLT min, MYFLT max, MYFLT step) = 0;
  virtual void addNumEntry(char *label, MYFLT *zone, MYFLT init, MYFLT min,
                           MYFLT max, MYFLT step) = 0;
  virtual void openFrameBox(char *label) = 0;
  virtual void openTabBox(char *label) = 0;
  virtual void openHorizontalBox(char *label) = 0;
  virtual void openVerticalBox(char *label) = 0;
  virtual void closeBox() = 0;
  virtual void run() = 0;
  void stop() { fStopped = true; }
  bool stopped() { return fStopped; }
};

class csUI : public UserInterface {
private:
  MYFLT *args[2];
  int ctrlCount;

  void addZone(MYFLT *zone) { args[ctrlCount++] = zone; }

public:
  csUI() : UserInterface(), ctrlCount(0) { args[0] = args[1] = NULL; };
  virtual ~csUI(){};

  virtual void addButton(char *label, MYFLT *zone) {
    IGN(label);
    addZone(zone);
    ;
  }
  virtual void addToggleButton(char *label, MYFLT *zone) {
    IGN(label);
    addZone(zone);
    ;
  }
  virtual void addCheckButton(char *label, MYFLT *zone) {
    IGN(label);
    addZone(zone);
    ;
  }
  virtual void addVerticalSlider(char *label, MYFLT *zone, MYFLT init,
                                 MYFLT min, MYFLT max, MYFLT step) {
    IGN(label);
    IGN(init);
    IGN(min);
    IGN(max);
    IGN(step);
    addZone(zone);
    ;
  }
  virtual void addHorizontalSlider(char *label, MYFLT *zone, MYFLT init,
                                   MYFLT min, MYFLT max, MYFLT step) {
    IGN(label);
    IGN(init);
    IGN(min);
    IGN(max);
    IGN(step);
    addZone(zone);
    ;
  }
  virtual void addNumEntry(char *label, MYFLT *zone, MYFLT init, MYFLT min,
                           MYFLT max, MYFLT step) {
    IGN(label);
    IGN(init);
    IGN(min);
    IGN(max);
    IGN(step);
    addZone(zone);
  }
  virtual void openFrameBox(char *) {}
  virtual void openTabBox(char *) {}
  virtual void openHorizontalBox(char *) {}
  virtual void openVerticalBox(char *) {}
  virtual void closeBox() {}
  virtual void show() {}
  virtual void run() {}

  void updateCtrlZones(MYFLT *cs_amp, MYFLT *cs_beta) {
    *args[0] = *cs_amp;
    *args[1] = *cs_beta;
  }
};

/* FAUST DSP */

/* abstract definition of a signal processor */
class dsp {
protected:
  int fSamplingFreq;

public:
  dsp() { fSamplingFreq = -1; }
  virtual ~dsp() {}
  virtual int getNumInputs() = 0;
  virtual int getNumOutputs() = 0;
  virtual void buildUserInterface(UserInterface *userInterface) = 0;
  virtual void init(int samplingRate) = 0;
  virtual void compute(CSOUND *csound, MYFLT *output, void *p) = 0;
};

/* FAUST generated code */

class mydsp : public dsp {
private:
  int iConst0;
  MYFLT fConst1;
  MYFLT fConst2;
  int iRec8[2];
  MYFLT fConst3;
  MYFLT fConst4;
  MYFLT fConst5;
  MYFLT fConst6;
  MYFLT fConst7;
  MYFLT fConst8;
  MYFLT fRec7[3];
  MYFLT fslider0;
  MYFLT fConst9;
  MYFLT fConst10;
  MYFLT fConst11;
  MYFLT fConst12;
  MYFLT fConst13;
  MYFLT fConst14;
  MYFLT fRec6[3];
  MYFLT fConst15;
  MYFLT fConst16;
  MYFLT fConst17;
  MYFLT fConst18;
  MYFLT fConst19;
  MYFLT fConst20;
  MYFLT fRec5[3];
  MYFLT fConst21;
  MYFLT fConst22;
  MYFLT fConst23;
  MYFLT fConst24;
  MYFLT fConst25;
  MYFLT fConst26;
  MYFLT fRec4[3];
  MYFLT fConst27;
  MYFLT fConst28;
  MYFLT fConst29;
  MYFLT fConst30;
  MYFLT fConst31;
  MYFLT fConst32;
  MYFLT fRec3[3];
  MYFLT fConst33;
  MYFLT fConst34;
  MYFLT fConst35;
  MYFLT fConst36;
  MYFLT fConst37;
  MYFLT fConst38;
  MYFLT fRec2[3];
  MYFLT fConst39;
  MYFLT fConst40;
  MYFLT fConst41;
  MYFLT fConst42;
  MYFLT fConst43;
  MYFLT fConst44;
  MYFLT fRec1[3];
  MYFLT fRec0[2];
  MYFLT fslider1;

public:
  static void metadata(Meta *m) {
    m->declare("name", "Fractal Noise");
    m->declare("author", "Tito Latini");
    m->declare("license", "GNU LGPL");
    m->declare("copyright", "Tito Latini");
    m->declare("version", "1.0");
    m->declare("music.lib/name", "Music Library");
    m->declare("music.lib/author", "GRAME");
    m->declare("music.lib/copyright", "GRAME");
    m->declare("music.lib/version", "1.0");
    m->declare("music.lib/license", "LGPL");
    m->declare("math.lib/name", "Math Library");
    m->declare("math.lib/author", "GRAME");
    m->declare("math.lib/copyright", "GRAME");
    m->declare("math.lib/version", "1.0");
    m->declare("math.lib/license", "LGPL");
  }

  virtual int getNumInputs() { return 0; }
  virtual int getNumOutputs() { return 1; }
  static void classInit(int sr) { IGN(sr); }
  virtual void instanceInit(int samplingFreq) {
    fSamplingFreq = samplingFreq;
    iConst0 = min(192000, max(1, fSamplingFreq));
    fConst1 = FL(67683.56194843161) / iConst0;
    fConst2 = (-EXP(-fConst1));
    for (int i = 0; i < 2; i++)
      iRec8[i] = 0;
    fConst3 = FL(314.1592653589793) / iConst0;
    fConst4 = EXP(-fConst3);
    fConst5 = FL(461.1227396105972) / iConst0;
    fConst6 = EXP(-fConst5);
    fConst7 = -fConst6 - fConst4;
    fConst8 = -fConst6 * -fConst4;
    for (int i = 0; i < 3; i++)
      fRec7[i] = 0;
    fslider0 = FL(1.75);
    fConst9 = FL(676.8356194843168) / iConst0;
    fConst10 = EXP(-fConst9);
    fConst11 = FL(993.4588265796098) / iConst0;
    fConst12 = EXP(-fConst11);
    fConst13 = -fConst12 - fConst10;
    fConst14 = -fConst12 * -fConst10;
    for (int i = 0; i < 3; i++)
      fRec6[i] = 0;
    fConst15 = FL(1458.1981380662319) / iConst0;
    fConst16 = EXP(-fConst15);
    fConst17 = FL(2140.3421591014803) / iConst0;
    fConst18 = EXP(-fConst17);
    fConst19 = -fConst18 - fConst16;
    fConst20 = -fConst18 * -fConst16;
    for (int i = 0; i < 3; i++)
      fRec5[i] = 0;
    fConst21 = FL(3141.5926535897916) / iConst0;
    fConst22 = EXP(-fConst21);
    fConst23 = FL(4611.22739610597) / iConst0;
    fConst24 = EXP(-fConst23);
    fConst25 = -fConst24 - fConst22;
    fConst26 = -fConst24 * -fConst22;
    for (int i = 0; i < 3; i++)
      fRec4[i] = 0;
    fConst27 = FL(6768.356194843165) / iConst0;
    fConst28 = EXP(-fConst27);
    fConst29 = FL(9934.588265796094) / iConst0;
    fConst30 = EXP(-fConst29);
    fConst31 = -fConst30 - fConst28;
    fConst32 = -fConst30 * -fConst28;
    for (int i = 0; i < 3; i++)
      fRec3[i] = 0;
    fConst33 = FL(14581.981380662311) / iConst0;
    fConst34 = EXP(-fConst33);
    fConst35 = FL(21403.421591014794) / iConst0;
    fConst36 = EXP(-fConst35);
    fConst37 = -fConst36 - fConst34;
    fConst38 = -fConst36 * -fConst34;
    for (int i = 0; i < 3; i++)
      fRec2[i] = 0;
    fConst39 = FL(31415.926535897903) / iConst0;
    fConst40 = EXP(-fConst39);
    fConst41 = FL(46112.27396105968f) / iConst0;
    fConst42 = EXP(-fConst41);
    fConst43 = -fConst42 - fConst40;
    fConst44 = -fConst42 * -fConst40;
    for (int i = 0; i < 3; i++)
      fRec1[i] = 0;
    for (int i = 0; i < 2; i++)
      fRec0[i] = 0;
    fslider1 = FL(1.0);
  }
  virtual void init(int samplingFreq) {
    classInit(samplingFreq);
    instanceInit(samplingFreq);
  }
  virtual void buildUserInterface(UserInterface *userInterface) {
    userInterface->openVerticalBox((char *)"fractalnoise");
    userInterface->addVerticalSlider((char *)"amp", &fslider1, FL(1.0), FL(0.0),
                                     FL(20.0), FL(0.01));
    userInterface->addVerticalSlider((char *)"beta", &fslider0, FL(1.75),
                                     FL(0.0), FL(10.0), FL(0.01));
    userInterface->closeBox();
  }
  virtual void compute(CSOUND *csound, MYFLT *output, void *p) {
    int nn = ((OPDATA *)p)->h.insdshead->ksmps;
    uint32_t offset = ((OPDATA *)p)->h.insdshead->ksmps_offset;
    uint32_t early = ((OPDATA *)p)->h.insdshead->ksmps_no_end;
    MYFLT fSlow0 = POWER(FL(10.0), (FL(0.08333333333333333) * fslider0));
    MYFLT fSlow1 = EXP(-(fConst3 * fSlow0));
    MYFLT fSlow2 = EXP(-(fConst5 * fSlow0));
    MYFLT fSlow3 = -fSlow2 * -fSlow1;
    MYFLT fSlow4 = -fSlow2 - fSlow1;
    MYFLT fSlow5 = EXP(-(fConst9 * fSlow0));
    MYFLT fSlow6 = EXP(-(fConst11 * fSlow0));
    MYFLT fSlow7 = -fSlow6 * -fSlow5;
    MYFLT fSlow8 = -fSlow6 - fSlow5;
    MYFLT fSlow9 = EXP(-(fConst15 * fSlow0));
    MYFLT fSlow10 = EXP(-(fConst17 * fSlow0));
    MYFLT fSlow11 = -fSlow10 * -fSlow9;
    MYFLT fSlow12 = -fSlow10 - fSlow9;
    MYFLT fSlow13 = EXP(-(fConst21 * fSlow0));
    MYFLT fSlow14 = EXP(-(fConst23 * fSlow0));
    MYFLT fSlow15 = -fSlow14 * -fSlow13;
    MYFLT fSlow16 = (FL(0.0) - (fSlow14 + fSlow13));
    MYFLT fSlow17 = EXP(-(fConst27 * fSlow0));
    MYFLT fSlow18 = EXP(-(fConst29 * fSlow0));
    MYFLT fSlow19 = -fSlow18 * -fSlow17;
    MYFLT fSlow20 = -fSlow18 - fSlow17;
    MYFLT fSlow21 = EXP(-(fConst33 * fSlow0));
    MYFLT fSlow22 = EXP(-(fConst35 * fSlow0));
    MYFLT fSlow23 = -fSlow22 * -fSlow21;
    MYFLT fSlow24 = -fSlow22 - fSlow21;
    MYFLT fSlow25 = EXP(-(fConst39 * fSlow0));
    MYFLT fSlow26 = EXP(-(fConst41 * fSlow0));
    MYFLT fSlow27 = -fSlow26 * -fSlow25;
    MYFLT fSlow28 = -fSlow26 - fSlow25;
    MYFLT fSlow29 = (-EXP(-(fConst1 * fSlow0)));
    MYFLT fSlow30 = fslider1;
    MYFLT *output0 = output;
    if (UNLIKELY(offset))
      memset(output0, '\0', offset * sizeof(MYFLT));
    if (UNLIKELY(early)) {
      nn -= early;
      memset(&output0[nn], '\0', early * sizeof(MYFLT));
    }
    for (int i = offset; i < nn; i++) {
      iRec8[0] = (csound->GetRandSeed(csound, 1) + (1103515245 * iRec8[1]));
      fRec7[0] =
          -((fConst8 * fRec7[2]) + (fConst7 * fRec7[1])) + (iRec8[0] * dv2_31);
      fRec6[0] =
          (0 - (((fConst14 * fRec6[2]) + (fConst13 * fRec6[1])) -
                ((fSlow4 * fRec7[1]) + (fRec7[0] + (fSlow3 * fRec7[2])))));
      fRec5[0] =
          (0 - (((fConst20 * fRec5[2]) + (fConst19 * fRec5[1])) -
                ((fSlow8 * fRec6[1]) + (fRec6[0] + (fSlow7 * fRec6[2])))));
      fRec4[0] =
          (0 - (((fConst26 * fRec4[2]) + (fConst25 * fRec4[1])) -
                ((fSlow12 * fRec5[1]) + (fRec5[0] + (fSlow11 * fRec5[2])))));
      fRec3[0] =
          (0 - (((fConst32 * fRec3[2]) + (fConst31 * fRec3[1])) -
                ((fSlow16 * fRec4[1]) + (fRec4[0] + (fSlow15 * fRec4[2])))));
      fRec2[0] =
          (0 - (((fConst38 * fRec2[2]) + (fConst37 * fRec2[1])) -
                ((fSlow20 * fRec3[1]) + (fRec3[0] + (fSlow19 * fRec3[2])))));
      fRec1[0] =
          (0 - (((fConst44 * fRec1[2]) + (fConst43 * fRec1[1])) -
                ((fSlow24 * fRec2[1]) + (fRec2[0] + (fSlow23 * fRec2[2])))));
      fRec0[0] = (((fSlow28 * fRec1[1]) + (fRec1[0] + (fSlow27 * fRec1[2]))) -
                  (fConst2 * fRec0[1]));
      output0[i] = (MYFLT)(fSlow30 * (fRec0[0] + (fSlow29 * fRec0[1])));
      // post processing
      fRec0[1] = fRec0[0];
      fRec1[2] = fRec1[1];
      fRec1[1] = fRec1[0];
      fRec2[2] = fRec2[1];
      fRec2[1] = fRec2[0];
      fRec3[2] = fRec3[1];
      fRec3[1] = fRec3[0];
      fRec4[2] = fRec4[1];
      fRec4[1] = fRec4[0];
      fRec5[2] = fRec5[1];
      fRec5[1] = fRec5[0];
      fRec6[2] = fRec6[1];
      fRec6[1] = fRec6[0];
      fRec7[2] = fRec7[1];
      fRec7[1] = fRec7[0];
      iRec8[1] = iRec8[0];
    }
  }
};

// typedef struct mydsp FaustCode;

typedef struct {
  OPDS h;
  MYFLT *out, *kamp, *kbeta;
  mydsp *faust;
  csUI *cs_interface;
} FRACTALNOISE;

extern "C" {
int fractalnoise_cleanup(CSOUND *csound, FRACTALNOISE *p) {
  IGN(csound);
  delete p->faust;
  delete p->cs_interface;
  p->faust = 0;
  p->cs_interface = 0;
  return OK;
}

int fractalnoise_init(CSOUND *csound, FRACTALNOISE *p) {
  p->faust = new mydsp;
  p->cs_interface = new csUI;
  p->faust->init((int)csound->GetSr(csound));
  p->faust->buildUserInterface(p->cs_interface);
  csound->RegisterDeinitCallback(
      csound, p, (int (*)(CSOUND *, void *))fractalnoise_cleanup);
  return OK;
}

int fractalnoise_process(CSOUND *csound, FRACTALNOISE *p) {
  p->cs_interface->updateCtrlZones(p->kamp, p->kbeta);
  p->faust->compute(csound, p->out, p);
  return OK;
}

static OENTRY localops[] = {{(char *)"fractalnoise", sizeof(FRACTALNOISE), 0, 5,
                             (char *)"a", (char *)"kk", (SUBR)fractalnoise_init,
                             NULL, (SUBR)fractalnoise_process},
                            {0, 0, 0, 0, 0, 0, 0, 0, 0}};

#ifndef INIT_STATIC_MODULES
PUBLIC int csoundModuleCreate(CSOUND *csound) {
  IGN(csound);
  return OK;
}
#endif
PUBLIC int csoundModuleInit_fractalnoise(CSOUND *csound) {
  int status = 0;
  for (OENTRY *oentry = &localops[0]; oentry->opname; oentry++) {
    status |= csound->AppendOpcode(csound, oentry->opname, oentry->dsblksiz,
                                   oentry->flags, oentry->thread,
                                   oentry->outypes, oentry->intypes,
                                   (int (*)(CSOUND *, void *))oentry->iopadr,
                                   (int (*)(CSOUND *, void *))oentry->kopadr,
                                   (int (*)(CSOUND *, void *))oentry->aopadr);
  }
  return status;
}
#ifndef INIT_STATIC_MODULES
PUBLIC int csoundModuleInit(CSOUND *csound) {
  return csoundModuleInit_fractalnoise(csound);
}

PUBLIC int csoundModuleDestroy(CSOUND *csound) {
  IGN(csound);
  return OK;
}
#endif
}<|MERGE_RESOLUTION|>--- conflicted
+++ resolved
@@ -31,14 +31,10 @@
 
 typedef struct opdata { OPDS h; } OPDATA;
 
-<<<<<<< HEAD
 inline int lsr (int x, int n)
 {
     return int(((uint32_t)x) >> n);
 }
-=======
-inline int lsr(int x, int n) { return int(((unsigned int)x) >> n); }
->>>>>>> 8955cdc2
 
 /* VECTOR INTRINSICS */
 
