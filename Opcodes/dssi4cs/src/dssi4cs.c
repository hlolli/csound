--- conflicted
+++ resolved
@@ -61,8 +61,6 @@
     return (dlen + (s - src));  /* count does not include NUL */
 }
 #endif
-
-//static const char   *version = "0.1alpha";
 
 /* TODO accomodate plugins which return control outputs */
 
@@ -244,12 +242,12 @@
     PluginIndex = (unsigned long) *p->iindex;
     PluginLibrary = dlopenLADSPA(csound, dssiFilename, RTLD_NOW);
     if (UNLIKELY(!PluginLibrary))
-      return csound->InitError(csound, "DSSI4CS: Failed to load %s.",
+      return csound->InitError(csound, Str("DSSI4CS: Failed to load %s."),
                                        dssiFilename);
     if (!DSSIPlugin) {
       if (UNLIKELY(csound->CreateGlobalVariable(csound, "$DSSI4CS",
                                                 sizeof(DSSI4CS_PLUGIN))) != 0)
-        csound->Die(csound, "Error creating global variable '$DSSI4CS'");
+        csound->Die(csound, Str("Error creating global variable '$DSSI4CS'"));
       DSSIPlugin = (DSSI4CS_PLUGIN *) csound->QueryGlobalVariable(csound,
                                                                   "$DSSI4CS");
       csound->RegisterResetCallback(csound, DSSIPlugin,
@@ -259,7 +257,7 @@
       *DSSIPlugin->PluginCount = 1;
       DSSIPlugin_ = DSSIPlugin;
       if (p->iverbose != 0) {
-        csound->Message(csound, "DSSI4CS: Loading first instance.\n");
+        csound->Message(csound, Str("DSSI4CS: Loading first instance.\n"));
       }
     }
     else {
@@ -300,7 +298,7 @@
           (LADSPA_Descriptor_Function) dlsym(PluginLibrary,
                                              "ladspa_descriptor");
       if (pfDescriptorFunction==NULL) {
-        return csound->InitError(csound, "No lapspa descriptor\n");
+        return csound->InitError(csound, Str("No lapspa descriptor\n"));
       }
       DSSIPlugin_->Descriptor =
           (LADSPA_Descriptor *) csound->Calloc(csound,
@@ -320,32 +318,27 @@
       /* TODO: cleanup if error */
       /* csound->Free(csound, DSSIPlugin_->Descriptor); */
       if (pcError)
-          csound->InitError(csound, "DSSI4CS: Unable to find "
-                            "ladspa_descriptor() function or\n"
-                            "dssi_descriptor() function in plugin file "
-                            "\"%s\": %s.\n"
-                            "Are you sure this is a LADSPA or "
-                            "DSSI plugin file ?",
-                            dssiFilename, pcError);
+        csound->InitError(csound, Str("DSSI4CS: Unable to find "
+                                      "ladspa_descriptor() function or\n"
+                                      "dssi_descriptor() function in plugin file "
+                                      "\"%s\": %s.\n"
+                                      "Are you sure this is a LADSPA or "
+                                      "DSSI plugin file ?"),
+                          dssiFilename, pcError);
       
       else
-          csound->InitError(csound, "DSSI4CS: Unable to find "
-                            "ladspa_descriptor() function or\n"
-                            "dssi_descriptor() function in plugin file "
-                            "\"%s\".\n"
-                            "Are you sure this is a LADSPA or "
-                            "DSSI plugin file ?",
+        csound->InitError(csound, Str("DSSI4CS: Unable to find "
+                                      "ladspa_descriptor() function or\n"
+                                      "dssi_descriptor() function in plugin file "
+                                      "\"%s\".\n"
+                                      "Are you sure this is a LADSPA or "
+                                      "DSSI plugin file ?"),
                             dssiFilename);
       dlclose(PluginLibrary);
       return NOTOK;
     }
     if (UNLIKELY(!LDescriptor)) {
-<<<<<<< HEAD
-      unloadLADSPAPluginLibrary(csound, PluginLibrary);
-      return csound->InitError(csound, "DSSI4CS: No plugin index %lu in %s",
-=======
-      csound->InitError(csound, "DSSI4CS: No plugin index %lu in %s",
->>>>>>> 37a11dc9
+      csound->InitError(csound, Str("DSSI4CS: No plugin index %lu in %s"),
                                PluginIndex, dssiFilename);
       dlclose(PluginLibrary);
       return NOTOK;
@@ -361,15 +354,15 @@
                                                                 Descriptor,
                                                                 SampleRate)))){
         csound->InitError(csound,
-                                 "DSSI4CS: Could not instantiate plugin: %s",
-                                 dssiFilename);
+                          Str("DSSI4CS: Could not instantiate plugin: %s"),
+                          dssiFilename);
 	dlclose(PluginLibrary);
         return NOTOK;
 
       }
       if (UNLIKELY(!DSSIPlugin_->Descriptor->run)) {
-       csound->InitError(csound, "DSSI4CS: No run() funtion in: %s",
-                                         LDescriptor->Name);
+        csound->InitError(csound, Str("DSSI4CS: No run() funtion in: %s"),
+                          LDescriptor->Name);
       PortCount = DSSIPlugin_->Descriptor->PortCount;
        dlclose(PluginLibrary);
       return NOTOK;
@@ -382,12 +375,12 @@
            instantiate(DSSIPlugin_->DSSIDescriptor->LADSPA_Plugin, SampleRate)))) {
         unloadLADSPAPluginLibrary(csound, PluginLibrary);
         return csound->InitError(csound,
-                                 "DSSI4CS: Could not instantiate plugin: %s",
+                                 Str("DSSI4CS: Could not instantiate plugin: %s"),
                                  dssiFilename);
       }
       if (UNLIKELY(!DSSIPlugin_->DSSIDescriptor->LADSPA_Plugin->run)) {
         unloadLADSPAPluginLibrary(csound, PluginLibrary);
-        return csound->InitError(csound, "DSSI4CS: No run() funtion in: %s",
+        return csound->InitError(csound, Str("DSSI4CS: No run() funtion in: %s"),
                                          LDescriptor->Name);
       }
       PortCount = DSSIPlugin_->DSSIDescriptor->LADSPA_Plugin->PortCount;
@@ -567,8 +560,9 @@
     p->printflag = -999;
     if (UNLIKELY((!p->DSSIPlugin_) || (Number > *p->DSSIPlugin_->PluginCount) ||
                  (!p->DSSIPlugin_->Handle)))
-      return csound->InitError(csound, "DSSI4CS: Invalid plugin: %i (MAX= %i).",
-                                       Number, *p->DSSIPlugin_->PluginCount);
+      return csound->InitError(csound,
+                               Str("DSSI4CS: Invalid plugin: %i (MAX= %i)."),
+                               Number, *p->DSSIPlugin_->PluginCount);
 #ifdef DEBUG
     csound->Message(csound, "DSSI4CS: activate-Finished locating plugin %i\n",
                     p->DSSIPlugin_->PluginNumber);
@@ -677,7 +671,7 @@
 
     if (!p->DSSIPlugin_)
       return csound->InitError(csound,
-                               "DSSI4CS: dssiaudio: Invalid plugin handle.");
+                               Str("DSSI4CS: dssiaudio: Invalid plugin handle."));
     const LADSPA_Descriptor *Descriptor;
 
     if (p->DSSIPlugin_->Type == LADSPA)
@@ -749,17 +743,17 @@
     p->NumOutputPorts = ConnectedOutputPorts;
     if ((p->NumInputPorts) < icnt) {
       if (p->NumInputPorts == 0)
-        csound->Message(csound, "DSSI4CS: Plugin '%s' has %i audio input ports "
-                                "audio input discarded.\n",
+        csound->Message(csound, Str("DSSI4CS: Plugin '%s' has %i audio input ports "
+                                    "audio input discarded.\n"),
                                 Descriptor->Name, p->NumInputPorts);
       else
-        return csound->InitError(csound, "DSSI4CS: Plugin '%s' "
-                                         "has %i audio input ports.",
+        return csound->InitError(csound, Str("DSSI4CS: Plugin '%s' "
+                                             "has %i audio input ports."),
                                          Descriptor->Name, p->NumOutputPorts);
     }
     if (p->NumOutputPorts < ocnt)
-      return csound->InitError(csound, "DSSI4CS: Plugin '%s' "
-                                       "has %i audio output ports.",
+      return csound->InitError(csound, Str("DSSI4CS: Plugin '%s' "
+                                           "has %i audio output ports."),
                                        Descriptor->Name, p->NumOutputPorts);
     return OK;
 }
@@ -808,7 +802,7 @@
     LADSPA_Data Value = *p->val;
     if (!p->DSSIPlugin_) {
       return csound->PerfError(csound, p->h.insdshead,
-                               "DSSI4CS: Invalid plugin handle.");
+                               Str("DSSI4CS: Invalid plugin handle."));
     }
     if (*p->ktrig == 1) {
       *p->DSSIPlugin_->control[p->PortNumber] = Value * (p->HintSampleRate);
@@ -819,7 +813,8 @@
 int dssictls_ak(CSOUND * csound, DSSICTLS * p)
 {
     csound->PerfError(csound, p->h.insdshead,
-                      "DSSI4CS: Audio Rate control ports not implemented yet.");
+                      Str("DSSI4CS: Audio Rate control "
+                          "ports not implemented yet."));
     return NOTOK;
 }
 
@@ -857,7 +852,7 @@
 #endif
 
     if (PortIndex > Descriptor->PortCount) {
-      csound->InitError(csound, "DSSI4CS: Port %lu from '%s' does not exist.",
+      csound->InitError(csound, Str("DSSI4CS: Port %lu from '%s' does not exist."),
                                 PortIndex, Descriptor->Name);
       return NOTOK;
     }
@@ -865,7 +860,8 @@
         Descriptor->PortDescriptors[PortIndex];
     if (LADSPA_IS_PORT_OUTPUT(PortDescriptor))
       return csound->InitError(csound,
-                               "DSSI4CS: Port %lu from '%s' is an output port.",
+                               Str("DSSI4CS: Port %lu from '%s' is an "
+                                   "output port."),
                                PortIndex, Descriptor->Name);
     for (i = 0; i < PortIndex; i++) {
       PortDescriptor = Descriptor->PortDescriptors[i];
@@ -924,7 +920,7 @@
 *****************************************************************************/
 int dssinote_init(CSOUND * csound, DSSINOTE * p)
 {
-    csound->InitError(csound, "DSSI4CS: dssinote not implemented yet.");
+    csound->InitError(csound, Str("DSSI4CS: dssinote not implemented yet."));
     return NOTOK;
 }
 
@@ -935,7 +931,7 @@
 
 int dssievent_init(CSOUND * csound, DSSINOTEON * p)
 {
-    csound->InitError(csound, "DSSI4CS: dssievent not implemented yet.");
+    csound->InitError(csound, Str("DSSI4CS: dssievent not implemented yet."));
     return NOTOK;
 }
 
@@ -1028,7 +1024,7 @@
     pcDSSIPath = getenv("DSSI_PATH");
     if (!pcLADSPAPath) {
       csound->Message(csound,
-                      "DSSI4CS: LADSPA_PATH environment variable not set.\n");
+                      Str("DSSI4CS: LADSPA_PATH environment variable not set.\n"));
 #ifdef LIB64
       pcLADSPAPath = "/usr/lib64/ladspa/";
 #else
@@ -1037,7 +1033,7 @@
     }
     if (!pcDSSIPath) {
       csound->Message(csound,
-                      "DSSI4CS: DSSI_PATH environment variable not set.\n");
+                      Str("DSSI4CS: DSSI_PATH environment variable not set.\n"));
       pcStart = pcLADSPAPath;
     }
     else {
@@ -1114,11 +1110,11 @@
 
     if (!pcLADSPAPath) {
       csound->Message(csound,
-                      "DSSI4CS: LADSPA_PATH environment variable not set.\n");
+                      Str("DSSI4CS: LADSPA_PATH environment variable not set.\n"));
     }
     if (!pcDSSIPath) {
       csound->Message(csound,
-                      "DSSI4CS: DSSI_PATH environment variable not set.\n");
+                      Str("DSSI4CS: DSSI_PATH environment variable not set.\n"));
     }
     if ((!pcLADSPAPath) && (!pcDSSIPath)) /* Fixed - JPff */
       return NOTOK;
