--- conflicted
+++ resolved
@@ -1123,15 +1123,9 @@
     MYFLT x0, x1;
     MYFLT row   = *p->krow;
     if(row > p->maxrow) {
-<<<<<<< HEAD
-        csound->Message(csound, Str(">>>> tabrowlin: row %.4f > maxrow %d! "
-                                    "It will be clipped\n"),
-                        row, p->maxrow);
-=======
       csound->Message(csound, Str(">>>> tabrowlin: row %.4f > maxrow %d! "
                                   "It will be clipped\n"),
                       row, p->maxrow);
->>>>>>> ebd7cf7a
        row = p->maxrow;
     }
     row = row < p->maxrow ? row : p->maxrow;
@@ -1313,17 +1307,10 @@
     if(UNLIKELY(row < 0))
         return PERFERROR(Str("getrowlin: krow can't be negative"));
     if(UNLIKELY(row > maxrow)) {
-<<<<<<< HEAD
-        csound->Message(csound, Str("getrowlin: row %.4f > maxrow %d, clipping\n"),
-                        row, maxrow);
-        row = maxrow;
-        // return PERFERROR(Str("getrowlin: exceeded maximum row"));
-=======
       csound->Message(csound, Str("getrowlin: row %.4f > maxrow %d, clipping\n"),
                       row, maxrow);
       row = maxrow;
       // return PERFERROR(Str("getrowlin: exceeded maximum row"));
->>>>>>> ebd7cf7a
     }
     int row0    = (int)row;
     MYFLT delta = row - row0;
