/*

   beosc.c

   beosc - Bandwidth enhanced oscillator
   beadsynt - Bandwidth enhanced oscillator bank for additive synthesis

   (C) 2017 Eduardo Moguillansky

   The beosc library is free software; you can redistribute it
   and/or modify it under the terms of the GNU Lesser General Public
   License as published by the Free Software Foundation; either
   version 2.1 of the License, or (at your option) any later version.

   The library is distributed in the hope that it will be useful,
   but WITHOUT ANY WARRANTY; without even the implied warranty of
   MERCHANTABILITY or FITNESS FOR A PARTICULAR PURPOSE.  See the
   GNU Lesser General Public License for more details.

   You should have received a copy of the GNU Lesser General Public
   License along with the gab library; if not, write to the Free Software
   Foundation, Inc., 59 Temple Place, Suite 330, Boston, MA
   02111-1307 USA
   beosc and beadsynt are based on the algorithm implemented by
   Loris.

   Loris is Copyright (c) 1999-2016 by Kelly Fitz and Lippold Haken

*/

/*

  Overview

  opcodes:

  beosc: band-enhanced oscillator
  beadsynt: band-enhanced additive synthesis (a bank of beosc)
  tabrowlin: copy a row of a 2D-table to another table or to an array
             (possibly selecting a slice and interpolating between two rows)
  getrowlin: copy a row of a 2D-array to another array
             (possibly selecting a slice and interpolating between two rows)


*/

#include "csdl.h"

// -------------------------------------------------------------------------

#define UInt32toFlt(x) ((double)(x) * (1.0 / 4294967295.03125))

#define unirand(c) ((MYFLT) UInt32toFlt(csoundRandMT(&((c)->randState_))))

#define unirand2(cs,seed) ((MYFLT) (cs->Rand31(&seed)-1) / FL(2147483645.0))

// 1 / 2pi
#define RTWOPI 0.1591549430918953357688837634

#define SAMPLE_ACCURATE \
    uint32_t n, nsmps = CS_KSMPS;                                    \
    MYFLT *out = p->out;                                             \
    uint32_t offset = p->h.insdshead->ksmps_offset;                  \
    uint32_t early  = p->h.insdshead->ksmps_no_end;                  \
    if (UNLIKELY(offset)) memset(out, '\0', offset*sizeof(MYFLT));   \
    if (UNLIKELY(early)) {                                           \
        nsmps -= early;                                              \
        memset(&out[nsmps], '\0', early*sizeof(MYFLT));              \
    }                                                                \

#define INITERR(m) (csound->InitError(csound, "%s", m))
#define PERFERROR(m) (csound->PerfError(csound, &(p->h), "%s", m))


/*

  Helpers

*/

static inline float
fastlog2 (float x) {
    union { float f; uint32_t i; } vx = { x };
    union { uint32_t i; float f; } mx = { (vx.i & 0x007FFFFF) | 0x3f000000 };
    float y = vx.i;
    y *= 1.1920928955078125e-7f;

    return y - 124.22551499f
           - 1.498030302f * mx.f
           - 1.72587999f / (0.3520887068f + mx.f);
}

#ifndef USE_DOUBLE
static inline float
fastlogf (float x) {
    return 0.69314718f * fastlog2 (x);
}
#endif

static inline MYFLT
fastlog(MYFLT x) {
    return FL(0.6931471805599453) * fastlog2(x);
}


// uniform noise, taken from csoundRand31, returns floats between 0-1
static inline MYFLT
FastRandFloat(uint32_t *seedptr) {
    uint64_t tmp1;
    uint32_t tmp2;
    /* x = (742938285 * x) % 0x7FFFFFFF */
    tmp1  = (uint64_t) ((int32_t) (*seedptr) * (int64_t) 742938285);
    tmp2  = (uint32_t) tmp1 & (uint32_t) 0x7FFFFFFF;
    tmp2 += (uint32_t) (tmp1 >> 31);
    tmp2  = (tmp2 & (uint32_t) 0x7FFFFFFF) + (tmp2 >> 31);
    (*seedptr) = tmp2;
    return (MYFLT)(tmp2 - 1) / FL(2147483648.0);
}


/*

  Gaussian Noise

  gaussian_normal: the canonical implementation

  gaussian_normal is used to calculate a table of gaussian numbers
  which is then accessed using uniform noise. This renders an acceptable
  result for our purpose, while reducing the performance cost to simple
  uniform noise, without any logs or sqrts

*/

typedef struct {
    MYFLT gset;
    int iset;
    uint32_t seed;
} GaussianState;

static inline MYFLT
gaussian_normal(GaussianState *gs) {
    if(gs->iset) {
      gs->iset = 0;
      return gs->gset;
    }
    gs->iset = 1;
    MYFLT v1 = FL(2.0) * FastRandFloat(&(gs->seed)) - FL(1.0);
    MYFLT v2 = FL(2.0) * FastRandFloat(&(gs->seed)) - FL(1.0);
    MYFLT r  = v1*v1 + v2*v2;
    while(r >= 1.0) {
      v1 = v2;
      v2 = FL(2.0) * FastRandFloat(&(gs->seed)) - FL(1.0);
      r  = v1*v1 + v2*v2;
    }
    MYFLT fac = r == FL(0) ? FL(0) : sqrt(FL(-2) * fastlog(r)/r);
    gs->gset = v1*fac;
    return v2*fac;
}

static MYFLT* gaussians = NULL;

#define GAUSSIANS_SIZE 65536

static void
gaussians_init(uint32_t seed) {
    GaussianState gs;
    if(gaussians == NULL) {
      uint32_t size = GAUSSIANS_SIZE;
      uint32_t i;
      gs.gset = 0;
      gs.iset = 0;
      gs.seed = seed;
      MYFLT *g = malloc(sizeof(MYFLT)*size);
      for(i=0; i<size; i++) {
        g[i] = gaussian_normal(&gs);
      }
      gaussians = g;
    }
}

#define GAUSSIANS_GET(seed) \
  (gaussians[(uint32_t)(FastRandFloat(seed)*(GAUSSIANS_SIZE-1))])


// from Opcodes/arrays.c, original name: tabensure.
// This should be part of the API.

#if 0
static inline void
arrayensure(CSOUND *csound, ARRAYDAT *p, int size) {
    if (p->data==NULL || p->dimensions == 0 ||
        (p->dimensions==1 && p->sizes[0] < size)) {
      size_t ss;
      if (p->data == NULL) {
        CS_VARIABLE* var = p->arrayType->createVariable(csound, NULL);
        p->arrayMemberSize = var->memBlockSize;
      }
      ss = p->arrayMemberSize*size;
      if (p->data==NULL)
        p->data = (MYFLT*)csound->Calloc(csound, ss);
      else
        p->data = (MYFLT*) csound->ReAlloc(csound, p->data, ss);
      p->dimensions = 1;
      p->sizes    = (int*)csound->Malloc(csound, sizeof(int));
      p->sizes[0] = size;
    }
}
#else
#include "arrays.h"
#define arrayensure tabensure
#endif


/*

   Integer phase oscillator with/without interpolation,
   adapted from Supercollider. Not used now, included as
   a reference

 */

#define xlobits 14
#define xlobits1 13

static inline float
PhaseFrac(uint32_t inPhase) {
    union { uint32_t itemp; float ftemp; } u;
    u.itemp = 0x3F800000 | (0x007FFF80 & ((inPhase)<<7));
    return u.ftemp - 1.f;
}

#ifndef USE_DOUBLE
static inline float
PhaseFrac1(uint32_t inPhase) {
    union { uint32_t itemp; float ftemp; } u;
    u.itemp = 0x3F800000 | (0x007FFF80 & ((inPhase)<<7));
    return u.ftemp;
}
#endif

static inline MYFLT
lookupi1(const MYFLT* table0, const MYFLT* table1,
         int32_t pphase, int32_t lomask) {
    MYFLT pfrac    = PhaseFrac(pphase);
    uint32_t index = ((pphase >> xlobits1) & lomask);
    MYFLT val1 = *(const MYFLT*)((const char*)table0 + index);
    MYFLT val2 = *(const MYFLT*)((const char*)table1 + index);
    MYFLT out  = val1 + (val2 - val1) * pfrac;
    return out;
}

static inline MYFLT
lookup(const MYFLT *table, int32_t phase, int32_t mask) {
    uint32_t index = ((phase >> xlobits1) & mask);
    return *(const MYFLT*)((const char*)table + index);
}

static inline MYFLT
cs_lookupi(const MYFLT* ftbl, int32_t phs, int32_t lobits, int32_t lomask,
           MYFLT lodiv) {
    MYFLT fract = (MYFLT)((phs & lomask) * lodiv);
    const MYFLT* ftbl0 = ftbl + (phs >> lobits);
    MYFLT v1 = ftbl0[0];
    return v1 + (ftbl0[1] - v1)*fract;
}

// ~~~~~~~~~~~~~~~~~~~~~~~~~~~~~~~~~~~~~~~~~~~~~~~~~~~~~~~~~~~~~~~~~

/*

    beosc

    Band-Enhanced oscil, adapted from the supercollider port (BEOsc)
    Loris original implementation uses gaussian normal noise,
    the supercollider port uses uniform noise. I included
    both implementations. Normal noise is generally more expensive, but this
    implementation is efficient, using uniform noise reshaped
    with a gaussian distribution

    aout beosc xfreq, kbw [, ifn=-1, iphase=0, iflags=1 ]

    xfreq: freq. of the oscillator
    kbw: bandwidth of the oscillator (0=pure, 1=noise)
    ifn: like oscil, default is -1, a sine wave.
    iphase: like oscil, a float value between 0 - 2pi (default=0)
    iflags: 0-1 = uniform or gaussian noise (default=gaussian)
            +2  = table lookup with linear interpolation

 */

typedef struct {
    OPDS h;
    MYFLT *out, *xfreq, *kbw, *ifn, *iphs, *iflags;
    MYFLT  lastfreq;
    int32_t  phase;
    int32_t  lomask;
    MYFLT  cpstoinc, radtoinc;
    FUNC * ftp;
    MYFLT  x1, x2, x3; // MA
    MYFLT  y1, y2, y3; // AR
    int flags;
    GaussianState gs;
} BEOSC;

static int
beosc_init(CSOUND *csound, BEOSC *p) {
    FUNC *ftp;
    MYFLT sampledur = 1 / csound->GetSr(csound);
    ftp = csound->FTFind(csound, p->ifn);
    if (UNLIKELY(ftp == NULL))
      return NOTOK;
    p->ftp = ftp;
    uint32_t tabsize = ftp->flen;
    p->radtoinc = tabsize * (RTWOPI * 65536.);
    p->cpstoinc = tabsize * sampledur * 65536;
    p->lomask   = (tabsize - 1) << 3;
    p->phase    = fabs(fmod(*p->iphs, TWOPI)) * p->radtoinc;
    p->flags    = (int)(*p->iflags);
    p->lastfreq = *p->xfreq;
    p->gs.seed  = csound->GetRandomSeedFromTime();
    p->gs.iset  = 0;
    return OK;
}

static int
beosc_kkiii(CSOUND *csound, BEOSC *p) {
    SAMPLE_ACCURATE

    FUNC *ftp     = p->ftp;
    MYFLT freqin  = *p->xfreq;
    MYFLT bwin    = *p->kbw;
    MYFLT *table0 = ftp->ftable;
    MYFLT *table1 = table0 + 1;

    int32_t phase  = p->phase;
    int32_t lomask = p->lomask;

    int32_t phaseinc = (int32_t)(p->cpstoinc * freqin);

    MYFLT x0,
          x1 = p->x1,
          x2 = p->x2,
          x3 = p->x3,
          y0,
          y1 = p->y1,
          y2 = p->y2,
          y3 = p->y3;

    // bw coefficients
    MYFLT bw1 = sqrt( FL(1.0) - bwin );
    MYFLT bw2 = sqrt( FL(2.0) * bwin );

    uint32_t seed = p->gs.seed;

    switch (p->flags) {
    case 0:    // uniform noise, no interp.
      for (n=offset; n<nsmps; n++) {
        x0 = x1; x1 = x2; x2 = x3;
        // kelly uses 6. / GAIN
        x3 = (FastRandFloat(&seed) * FL(2.0) - FL(1.0)) *
          FL(0.00012864661681256);
        y0 = y1; y1 = y2; y2 = y3;
        y3 = (x0 + x3) + (FL(3) * (x1 + x2)) + (FL(0.9320209047) * y0) + \
          (FL(-2.8580608588) * y1) + (FL(2.9258684253) * y2);
        out[n] = lookup(table0, phase, lomask)
          * (bw1 + ( y3 * bw2 ));
        phase += phaseinc;
      }

      break;
    case 1:     // gaussian noise, no interp
      for (n=offset; n<nsmps; n++) {
        x0 = x1; x1 = x2; x2 = x3;
        x3  = GAUSSIANS_GET(&seed);
        x3 *= FL(0.00012864661681256);  // kelly uses 6. / GAIN
        y0  = y1; y1 = y2; y2 = y3;
        y3  = (x0 + x3) + (FL(3) * (x1 + x2)) + (FL(0.9320209047) * y0) + \
          (FL(-2.8580608588) * y1) + (FL(2.9258684253) * y2);
        out[n] = lookup(table0, phase, lomask)  \
          * (bw1 + ( y3 * bw2 ));
            phase += phaseinc;
      }
      break;
    case 2:
      for (n=offset; n<nsmps; n++) {
        x0  = x1; x1 = x2; x2 = x3;
        x3  = (FastRandFloat(&seed) * FL(2.0) - FL(1.0));
        x3 *= FL(0.00012864661681256);  // kelly uses 6. / GAIN
        y0  = y1; y1 = y2; y2 = y3;
        y3  = (x0 + x3) + (FL(3) * (x1 + x2)) + (FL(0.9320209047) * y0) + \
          (FL(-2.8580608588) * y1) + (FL(2.9258684253) * y2);
        out[n] = lookupi1(table0, table1, phase, lomask)
          * (bw1 + ( y3 * bw2 ));
        phase += phaseinc;
      }
      break;
    case 3:
      for (n=offset; n<nsmps; n++) {
        x0  = x1; x1 = x2; x2 = x3;
        x3  = GAUSSIANS_GET(&seed);
        x3 *= FL(0.00012864661681256); // kelly uses 6. / GAIN
        y0  = y1; y1 = y2; y2 = y3;
        y3  = (x0 + x3) + (FL(3) * (x1 + x2)) + (FL(0.9320209047) * y0) + \
          (FL(-2.8580608588) * y1) + (FL(2.9258684253) * y2);
        out[n] = lookupi1(table0, table1, phase, lomask)        \
          * (bw1 + ( y3 * bw2 ));
        phase += phaseinc;
      }
      break;
    }
    p->gs.seed = seed;
    p->phase = phase;
    p->x1    = x1; p->x2 = x2; p->x3 = x3;
    p->y1    = y1; p->y2 = y2; p->y3 = y3;
    return OK;
}

static int
beosc_akiii(CSOUND *csound, BEOSC *p) {
    SAMPLE_ACCURATE

    FUNC *ftp  = p->ftp;
    MYFLT *freqptr = p->xfreq;
    MYFLT bwin    = *p->kbw;
    MYFLT *table0 = ftp->ftable;
    MYFLT *table1 = table0 + 1;
    // MYFLT noise;

    int32_t phase  = p->phase;
    int32_t lomask = p->lomask;

    MYFLT x0,
          x1 = p->x1,
          x2 = p->x2,
          x3 = p->x3,
          y0,
          y1 = p->y1,
          y2 = p->y2,
          y3 = p->y3;

    // bw coefficients
    MYFLT bw1 = sqrt( FL(1.0) - bwin );
    MYFLT bw2 = sqrt( FL(2.0) * bwin );

    uint32_t seed = p->gs.seed;

    MYFLT freq,
          cpstoinc = p->cpstoinc;

    // GaussianState *gsptr;

    switch (p->flags) {
    case 0:
      for (n=offset; n<nsmps; n++) {
        x0  = x1; x1 = x2; x2 = x3;
        x3  = FastRandFloat(&seed) * FL(2.0) - FL(1.0);
        x3 *= FL(0.00012864661681256); // kelly uses 6. / GAIN
        y0  = y1; y1 = y2; y2 = y3;
        y3  = (x0 + x3) + (FL(3) * (x1 + x2)) + (FL(0.9320209047) * y0) + \
          (FL(-2.8580608588) * y1) + (FL(2.9258684253) * y2);
        out[n] = lookup(table0, phase, lomask)
          * (bw1 + ( y3 * bw2 ));
        freq   = freqptr[n];
        phase += (int32_t)(cpstoinc * freq);
      }

      break;
    case 1:
      for (n=offset; n<nsmps; n++) {
        x0 = x1; x1 = x2; x2 = x3;
        // x3 = gaussian_normal(gsptr);
        x3  = GAUSSIANS_GET(&seed);
        x3 *= FL(0.00012864661681256); // kelly uses 6. / GAIN
        y0  = y1; y1 = y2; y2 = y3;
        y3  = (x0 + x3) + (FL(3) * (x1 + x2)) + (FL(0.9320209047) * y0) + \
          (FL(-2.8580608588) * y1) + (FL(2.9258684253) * y2);
        out[n] = lookup(table0, phase, lomask)  \
          * (bw1 + ( y3 * bw2 ));
        freq   = freqptr[n];
        phase += (int32_t)(cpstoinc * freq);
      }
      break;
    case 2:    // + interp
      for (n=offset; n<nsmps; n++) {
        x0  = x1; x1 = x2; x2 = x3;
        x3  = FastRandFloat(&seed) * FL(2.0) - FL(1.0);
        x3 *= FL(0.00012864661681256); // kelly uses 6. / GAIN
        y0  = y1; y1 = y2; y2 = y3;
        y3  = (x0 + x3) + (FL(3) * (x1 + x2)) + (FL(0.9320209047) * y0) + \
          (FL(-2.8580608588) * y1) + (FL(2.9258684253) * y2);
        out[n] = lookupi1(table0, table1, phase, lomask)
          * (bw1 + ( y3 * bw2 ));
        freq   = freqptr[n];
        phase += (int32_t)(cpstoinc * freq);
      }
      p->gs.seed = seed;
      break;
    case 3:    // + interp
      for (n=offset; n<nsmps; n++) {
        x0 = x1; x1 = x2; x2 = x3;
        // x3 = gaussian_normal(gsptr);
        x3  = GAUSSIANS_GET(&seed);
        x3 *= FL(0.00012864661681256); // kelly uses 6. / GAIN
        y0  = y1; y1 = y2; y2 = y3;
        y3  = (x0 + x3) + (FL(3) * (x1 + x2)) + (FL(0.9320209047) * y0) + \
          (FL(-2.8580608588) * y1) + (FL(2.9258684253) * y2);
        out[n] = lookupi1(table0, table1, phase, lomask)        \
          * (bw1 + ( y3 * bw2 ));
        freq   = freqptr[n];
        phase += (int32_t)(cpstoinc * freq);
      }
      break;
    }
    p->gs.seed = seed;
    p->phase = phase;
    p->x1    = x1; p->x2 = x2; p->x3 = x3;
    p->y1    = y1; p->y2 = y2; p->y3 = y3;
    return OK;
}


/*
   ----------------------------------------------------------------

   beadsynt - Band enhanced oscillator bank

   aout   beadsynt ifreqfn, iampfn, ibwfn, icnt, \
                  kfreq=1, kbw=1, iwfn=-1, iphs=-1, iflags=0
   aout   beadsynt kFreq[], kAmp[], kBw[], icnt, \
                  kfreq=1, kbw=1, iwfn=-1, iphs=-1, iflags=0

   ifreqfn: a table containing frequencies for each oscillator.
   iampfn:  a table containing amplitudes for each oscillator.
   ibwfn:   a table containing bandwidths for each oscillator.
   icnt:    number of oscillators. All three tables or arrays must be at
            least this big
   kfreq:   frequency scaling, all frequencies are multiplied by this factor
   kbw:     bandwidth scaling, bandwidths are multiplied by this factor
   iwfn:    a table containing one wave cycle to be used for the oscillators.
            -1 to use the default sine table
   iphs:    Initial phase for the oscillators, indicated as follows:
            *  -1: randomize phases
            * 0-1: set the initial phase of all oscillators to this value
            * >=1: the table number (an int) containing the initial phase
                   for each oscillator (must contain at least icnt values)
   iflags:  0-1  => noise type (0=uniform, 1=gaussian)
            +2   => table lookup interpolation
            +4   => freq interpolation

   ----------------------------------------------------------------
 */

typedef struct {
    MYFLT x1, x2, x3;
    MYFLT y1, y2, y3;
} FILTCOEFS;

static void
befilter_init(FILTCOEFS *filt) {
    filt->x1 = 0;
    filt->x2 = 0;
    filt->x3 = 0;
    filt->y1 = 0;
    filt->y2 = 0;
    filt->y3 = 0;
}

typedef struct {
    OPDS h;
    MYFLT *out;
    void *ifreqtbl, *iamptbl, *ibwtbl;
    MYFLT *icnt,  *iflags, *kfreq, *kbw, *ifn, *iphs;
    GaussianState gs;
    FUNC * ftp;
    MYFLT *freqs;
    MYFLT *amps;
    MYFLT *bws;
    unsigned int count;
    int inerr;
    AUXCH lphs;
    AUXCH pamp;
    AUXCH filtcoefs;
    AUXCH pfreq;
    MYFLT cpstoinc;
    uint32_t seed;
    int updatearrays;
} BEADSYNT;

static int32_t
beadsynt_init_common(CSOUND *csound, BEADSYNT *p) {
    FILTCOEFS *filtcoefs;
    int32_t *lphs;
    unsigned int c, count = p->count;
    MYFLT iphs = *p->iphs;
    MYFLT sr   = csound->GetSr(csound);
    p->inerr = 0;
    // corresponds to csound->sicvt. FMAXLEN depends on B64BIT being defined
    p->cpstoinc = FMAXLEN / sr;
    p->gs.seed  = p->seed = csound->GetRandomSeedFromTime();
    p->gs.iset  = 0;  p->gs.gset = 0;
    gaussians_init(csound->GetRandomSeedFromTime());

    if (p->lphs.auxp==NULL || p->lphs.size < sizeof(int32_t)*count)
      csound->AuxAlloc(csound, sizeof(int32_t)*count, &p->lphs);
    lphs = (int32*)p->lphs.auxp;

    if (iphs < 0) {
<<<<<<< HEAD
        // init phase with random values
        uint32_t seed = csound->GetRandomSeedFromTime();
        for (c=0; c<count; c++) {
            lphs[c] = (int32_t)(FastRandFloat(&seed) * FMAXLEN) & PHMASK;
        }
    } else if (iphs <= 1) {
        // between 0 and 1, use this number as phase 
        for (c=0; c<count; c++) {
            lphs[c] = ((int32_t)(iphs * FMAXLEN)) & PHMASK;
        }
    } else {
        // iphs is the number of a table containing the phases, use this table
        FUNC *phasetp = csound->FTnp2Find(csound, p->iphs);
        if (phasetp == NULL) {
            p->inerr = 1;
            return INITERR(Str("beadsynt: phasetable not found"));
        }
        if (phasetp->flen < count) {
            // we can't use the given table because it is too small, we choose not to fail
            // but use random values (the default), and print an error message
            csound->Message(csound, Str("phase table too small (%d elements < %d oscillators), using random values"), phasetp->flen, count);
            uint32_t seed = csound->GetRandomSeedFromTime();
            for (c=0; c<count; c++) {
                lphs[c] = (int32_t)(FastRandFloat(&seed) * FMAXLEN) & PHMASK;
            }
        } else {
            // use table to fill the phases
            for (c=0; c<count; c++) {
                MYFLT ph = phasetp->ftable[c];
                lphs[c] = ((int32_t)(ph * FMAXLEN)) & PHMASK;
            }
        }
=======
      // init phase with random values
      uint32_t seed = csound->GetRandomSeedFromTime();
      for (c=0; c<count; c++) {
        lphs[c] = (int32_t)(FastRandFloat(&seed) * FMAXLEN) & PHMASK;
      }
    } else if (iphs <= 1) {
      // between 0 and 1, use this number as phase
      for (c=0; c<count; c++) {
        lphs[c] = ((int32_t)(iphs * FMAXLEN)) & PHMASK;
      }
    } else {  // iphs is the number of a table containing the phases
      FUNC *phasetp = csound->FTnp2Find(csound, p->iphs);
      if (phasetp == NULL) {
        p->inerr = 1;
        return INITERR(Str("beadsynt: phasetable not found"));
      }
      for (c=0; c<count; c++) {
        MYFLT ph = phasetp->ftable[c];
        lphs[c] = ((int32_t)(ph * FMAXLEN)) & PHMASK;
      }
>>>>>>> 7b56061c
    }

    if (p->pamp.auxp==NULL || p->pamp.size < (uint32_t)(sizeof(MYFLT)*p->count))
      csound->AuxAlloc(csound, sizeof(MYFLT)*p->count, &p->pamp);
    else if (iphs >= 0)        /* AuxAlloc clear anyway */
      memset(p->pamp.auxp, 0, sizeof(MYFLT)*p->count);

    if (p->filtcoefs.auxp==NULL || p->filtcoefs.size < sizeof(FILTCOEFS)*count)
      csound->AuxAlloc(csound, sizeof(FILTCOEFS)*count, &p->filtcoefs);
    filtcoefs = (FILTCOEFS *)(p->filtcoefs.auxp);
    for (c=0; c<count; c++) {
      befilter_init(filtcoefs++);
    }
    // freq. interpolation
    if ((int)*p->iflags & 4) {
      if (p->pfreq.auxp==NULL ||
          p->pfreq.size < (uint32_t)(sizeof(MYFLT)*p->count))
        csound->AuxAlloc(csound, sizeof(MYFLT)*p->count, &p->pfreq);
      // init freqs to current table contents
      MYFLT *prevfreqs = (MYFLT*)p->pfreq.auxp;
      MYFLT *freqs  = p->freqs;
      MYFLT freqmul = *p->kfreq;
      for (c=0; c<p->count; c++) {
        prevfreqs[c] = freqs[c] * freqmul;
      }
    }
    return OK;
}

static int32_t
beadsynt_init(CSOUND *csound, BEADSYNT *p) {
    FUNC *ftp;
    int count = (int)*p->icnt;
    p->inerr = 1;
    p->ftp = ftp = csound->FTFind(csound, p->ifn);
    if (ftp == NULL) {
      return INITERR(Str("beadsynt: wavetable not found"));
    }
    ftp = csound->FTnp2Find(csound, (MYFLT *)p->iamptbl);
    if (ftp == NULL) {
      return INITERR("beadsynt: amptable not found!");
    }
    if( count < 0) {
      // count not specified, set it to the length of the amps table
      count = ftp->flen;
    }
    if (ftp->flen < (unsigned int)count) {
      return INITERR(Str("beadsynt: partial count > amptable size"));
    }
    p->amps = ftp->ftable;

    ftp = csound->FTnp2Find(csound, (MYFLT *)p->ifreqtbl);
    if (ftp == NULL) {
      return INITERR(Str("beadsynt: freqtable not found!"));
    }
    if (ftp->flen < (unsigned int)count) {
      return INITERR(Str("beadsynt: partial count > freqtable size"));
    }
    p->freqs = ftp->ftable;

    ftp = csound->FTnp2Find(csound, (MYFLT *)p->ibwtbl);
    if (ftp == NULL) {
      return INITERR(Str("beadsynt: bandwidth table not found"));
    }
    if (ftp->flen < (unsigned int)count) {
      return INITERR(Str("beadsynt: partial count > bandwidth size"));
    }
    p->bws = ftp->ftable;
    p->updatearrays = 0;
    p->inerr = 0;
    p->count = count < 1 ? 1 : count;

    return beadsynt_init_common(csound, p);
}

static int32_t
beadsynt_init_array(CSOUND *csound, BEADSYNT *p) {
    FUNC *ftp;
    p->ftp = ftp = csound->FTFind(csound, p->ifn);
    if (ftp == NULL) {
      p->inerr = 1;
      return INITERR(Str("beadsynt: wavetable not found!"));
    }

    ARRAYDAT *ampsarr  = (ARRAYDAT *)p->iamptbl;
    ARRAYDAT *freqsarr = (ARRAYDAT *)p->ifreqtbl;
    ARRAYDAT *bwsarr   = (ARRAYDAT *)p->ibwtbl;
    // check sizes and dimensions
    if(ampsarr->dimensions != 1 || freqsarr->dimensions != 1 ||
       bwsarr->dimensions != 1) {
      return INITERR(Str("The arrays should have 1 dimension"));
    }

    int count = (int)*p->icnt;
    if (count < 0) {
      // count not specified: set it to the size of the amps array
      count = ampsarr->sizes[0];
    }
    p->count = count;

    if(ampsarr->sizes[0] < count) {
      return INITERR(Str("Amplitudes array is too small"));
    }
    if(freqsarr->sizes[0] < count) {
      return INITERR(Str("Frequencies array is too small"));
    }
    if(bwsarr->sizes[0] < count) {
      return INITERR(Str("bandwidths array is too small"));
    }

    p->amps  = ampsarr->data;
    p->freqs = freqsarr->data;
    p->bws   = bwsarr->data;

    p->updatearrays = 1;
    return beadsynt_init_common(csound, p);
}

// FMAXLEN = MYFLT 0x40000000
// PHMASK = 0x3fffffff

static int32_t
beadsynt_perf(CSOUND *csound, BEADSYNT *p) {
    FUNC *ftp;
    MYFLT *out, *ftpdata, *freqs, *amps, *bws, *prevamps, *prevfreqs;
    MYFLT freq, freqmul, freqnow, freqinc;
    MYFLT amp, ampnow, ampinc, bwmul, bwin, bw1, bw2;
    MYFLT cpstoinc, sample, lodiv;
    int32_t phs, inc, lobits, lomask;
    int32_t *lphs;
    int flags;
    unsigned int c, count;
    MYFLT x0, x1, x2, x3, y0, y1, y2, y3;
    FILTCOEFS *coefs;
    uint32_t seed,
             offset = p->h.insdshead->ksmps_offset,
             early = p->h.insdshead->ksmps_no_end;
    uint32_t n, nsmps = CS_KSMPS;

    if (UNLIKELY(p->inerr))
      return INITERR(Str("beadsynt: not initialised"));

    ftp = p->ftp;
    ftpdata  = ftp->ftable;
    lobits   = ftp->lobits;
    lodiv    = ftp->lodiv;
    lomask   = ftp->lomask;
    cpstoinc = p->cpstoinc;
    freqmul  = *p->kfreq;
    bwmul    = *p->kbw;
    count    = p->count;
    out      = p->out;
    flags    = (int)*p->iflags;

    if(p->updatearrays) {
      freqs = ((ARRAYDAT *)p->ifreqtbl)->data;
      amps  = ((ARRAYDAT *)p->iamptbl)->data;
      bws   = ((ARRAYDAT *)p->ibwtbl)->data;
    } else {
      freqs = p->freqs;
      amps  = p->amps;
      bws   = p->bws;
    }

    lphs = (int32*)p->lphs.auxp;
    prevamps  = (MYFLT*)p->pamp.auxp;
    prevfreqs = (MYFLT*)p->pfreq.auxp;

    // clear output before adding partials
    memset(out, 0, nsmps*sizeof(MYFLT));

    if (UNLIKELY(early)) {
      nsmps -= early;
      memset(&out[nsmps], '\0', early*sizeof(MYFLT));
    }

    coefs = (FILTCOEFS *)(p->filtcoefs.auxp);
    // GaussianState *gsptr = &(p->gs);
    seed = p->seed;

    for (c=0; c<count; c++) {
      ampnow = prevamps[c];
      amp    = amps[c];
      if(ampnow == 0 && amp == 0) {
        // skip silent partials
        coefs++;
        continue;
      }
      freq = freqs[c] * freqmul;
      inc  = (int32_t) (freq * cpstoinc);

      bwin = bws[c] * bwmul;
      bwin = bwin < 0 ? 0 : (bwin > 1 ? 1 : bwin);
      bw1  = sqrt(FL(1.0) - bwin);
      bw2  = sqrt(FL(2.0) * bwin);

      phs    = lphs[c];
      ampinc = (amp - ampnow) * CS_ONEDKSMPS;

      if(LIKELY(bwin != 0)) {
        x1 = coefs->x1; x2 = coefs->x2; x3 = coefs->x3;
        y1 = coefs->y1; y2 = coefs->y2; y3 = coefs->y3;
        switch(flags) {
          // 0-1=uniform | gauss. noise,
          //  +2=osc lookup with linear interp
          //  +4=freq. interp
        case 0:  // 000
          for (n=offset; n<nsmps; n++) {
            x0  = x1; x1 = x2; x2 = x3;
            x3  = FastRandFloat(&seed) * FL(2) - FL(1);
            x3 *= FL(0.00012864661681256);
            y0  = y1; y1 = y2; y2 = y3;
            y3  = (x0 + x3) + (FL(3) * (x1 + x2)) + (FL(0.9320209047) * y0) + \
              (FL(-2.8580608588) * y1) + (FL(2.9258684253) * y2);
            sample  = *(ftpdata + (phs >> lobits)) * ampnow;
            out[n] += sample * (bw1 + (y3*bw2));
            phs    += inc;
            phs    &= PHMASK;
            ampnow += ampinc;
          }
          break;
        case 1:  // 001
          for (n=offset; n<nsmps; n++) {
            x0 = x1; x1 = x2; x2 = x3;
            // x3 = gaussian_normal(gsptr);
            x3  = GAUSSIANS_GET(&seed);
            x3 *= FL(0.00012864661681256);
            y0  = y1; y1 = y2; y2 = y3;
            y3  = (x0 + x3) + (FL(3) * (x1 + x2)) + (FL(0.9320209047) * y0) + \
              (FL(-2.8580608588) * y1) + (FL(2.9258684253) * y2);
            sample  = *(ftpdata + (phs >> lobits)) * ampnow;
            out[n] += sample * (bw1 + (y3*bw2));
            phs    += inc; phs &= PHMASK;
            ampnow += ampinc;
          }
          break;
        case 2:  // 010
          for (n=offset; n<nsmps; n++) {
            x0  = x1; x1 = x2; x2 = x3;
            x3  = FastRandFloat(&seed) * FL(2) - FL(1);
            x3 *= FL(0.00012864661681256);
            y0  = y1; y1 = y2; y2 = y3;
            y3  = (x0 + x3) + (FL(3) * (x1 + x2)) + (FL(0.9320209047) * y0) + \
              (FL(-2.8580608588) * y1) + (FL(2.9258684253) * y2);
            sample =
              cs_lookupi(ftpdata, phs, lobits, lomask, lodiv) * ampnow;
            out[n] += sample * (bw1 + (y3*bw2));
            phs    += inc; phs &= PHMASK;
            ampnow += ampinc;
          }
          break;
        case 3:  // 011
          // seed = p->gs.seed;
          for (n=offset; n<nsmps; n++) {
            x0  = x1; x1 = x2; x2 = x3;
            x3  = GAUSSIANS_GET(&seed);
            x3 *= FL(0.00012864661681256);
            y0  = y1; y1 = y2; y2 = y3;
            y3  = (x0 + x3) + (FL(3) * (x1 + x2)) + (FL(0.9320209047) * y0) + \
              (FL(-2.8580608588) * y1) + (FL(2.9258684253) * y2);
            sample =
              cs_lookupi(ftpdata, phs, lobits, lomask, lodiv) * ampnow;
            out[n] += sample * (bw1 + (y3*bw2));
            phs    += inc; phs &= PHMASK;
            ampnow += ampinc;
          }
          break;
        case 4:  // 100
          freqnow = prevfreqs[c];
          freqinc = (freq - freqnow) * CS_ONEDKSMPS;
          // seed = p->gs.seed;
          for (n=offset; n<nsmps; n++) {
            x0  = x1; x1 = x2; x2 = x3;
            x3  = FastRandFloat(&seed) * FL(2) - FL(1);
            x3 *= FL(0.00012864661681256);
            y0  = y1; y1 = y2; y2 = y3;
            y3  = (x0 + x3) + (FL(3) * (x1 + x2)) + (FL(0.9320209047) * y0) + \
              (FL(-2.8580608588) * y1) + (FL(2.9258684253) * y2);
            sample   = *(ftpdata + (phs >> lobits)) * ampnow;
            out[n]  += sample * (bw1 + (y3*bw2));
            freqnow += freqinc;
            phs    += (int32_t)(cpstoinc * freqnow); phs &= PHMASK;
            ampnow += ampinc;
          }
          prevfreqs[c] = freq;
          break;
        case 5:  // 101
          freqnow = prevfreqs[c];
          freqinc = (freq - freqnow) * CS_ONEDKSMPS;
          for (n=offset; n<nsmps; n++) {
            x0 = x1; x1 = x2; x2 = x3;
            // x3 = gaussian_normal(gsptr);
            x3  = GAUSSIANS_GET(&seed);
            x3 *= FL(0.00012864661681256);
            y0  = y1; y1 = y2; y2 = y3;
            y3  = (x0 + x3) + (FL(3) * (x1 + x2)) + (FL(0.9320209047) * y0) + \
              (FL(-2.8580608588) * y1) + (FL(2.9258684253) * y2);
            sample   = *(ftpdata + (phs >> lobits)) * ampnow;
            out[n]  += sample * (bw1 + (y3*bw2));
            freqnow += freqinc;
            phs    += (int32_t)(cpstoinc * freqnow); phs &= PHMASK;
            ampnow += ampinc;
          }
          prevfreqs[c] = freq;
          break;
        case 6:  // 110
          freqnow = prevfreqs[c];
          freqinc = (freq - freqnow) * CS_ONEDKSMPS;
          for (n=offset; n<nsmps; n++) {
            x0  = x1; x1 = x2; x2 = x3;
            x3  = FastRandFloat(&seed) * FL(2) - FL(1);
            x3 *= FL(0.00012864661681256);
            y0  = y1; y1 = y2; y2 = y3;
            y3  = (x0 + x3) + (FL(3) * (x1 + x2)) + (FL(0.9320209047) * y0) + \
              (FL(-2.8580608588) * y1) + (FL(2.9258684253) * y2);
            sample =
              cs_lookupi(ftpdata, phs, lobits, lomask, lodiv) * ampnow;
            out[n]  += sample * (bw1 + (y3*bw2));
            freqnow += freqinc;
            phs    += (int32_t)(cpstoinc * freqnow); phs &= PHMASK;
            ampnow += ampinc;
          }
          prevfreqs[c] = freq;
          break;
        case 7:  // 111
          freqnow = prevfreqs[c];
          freqinc = (freq - freqnow) * CS_ONEDKSMPS;
          for (n=offset; n<nsmps; n++) {
            x0 = x1; x1 = x2; x2 = x3;
            // x3 = gaussian_normal(gsptr);
            x3  = GAUSSIANS_GET(&seed);
            x3 *= FL(0.00012864661681256);
            y0  = y1; y1 = y2; y2 = y3;
            y3  = (x0 + x3) + (FL(3) * (x1 + x2)) + (FL(0.9320209047) * y0) + \
              (FL(-2.8580608588) * y1) + (FL(2.9258684253) * y2);
            sample = cs_lookupi(ftpdata, phs, lobits, lomask, lodiv) * ampnow;
            out[n]  += sample * (bw1 + (y3*bw2));
            freqnow += freqinc;
            phs    += (int32_t)(cpstoinc * freqnow); phs &= PHMASK;
            ampnow += ampinc;
          }
          prevfreqs[c] = freq;
          break;
        }
        coefs->x1 = x1; coefs->x2 = x2; coefs->x3 = x3;
        coefs->y1 = y1; coefs->y2 = y2; coefs->y3 = y3;
      } else {
        // simplified loops when there is no bw
        switch(flags) {
        case 0:  // 000
        case 1:  // 001
          for (n=offset; n<nsmps; n++) {
            out[n] += *(ftpdata + (phs >> lobits)) * ampnow;
            phs    += inc; phs &= PHMASK; ampnow += ampinc;
          }
          break;
        case 2:  // 010
        case 3:  // 011
          for (n=offset; n<nsmps; n++) {
            out[n] +=
              cs_lookupi(ftpdata, phs, lobits, lomask, lodiv) * ampnow;
            phs += inc; phs &= PHMASK; ampnow += ampinc;
          }
          break;
        case 4:  // 100
        case 5:  // 101
          freqnow = prevfreqs[c];
          freqinc = (freq - freqnow) * CS_ONEDKSMPS;
          for (n=offset; n<nsmps; n++) {
            out[n]  += *(ftpdata + (phs >> lobits)) * ampnow;
            freqnow += freqinc;
            phs    += (int32_t)(cpstoinc * freqnow); phs &= PHMASK;
            ampnow += ampinc;
          }
          prevfreqs[c] = freq;
          break;
        case 6:  // 110
        case 7:  // 111
          freqnow = prevfreqs[c];
          freqinc = (freq - freqnow) * CS_ONEDKSMPS;
          for (n=offset; n<nsmps; n++) {
            out[n] +=
              cs_lookupi(ftpdata, phs, lobits, lomask, lodiv) * ampnow;
            freqnow += freqinc;
            phs    += (int32_t)(cpstoinc * freqnow); phs &= PHMASK;
            ampnow += ampinc;
          }
          prevfreqs[c] = freq;
          break;
        }
      }
      prevamps[c] = amp;
      lphs[c] = phs;
      coefs++;
    }
    p->seed = seed;
    return OK;
}

/////////////////////////////////////////////////////


/*

    tabrowlin

    Assuming a 2D table containing multiple rows of sampled streams
    (for instance, the amplitudes of a set of oscilators, sampled at a
    regular interval): extract one row of that data with linear
    interpolation between adjacent rows (if row is not a whole number)

    tabrowlin krow, ifnsrc, ifndest, inumcols, ioffset=0, istart=0, iend=0,
       istep=1

    If reading out of bounds a PerformanceError will be raised. Because we
    interpolate between rows, the last row that can be read is

    maxrow = (ftlen(ifnsrc)-ioffset)/inumcols - 2

    krow     : the row to read (can be a fractional number, in which case
             : interpolation with the next row is performed)
    ifnsrc   : index of the source table
    ifndest  : index of the dest table
    inumcols : the number of columns a row has, in the source table
    ioffset  : an offset to where the data starts (used to skip a header,
             : if present)
    istart   : start index to read from the row
    iend     : end index to read from the row (not inclusive)
    istep    : step used to read the along the row

    The use case is as follows: a bank of oscillators is driven by a
    table containing the data. The bank has a fixed number of
    oscillators, each oscillator is sampled regularly and for each
    instant, the frequency, amplitude and bandwidth are recorded. All
    information is put into a table with following layout

    row0: f0 amp0 bw0 f1 amp1 bw1 f2 amp2 bw2 ...
    row1: f0 amp0 bw0 f1 amp1 bw1 f2 amp2 bw2 ...
    ...

    In order to get the frequency of the oscillators at any given time,
    krow = ktime / ksampleperiod

    Put the (interpolated) frequencies in another table

    ioffset = 0
    istart = 0
    iend = 0
    istep = 3
    tabrowlin krow, ifnsrc, ifndest, inumoscil*istep, ioffset, istart, iend, istep

 */

typedef struct {
    OPDS h;
    MYFLT *krow, *ifnsrc, *ifndest, *inumcols, *ioffset, *istart, *iend, *istep;
    MYFLT* tabsource;
    MYFLT* tabdest;
    int maxrow;
    int tabsourcelen;
    int tabdestlen;
    int end;
} TABROWCOPY;

// idx = ioffset + row * inumcols + n*step, while idx < iend

static int32_t
tabrowcopy_init(CSOUND* csound, TABROWCOPY* p){
    FUNC* ftp;
    if (UNLIKELY((ftp = csound->FTnp2Find(csound, p->ifnsrc)) == NULL))
      return INITERR(Str("tabrowcopy: incorrect table number"));
    p->tabsource    = ftp->ftable;
    p->tabsourcelen = ftp->flen;
    if (UNLIKELY((ftp = csound->FTnp2Find(csound, p->ifndest)) == NULL))
      return INITERR(Str("tabrowcopy: incorrect table number"));
    p->tabdest    = ftp->ftable;
    p->tabdestlen = ftp->flen;

    int end = *p->iend;
    if(end > *p->inumcols)
      return INITERR(Str("tabrowcopy: iend cannot be bigger than numcols"));

    if(end == 0)
      end = *p->inumcols;

    p->end = end;

    int numcols_to_copy = (int)((end - *p->istart) / *p->istep);
    if (numcols_to_copy > p->tabdestlen)
      return INITERR(Str("tabrowcopy: Destination table too small"));

    p->maxrow = (int)((p->tabsourcelen - *p->ioffset) / *p->inumcols) - 1;
    return OK;
}

static int32_t
tabrowcopyk(CSOUND* csound, TABROWCOPY* p) {
    int i;
    MYFLT x0, x1;
    MYFLT row   = *p->krow;
    if(row > p->maxrow) {
      csound->Message(csound, Str(">>>> tabrowlin: row %.4f > maxrow %d! "
                                  "It will be clipped\n"),
                      row, p->maxrow);
       row = p->maxrow;
    }
    row = row < p->maxrow ? row : p->maxrow;
    int row0    = (int)row;
    MYFLT delta = row - row0;
    int numcols = *p->inumcols;
    int offset  = *p->ioffset;
    int start   = *p->istart;
    int end  = p->end;
    int step = *p->istep;
    int tabsourcelen = p->tabsourcelen;

    MYFLT* tabsource = p->tabsource;
    MYFLT* tabdest   = p->tabdest;

    int idx0 = offset + numcols * row0 + start;
    int idx1 = idx0 + (end-start);
    int j    = 0;

    if(UNLIKELY(row < 0))
      return PERFERROR(Str("tabrowcopy: krow cannot be negative"));

    if (LIKELY(delta != 0)) {
      if (UNLIKELY(idx1+numcols > tabsourcelen)) {
        csound->Message(csound,
                       "krow: %f   row0: %d  idx1: %d  numcols: %d   "
                        "tabsourcelen: %d\n",
                        row, row0, idx1, numcols, tabsourcelen);
        return PERFERROR(Str("tabrowcopy: tab off end"));
      }
      for (i=idx0; i<idx1; i+=step) {
        x0 = tabsource[i];
        x1 = tabsource[i + numcols];
        tabdest[j++] = x0 + (x1-x0)*delta;
      }
    } else {
      if (UNLIKELY(idx1 > tabsourcelen))
        return PERFERROR(Str("tabrowcopy: tab off end"));
      for (i=idx0; i<idx1; i+=step) {
        tabdest[j++] = tabsource[i];
      }
    }
    return OK;
}

typedef struct {
    OPDS h;
    ARRAYDAT *outarr;
    MYFLT *krow, *ifnsrc, *inumcols, *ioffset, *istart, *iend, *istep;
    MYFLT* tabsource;
    MYFLT  maxrow;
    uint32_t tabsourcelen;
    uint32_t end;
    uint32_t numitems;
} TABROWCOPYARR;

static int32_t
tabrowcopyarr_init(CSOUND *csound, TABROWCOPYARR *p) {
    FUNC* ftp;
    if (UNLIKELY((ftp = csound->FTnp2Find(csound, p->ifnsrc)) == NULL))
        return INITERR(Str("tabrowlin: incorrect table number"));
    p->tabsource = ftp->ftable;
    p->tabsourcelen = ftp->flen;
    uint32_t start = (uint32_t)*p->istart;
    uint32_t end   = (uint32_t)*p->iend;
    uint32_t step  = (uint32_t)*p->istep;
    if(end > *p->inumcols)
      return INITERR(Str("tabrowlin: iend cannot be bigger than numcols"));
    if(end == 0)
      end = *p->inumcols;
    if(end <= start) {
      return INITERR(Str("tabrowlin: end must be bigger than start"));
    }
    p->end = end;
    uint32_t numitems = (uint32_t)ceil((end - start) / (float)step);
    if(numitems <= 0) {
      return INITERR(Str("tabrowlin: no items to copy"));
    }
    arrayensure(csound, p->outarr, numitems);
    p->numitems = numitems;
    p->maxrow = (p->tabsourcelen - *p->ioffset) / *p->inumcols - FL(2);
    return OK;
}

static int32_t
tabrowcopyarr_k(CSOUND *csound, TABROWCOPYARR *p) {
    uint32_t start = (uint32_t)*p->istart;
    uint32_t end   = (uint32_t)p->end;
    uint32_t step  = (uint32_t)*p->istep;
    uint32_t offset = (uint32_t)*p->ioffset;
    //uint32_t numitems = (uint32_t)ceil((end - start) / (float)step);
    uint32_t numcols = (uint32_t)*p->inumcols;
    MYFLT row = *p->krow;
    uint32_t row0 = (uint32_t)row;
    MYFLT delta = row - row0;
    uint32_t tabsourcelen = p->tabsourcelen;
    MYFLT *out = p->outarr->data;
    MYFLT *tabsource = p->tabsource;
    MYFLT x0, x1;

    if(UNLIKELY(row < 0)) {
      return PERFERROR(Str("krow cannot be negative"));
    }
    // TODO : check maxrow
    uint32_t idx0 = offset + numcols * row0 + start;
    uint32_t idx1 = idx0 + (end-start);
    uint32_t i, j = 0;
    if (LIKELY(delta != 0)) {
      if (UNLIKELY(idx1+numcols >= tabsourcelen))
        return PERFERROR(Str("tab off end"));
      for (i=idx0; i<idx1; i+=step) {
        x0 = tabsource[i];
        x1 = tabsource[i + numcols];
        out[j++] = x0 + (x1-x0)*delta;
      }
    } else {
      if (UNLIKELY(idx1 >= tabsourcelen))
        return PERFERROR(Str("tab off end"));
      for (i=idx0; i<idx1; i+=step) {
        out[j++] = tabsource[i];
      }
    }
    return OK;
}


typedef struct {
    OPDS h;
    // kOut[] rowlin kMtrx[], krow, kstart=0, kend=0, kstep=1
    ARRAYDAT *outarr, *inarr;
    MYFLT *krow, *kstart, *kend, *kstep;
    int numitems;
} GETROWLIN;

/*

  getrowlin: the same as tabrowlin, but with arrays instead of tables

  kOut[] getrowlin kMtrx[], krow, kstart=0, kend=0, kstep=1

  Given a 2D array kMtrx, get a row of this array (possibly a slice
  [kstart:kend:kstep]).  If krow is not an integer, the values are the
  result of the interpolation between two rows

*/

static int32_t
getrowlin_init(CSOUND *csound, GETROWLIN *p) {
    int start = (int)*p->kstart;
    int end   = (int)*p->kend;
    int step  = (int)*p->kstep;
    if (end < 1)
      end = p->inarr->sizes[1];
    int numitems = (int)ceil((end - start) / (float)step);

    arrayensure(csound, p->outarr, numitems);
    p->numitems = numitems;
    return OK;
}

static int32_t
getrowlin_k(CSOUND *csound, GETROWLIN *p) {
    if(p->inarr->dimensions != 2)
      return PERFERROR(Str("The input array should be a 2D array"));
    int start = (int)*p->kstart;
    int end   = (int)*p->kend;
    int step  = (int)*p->kstep;
    if (end <= 0) {
      end = p->inarr->sizes[1];
    }
    int numitems = (int)ceil((end - start) / (float)step);
    int numcols  = p->inarr->sizes[1];
    if(numitems > numcols)
      return PERFERROR(Str("Asked to read too many items from a row"));
    if(numitems > p->numitems) {
      arrayensure(csound, p->outarr, numitems);
      p->numitems = numitems;
    }
    MYFLT row = *p->krow;
    int maxrow = p->inarr->sizes[0] - 1;
    if(UNLIKELY(row < 0))
      return PERFERROR(Str("getrowlin: krow cannot be negative"));
    if(UNLIKELY(row > maxrow)) {
      csound->Message(csound, Str("getrowlin: row %.4f > maxrow %d, clipping\n"),
                      row, maxrow);
      row = maxrow;
      // return PERFERROR(Str("getrowlin: exceeded maximum row"));
    }
    int row0    = (int)row;
    MYFLT delta = row - row0;

    MYFLT *out = p->outarr->data;
    MYFLT *in  = p->inarr->data;

    int idx0 = numcols * row0 + start;
    int idx1 = idx0 + numitems;
    MYFLT x0, x1;
    int i, j = 0;
    if (LIKELY(delta != 0)) {
      for (i=idx0; i<idx1; i+=step) {
        x0 = in[i];
        x1 = in[i + numcols];
        out[j++] = x0 + (x1-x0)*delta;
      }
    }
    else {
      for (i=idx0; i<idx1; i+=step) {
        out[j++] = in[i];
      }
    }
    return OK;
}

////////////////////////////////////////////////////////////////////////////////


/*

Input types:

 * a, k, s, i, w, f,
 * o (optional i-rate, default to 0), O optional krate=0
 * p (opt, default to 1), P optional krate=1
 * q (opt, 10),
 * v(opt, 0.5),
 * j(opt, -1), J optional krate=-1
 * h(opt, 127),
 * y (multiple inputs, a-type),
 * z (multiple inputs, k-type),
 * Z (multiple inputs, alternating k- and a-types),
 * m (multiple inputs, i-type),
 * M (multiple inputs, any type)
 * n (multiple inputs, odd number of inputs, i-type).
 * . anytype
 * ? optional

 */

#define S(x)    sizeof(x)

static OENTRY localops[] = {
    // aout beosc xfreq, kbw, ifn=-1, iphase=0, iflags=1
    {"beosc", S(BEOSC), TR, 3, "a", "kkjop", (SUBR)beosc_init, (SUBR)beosc_kkiii },
    {"beosc", S(BEOSC), TR, 3, "a", "akjop", (SUBR)beosc_init, (SUBR)beosc_akiii },

    // aout beadsynt ifreqft, iampft, ibwft, inumosc,
    //               iflags=1, kfreq=1, kbw=1, ifn=-1, iphs=-1
    {"beadsynt", S(BEADSYNT), TR, 3, "a", "iiijpPPjj",
             (SUBR)beadsynt_init, (SUBR)beadsynt_perf },

    // aout beadsynt kFreq[], kAmp[], kBw[],
    //               inumosc=-1, iflags=1, kfreq=1, kbw=1, ifn=-1, iphs=-1
    {"beadsynt", S(BEADSYNT), TR, 3, "a", "k[]k[]k[]jpPPjj",
     (SUBR)beadsynt_init_array, (SUBR)beadsynt_perf },

    // tabrowlin krow, ifnsrc, ifndest, inumcols,
    //                 ioffset=0, istart=0, iend=0, istep=1
    {"tabrowlin", S(TABROWCOPY), 0, 3, "", "kiiiooop",
     (SUBR)tabrowcopy_init, (SUBR)tabrowcopyk },

    // kOut[]  tabrowlin krow, ifnsrc, inumcols,
    //                   ioffset=0, istart=0, iend=0, istep=1
    {"getrowlin", S(TABROWCOPY), 0, 3, "k[]", "kiiooop",
     (SUBR)tabrowcopyarr_init, (SUBR)tabrowcopyarr_k},

    // kOut[] getrowlin kMtrx[], krow, kstart=0, kend=0, kstep=1
    {"getrowlin", S(GETROWLIN), 0, 3, "k[]", "k[]kOOP",
     (SUBR)getrowlin_init, (SUBR)getrowlin_k },
};

LINKAGE<|MERGE_RESOLUTION|>--- conflicted
+++ resolved
@@ -605,40 +605,6 @@
     lphs = (int32*)p->lphs.auxp;
 
     if (iphs < 0) {
-<<<<<<< HEAD
-        // init phase with random values
-        uint32_t seed = csound->GetRandomSeedFromTime();
-        for (c=0; c<count; c++) {
-            lphs[c] = (int32_t)(FastRandFloat(&seed) * FMAXLEN) & PHMASK;
-        }
-    } else if (iphs <= 1) {
-        // between 0 and 1, use this number as phase 
-        for (c=0; c<count; c++) {
-            lphs[c] = ((int32_t)(iphs * FMAXLEN)) & PHMASK;
-        }
-    } else {
-        // iphs is the number of a table containing the phases, use this table
-        FUNC *phasetp = csound->FTnp2Find(csound, p->iphs);
-        if (phasetp == NULL) {
-            p->inerr = 1;
-            return INITERR(Str("beadsynt: phasetable not found"));
-        }
-        if (phasetp->flen < count) {
-            // we can't use the given table because it is too small, we choose not to fail
-            // but use random values (the default), and print an error message
-            csound->Message(csound, Str("phase table too small (%d elements < %d oscillators), using random values"), phasetp->flen, count);
-            uint32_t seed = csound->GetRandomSeedFromTime();
-            for (c=0; c<count; c++) {
-                lphs[c] = (int32_t)(FastRandFloat(&seed) * FMAXLEN) & PHMASK;
-            }
-        } else {
-            // use table to fill the phases
-            for (c=0; c<count; c++) {
-                MYFLT ph = phasetp->ftable[c];
-                lphs[c] = ((int32_t)(ph * FMAXLEN)) & PHMASK;
-            }
-        }
-=======
       // init phase with random values
       uint32_t seed = csound->GetRandomSeedFromTime();
       for (c=0; c<count; c++) {
@@ -659,7 +625,6 @@
         MYFLT ph = phasetp->ftable[c];
         lphs[c] = ((int32_t)(ph * FMAXLEN)) & PHMASK;
       }
->>>>>>> 7b56061c
     }
 
     if (p->pamp.auxp==NULL || p->pamp.size < (uint32_t)(sizeof(MYFLT)*p->count))
