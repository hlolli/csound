--- conflicted
+++ resolved
@@ -22,14 +22,10 @@
     02110-1301 USA
 */
 
-<<<<<<< HEAD
-// #include <csdl.h>
-#include "/usr/local/include/csound/csdl.h"
+#include "csdl.h"
+//#include "/usr/local/include/csound/csdl.h"
 #include "arrays.h"
 
-=======
-#include "csdl.h"
->>>>>>> aa486c1c
 
 #define SAMPLE_ACCURATE \
     uint32_t n, nsmps = CS_KSMPS;                                    \
