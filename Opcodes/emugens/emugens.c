--- conflicted
+++ resolved
@@ -1407,16 +1407,10 @@
         end = ftp->flen;
     int numitems = (int) (ceil((end - start) / (double)step));
     if(numitems < 0)
-<<<<<<< HEAD
         return PERFERR(Str("tab2array: can't copy a negative number of items"));
 
     if(numitems != p->numitems) {
         tabensure_perf(csound, p->out, numitems);
-=======
-        return PERFERR(Str("tab2array: cannot copy a negative number of items"));
-    if(numitems > p->numitems) {
-        tabensure(csound, p->out, numitems);
->>>>>>> d6017b5b
         p->numitems = numitems;
     }
     MYFLT *out   = p->out->data;
