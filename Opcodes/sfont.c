--- conflicted
+++ resolved
@@ -119,9 +119,10 @@
     if (UNLIKELY(soundFont==NULL)){
       csound->ErrorMsg(csound, Str("Sfload: cannot use globals"));
       return;
+    }
     strncpy(soundFont->name, csound->GetFileName(fd), 256);
     if (UNLIKELY(chunk_read(fil, &soundFont->chunk.main_chunk)<0))
-      csound->Message(csound, Str("sfont: failed to read file\n");
+      csound->Message(csound, Str("sfont: failed to read file\n"));
     csound->FileClose(csound, fd);
     globals->soundFont = soundFont;
     fill_SfPointers(csound);
@@ -1519,15 +1520,7 @@
 
     size = phdrChunk->ckSize / sizeof(sfPresetHeader);
     soundFont->presets_num = size;
-<<<<<<< HEAD
-    /* **** COVERITY: Allocation size mismatch
-       **** (SIZECHECK)2. incorrect_multiplication: Allocating a
-       **** multiple of 38 bytes to pointer of type presetType, which
-       **** needs 28 bytes.  **** */
-    preset = (presetType *) malloc(size * sizeof(sfPresetHeader));
-=======
     preset = (presetType *) malloc(size * sizeof(presetType));
->>>>>>> 41ad36b5
     for (j=0; j < size; j++) {
       preset[j].name = phdr[j].achPresetName;
       if (strcmp(preset[j].name,"EOP")==0) {
