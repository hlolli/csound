/*
    sfont.c:

    Copyright (C) 2000-7 Gabriel Maldonado, John ffitch, Victor Lazzarini

    This file is part of Csound.

    The Csound Library is free software; you can redistribute it
    and/or modify it under the terms of the GNU Lesser General Public
    License as published by the Free Software Foundation; either
    version 2.1 of the License, or (at your option) any later version.

    Csound is distributed in the hope that it will be useful,
    but WITHOUT ANY WARRANTY; without even the implied warranty of
    MERCHANTABILITY or FITNESS FOR A PARTICULAR PURPOSE.  See the
    GNU Lesser General Public License for more details.

    You should have received a copy of the GNU Lesser General Public
    License along with Csound; if not, write to the Free Software
    Foundation, Inc., 51 Franklin St, Fifth Floor, Boston, MA
    02110-1301 USA
*/

/* WARNING! This file MUST be compiled by setting the structure member
   alignment (compiler option) to 1 byte. That is: no padding bytes
   should be present between a structure data member and another.
   This code will cause memory access faults and crash Csound if
   compiled with structure member alignment different than 1. See the
   documentation of your C compiler to choose the appropriate compiler
   directive switch.  */

// #include "csdl.h"
#include "csoundCore.h"
#include "interlocks.h"
#include <stdio.h>
#include <stdlib.h>
#include <math.h>
#include <ctype.h>
#include <errno.h>
#include "sfenum.h"
#include "sfont.h"

#define s2d(x)  *((DWORD *) (x))



static int32_t chunk_read(CSOUND *, FILE *f, CHUNK *chunk);
static void fill_SfPointers(CSOUND *);
static int32_t  fill_SfStruct(CSOUND *);
static void layerDefaults(layerType *layer);
static void splitDefaults(splitType *split);

#define MAX_SFONT               (10)
#define MAX_SFPRESET            (16384)
#define GLOBAL_ATTENUATION      (FL(0.3))

#define ONETWELTH               (0.08333333333333333333333333333)
#define TWOTOTWELTH             (1.05946309435929526456182529495)

typedef struct _sfontg {
  SFBANK *soundFont;
  SFBANK *sfArray;
  int32_t currSFndx;
  int32_t maxSFndx;
  presetType **presetp;
  SHORT **sampleBase;
  MYFLT pitches[128];
} sfontg;

int32_t sfont_ModuleDestroy(CSOUND *csound)
{
    int32_t j,k,l;
    SFBANK *sfArray;
    sfontg *globals;
    globals = (sfontg *) (csound->QueryGlobalVariable(csound, "::sfontg"));
    if (globals == NULL) return 0;
    sfArray = globals->sfArray;

    for (j=0; j<globals->currSFndx; j++) {
      for (k=0; k< sfArray[j].presets_num; k++) {
        for (l=0; l<sfArray[j].preset[k].layers_num; l++) {
          csound->Free(csound, sfArray[j].preset[k].layer[l].split);
        }
        csound->Free(csound, sfArray[j].preset[k].layer);
      }
      csound->Free(csound, sfArray[j].preset);
      for (l=0; l< sfArray[j].instrs_num; l++) {
        csound->Free(csound, sfArray[j].instr[l].split);
      }
      csound->Free(csound, sfArray[j].instr);
      csound->Free(csound, sfArray[j].chunk.main_chunk.ckDATA);
    }
    csound->Free(csound, sfArray);
    globals->currSFndx = 0;
    csound->Free(csound, globals->presetp);
    csound->Free(csound, globals->sampleBase);

    csound->DestroyGlobalVariable(csound, "::sfontg");
    return 0;
}

static int SoundFontLoad(CSOUND *csound, char *fname)
{
    FILE *fil;
    void *fd;
    int i;
    SFBANK *soundFont;
    sfontg *globals;
    globals = (sfontg *) (csound->QueryGlobalVariable(csound, "::sfontg"));
    soundFont = globals->soundFont;
    fd = csound->FileOpen2(csound, &fil, CSFILE_STD, fname, "rb",
                             "SFDIR;SSDIR", CSFTYPE_SOUNDFONT, 0);
    if (UNLIKELY(fd == NULL)) {
      csound->ErrorMsg(csound,
                  Str("sfload: cannot open SoundFont file \"%s\" (error %s)"),
                  fname, strerror(errno));
      return -1;
    }
    for (i=0; i<globals->currSFndx-1; i++)
      if (strcmp(fname, globals->sfArray[i].name)==0) {
        csound->Warning(csound, "%s already loaded\n", fname);
        return i;
      }
    soundFont = &globals->sfArray[globals->currSFndx];
    /* if (UNLIKELY(soundFont==NULL)){ */
    /*   csound->ErrorMsg(csound, Str("Sfload: cannot use globals")); */
    /*   return; */
    /* } */
    strNcpy(soundFont->name, csound->GetFileName(fd), 256);
    //soundFont->name[255]='\0';
    if (UNLIKELY(chunk_read(csound, fil, &soundFont->chunk.main_chunk)<0))
      csound->Message(csound, Str("sfont: failed to read file\n"));
    csound->FileClose(csound, fd);
    globals->soundFont = soundFont;
    fill_SfPointers(csound);
    fill_SfStruct(csound);
    return -1;
}

static int32_t compare(presetType * elem1, presetType *elem2)
{
    if (elem1->bank * 128 + elem1->prog >  elem2->bank * 128 + elem2->prog)
      return 1;
    else
      return -1;
}

/* syntax:
        ihandle SfLoad "filename"
*/

static char *Gfname;            /* NOT THREAD SAFE */

static int32_t SfLoad_(CSOUND *csound, SFLOAD *p, int32_t istring)
                                       /* open a file and return its handle */
{                                      /* the handle is simply a stack index */
    char *fname;
    int hand;
    SFBANK *sf;
    sfontg *globals;
    globals = (sfontg *) (csound->QueryGlobalVariable(csound, "::sfontg"));
    if (UNLIKELY(globals==NULL)) {
      return csound->InitError(csound, Str("sfload: could not open globals\n"));
    }
    if (istring) fname = csound->Strdup(csound, ((STRINGDAT *)p->fname)->data);
    else {
      if (csound->ISSTRCOD(*p->fname))
        fname = csound->Strdup(csound, get_arg_string(csound,*p->fname));
      else fname = csound->strarg2name(csound,
                                NULL, p->fname, "sfont.",
                                0);
    }
    /*    strcpy(fname, (char*) p->fname); */
    Gfname = fname;
    hand = SoundFontLoad(csound, fname);
    if (hand<0) {
      *p->ihandle = (MYFLT) globals->currSFndx;
      sf = &globals->sfArray[globals->currSFndx];
      qsort(sf->preset, sf->presets_num, sizeof(presetType),
            (int32_t (*)(const void *, const void * )) compare);
      csound->Free(csound,fname);
      if (UNLIKELY(++globals->currSFndx>=globals->maxSFndx)) {
        globals->maxSFndx += 5;
        globals->sfArray = (SFBANK *)csound->ReAlloc(csound, globals->sfArray,
                  /* JPff fix */        globals->maxSFndx*sizeof(SFBANK));
        csound->Warning(csound, Str("Extending soundfonts"));
        if (globals->sfArray  == NULL) return NOTOK;
      }
    }
    else *p->ihandle=hand;
    return OK;
}

static int32_t SfLoad(CSOUND *csound, SFLOAD *p){
  return SfLoad_(csound,p,0);
}

static int32_t SfLoad_S(CSOUND *csound, SFLOAD *p){
  return SfLoad_(csound,p,1);
}

static char *filter_string(char *s, char temp_string[24])
{
    int32_t i=0, j=0;
    int32_t c;
    for (i=0; i<22; i++, j++) {
      c = s[j];
      if (c=='\0') break;
      if (isprint(c)) temp_string[i]=c;
      else if (c<32) {
        temp_string[i++]='^';
        temp_string[i] = '@'+c;
      }
      else temp_string[i]='?';
    }
    temp_string[i] = '\0';
    return temp_string;
}

static int32_t Sfplist(CSOUND *csound, SFPLIST *p)
{
    sfontg *globals;
    SFBANK *sf;
    char temp_string[24];
    int32_t j;
    globals = (sfontg *) (csound->QueryGlobalVariable(csound, "::sfontg"));
    if (UNLIKELY( *p->ihandle<0 || *p->ihandle>=globals->currSFndx))
      return csound->InitError(csound, Str("invalid soundfont"));
    sf = &globals->sfArray[(int32_t) *p->ihandle];
    /* if (UNLIKELY(sf==NULL)) */
    /*   return csound->InitError(csound, Str("invalid soundfont")); */
    csound->Message(csound, Str("\nPreset list of \"%s\"\n"), sf->name);
    for (j =0; j < sf->presets_num; j++) {
      presetType *prs = &sf->preset[j];
      csound->Message(csound, Str("%3d) %-20s\tprog:%-3d bank:%d\n"),
                              j, filter_string(prs->name, temp_string),
                              prs->prog, prs->bank);
    }
    csound->Message(csound, "\n");
    return OK;
}

static int32_t SfAssignAllPresets(CSOUND *csound, SFPASSIGN *p)
{
    sfontg *globals;
    SFBANK *sf;
    int32_t pHandle, pnum;
    int32_t j, enableMsgs;

    globals = (sfontg *) (csound->QueryGlobalVariable(csound, "::sfontg"));
    if (UNLIKELY( *p->ihandle<0 || *p->ihandle>=globals->currSFndx))
      return csound->InitError(csound, Str("invalid soundfont"));
    sf = &globals->sfArray[(int32_t) *p->ihandle];
    /* if (UNLIKELY(globals->soundFont==NULL)) */
    /*   return csound->InitError(csound, Str("invalid sound font")); */

    pHandle = (int32_t) *p->startNum;
    pnum = sf->presets_num;
    enableMsgs = (*p->msgs==FL(0.0));
    if (enableMsgs)
      csound->Message(csound,
                      Str("\nAssigning all Presets of \"%s\" starting from"
                          " %d (preset handle number)\n"), sf->name, pHandle);
    for (j = 0; j < pnum; j++) {
      presetType *prs = &sf->preset[j];
      if (enableMsgs)
        csound->Message(csound, Str("%3d<--%-20s\t(prog:%-3d bank:%d)\n"),
                                j, prs->name, prs->prog, prs->bank);
      globals->presetp[pHandle] = &sf->preset[j];
      globals->sampleBase[pHandle] = sf->sampleData;
      pHandle++;
    }
    if (enableMsgs)
      csound->Message(csound, Str("\nAll presets have been assigned to preset"
                                  " handles from %d to %d\nXS\n"),
                              (int32_t) *p->startNum, pHandle - 1);
    return OK;
}

static int32_t Sfilist(CSOUND *csound, SFPLIST *p)
{
    sfontg *globals;
    SFBANK *sf;
    int32_t j;
    globals = (sfontg *) (csound->QueryGlobalVariable(csound, "::sfontg"));
    if (UNLIKELY( *p->ihandle<0 || *p->ihandle>=globals->currSFndx))
      return csound->InitError(csound, Str("invalid soundfont"));
    /* if (UNLIKELY(globals->soundFont==NULL)) */
    /*   return csound->InitError(csound, Str("invalid sound font")); */

    sf = &globals->sfArray[(int32_t) *p->ihandle];
    csound->Message(csound, Str("\nInstrument list of \"%s\"\n"), sf->name);
    for (j =0; j < sf->instrs_num; j++) {
      instrType *inst = &sf->instr[j];
      csound->Message(csound, "%3d) %-20s\n", j, inst->name);
    }
    csound->Message(csound, "\n");
    return OK;
}

static int32_t SfPreset(CSOUND *csound, SFPRESET *p)
{
    sfontg *globals; SFBANK *sf;
    int32_t j, presetHandle = (int32_t) *p->iPresetHandle;
    globals = (sfontg *) (csound->QueryGlobalVariable(csound, "::sfontg"));
    sf = &globals->sfArray[(DWORD) *p->isfhandle];
    if (UNLIKELY( *p->isfhandle<0 || *p->isfhandle>=globals->currSFndx))
      return csound->InitError(csound, Str("invalid soundfont"));

    if (UNLIKELY(presetHandle >= MAX_SFPRESET || presetHandle<0)) {
      return csound->InitError(csound,
                               Str("sfpreset: preset handle too big (%d), max: %d"),
                               presetHandle, (int32_t) MAX_SFPRESET - 1);
    }

    for (j=0; j< sf->presets_num; j++) {
      if (sf->preset[j].prog == (WORD) *p->iprog &&
          sf->preset[j].bank == (WORD) *p->ibank )
        {
          globals->presetp[presetHandle] = &sf->preset[j];
          globals->sampleBase[presetHandle] = sf->sampleData;
          break;
        }
    }
    *p->ipresethandle = (MYFLT) presetHandle;

    if (UNLIKELY(globals->presetp[presetHandle] == NULL)) {
      //      return csound->InitError(csound,
      csound->Warning(csound,
                               Str("sfpreset: cannot find any preset having prog "
                                   "number %d and bank number %d in SoundFont file"
                                   " \"%s\""),
                               (int32_t) *p->iprog, (int32_t) *p->ibank,
                               globals->sfArray[(DWORD) *p->isfhandle].name);
    }
    return OK;
}

static int32_t SfPlay_set(CSOUND *csound, SFPLAY *p)
{
    DWORD index = (DWORD) *p->ipresethandle;
    presetType *preset;
    SHORT *sBase;
    int32_t layersNum, j, spltNum = 0, flag = (int32_t) *p->iflag;
    sfontg *globals;

    globals = (sfontg *) (csound->QueryGlobalVariable(csound, "::sfontg"));
<<<<<<< HEAD
    if (UNLIKELY(index>=(DWORD)globals->MAX_SFPRESET))
=======
    if (UNLIKELY(index>=MAX_SFPRESET))
>>>>>>> dbd36d56
      return csound->InitError(csound, Str("invalid soundfont"));
    preset = globals->presetp[index];
    sBase = globals->sampleBase[index];

    if (!UNLIKELY(preset!=NULL)) {
      return csound->InitError(csound, Str("sfplay: invalid or "
                                           "out-of-range preset number"));
    }
    layersNum = preset->layers_num;
    for (j =0; j < layersNum; j++) {
      layerType *layer = &preset->layer[j];
      int32_t vel= (int32_t) *p->ivel, notnum= (int32_t) *p->inotnum;
      if (notnum >= layer->minNoteRange &&
          notnum <= layer->maxNoteRange &&
          vel    >= layer->minVelRange  &&
          vel    <= layer->maxVelRange) {
        int32_t splitsNum = layer->splits_num, k;
        for (k = 0; k < splitsNum; k++) {
          splitType *split = &layer->split[k];
          if (notnum  >= split->minNoteRange &&
              notnum  <= split->maxNoteRange &&
              vel     >= split->minVelRange  &&
              vel     <= split->maxVelRange) {
            sfSample *sample = split->sample;
            DWORD start=sample->dwStart;
            MYFLT attenuation;
            double pan;
            double freq, orgfreq;
            double tuneCorrection = split->coarseTune + layer->coarseTune +
              (split->fineTune + layer->fineTune)*0.01;
            int32_t orgkey = split->overridingRootKey;
            if (orgkey == -1) orgkey = sample->byOriginalKey;
            orgfreq = globals->pitches[orgkey];
            if (flag) {
              freq = orgfreq * pow(2.0, ONETWELTH * tuneCorrection);
              p->si[spltNum]= (freq/(orgfreq*orgfreq))*
                               sample->dwSampleRate*csound->onedsr;
            }
            else {
              freq = orgfreq * pow(2.0, ONETWELTH * tuneCorrection) *
                pow(2.0, ONETWELTH * (split->scaleTuning*0.01) * (notnum-orgkey));
              p->si[spltNum]= (freq/orgfreq) * sample->dwSampleRate*csound->onedsr;
            }
            attenuation = (MYFLT) (layer->initialAttenuation +
                                   split->initialAttenuation);
            attenuation = POWER(FL(2.0), (-FL(1.0)/FL(60.0)) * attenuation )
              * GLOBAL_ATTENUATION;
            pan = (double)(split->pan + layer->pan) / 1000.0 + 0.5;
            if (pan > 1.0) pan = 1.0;
            else if (pan < 0.0) pan = 0.0;
            /* Suggested fix from steven yi Oct 2002 */
            p->base[spltNum] = sBase + start;
            p->phs[spltNum] = (double) split->startOffset + *p->ioffset;
            p->end[spltNum] = sample->dwEnd + split->endOffset - start;
            p->startloop[spltNum] =
              sample->dwStartloop + split->startLoopOffset  - start;
            p->endloop[spltNum] =
              sample->dwEndloop + split->endLoopOffset - start;
            p->leftlevel[spltNum] = (MYFLT) sqrt(1.0-pan) * attenuation;
            p->rightlevel[spltNum] = (MYFLT) sqrt(pan) * attenuation;
            p->mode[spltNum]= split->sampleModes;
            p->attack[spltNum] = split->attack*CS_EKR;
            p->decay[spltNum] = split->decay*CS_EKR;
            p->sustain[spltNum] = split->sustain;
            p->release[spltNum] = split->release*CS_EKR;

            if (*p->ienv > 1) {
              p->attr[spltNum] = 1.0/(CS_EKR*split->attack);
              p->decr[spltNum] = pow((split->sustain+0.0001),
                                     1.0/(CS_EKR*
                                          split->decay+0.0001));
              if (split->attack != 0.0) p->env[spltNum] = 0.0;
              else p->env[spltNum] = 1.0;
            }
            else if (*p->ienv > 0) {
              p->attr[spltNum] = 1.0/(CS_EKR*split->attack);
              p->decr[spltNum] = (split->sustain-1.0)/(CS_EKR*
                                                       split->decay);
              if (split->attack != 0.0) p->env[spltNum] = 0.0;
              else p->env[spltNum] = 1.0;
            }
            else {
              p->env[spltNum] = 1.0;
            }
            p->ti[spltNum] = 0;
            spltNum++;
          }
        }
      }
    }
    p->spltNum = spltNum;
    return OK;
}

#define Linear_interpolation \
        SHORT *curr_samp = *base + (int32) *phs;\
        MYFLT fract = (MYFLT) *phs - (MYFLT)((int32)*phs);\
        MYFLT out = (*curr_samp + (*(curr_samp+1) - *curr_samp)*fract);

#define Cubic_interpolation \
        MYFLT phs1 = (MYFLT) *phs -FL(1.0);\
        int32_t   x0 = (int32)phs1 ;\
        MYFLT fract = (MYFLT)(phs1 - x0);\
        SHORT *ftab = *base + x0;\
        MYFLT ym1= *ftab++;\
        MYFLT y0 = *ftab++;\
        MYFLT y1 = *ftab++;\
        MYFLT y2 = *ftab;\
        MYFLT frsq = fract*fract;\
        MYFLT frcu = frsq*ym1;\
        MYFLT t1   = y2 + FL(3.0)*y0;\
        MYFLT out =  y0 + FL(0.5)*frcu + \
                fract*(y1 - frcu/FL(6.0) - t1/FL(6.0) - ym1/FL(3.0)) + \
                frsq*fract*(t1/FL(6.0) - FL(0.5)*y1) + frsq*(FL(0.5)* y1 - y0);

#define Looped \
        if (*phs >= *startloop) flag = 1;                 \
        if (flag) {                                       \
          while (*phs >= *endloop) *phs -= looplength;    \
          while (*phs < *startloop) *phs += looplength;   \
        }

#define ExpEnvelope \
        if (*tinc < *attack) *env += *attr;                        \
        else if (*tinc < *decay + *attack) *env *= *decr;          \
        else *env = *sustain;                                      \
        (*tinc)++;                                                 \

#define LinEnvelope \
        if (*tinc < *attack) *env += *attr;                        \
        else if (*tinc < *decay + *attack) *env += *decr;          \
        else *env = *sustain;                                      \
        (*tinc)++;                                                 \

#define Unlooped \
        if (*phs > *end) break;           \
        if (*phs < FL(0.0)) *phs = FL(0.0);       \

#define Mono_out \
        out1[n] +=  *attenuation * out * (*env); \
        *phs += si;

#define Stereo_out \
        out1[n] += *left * out * (*env);\
        out2[n] += *right * out * (*env);\
        *phs += si;

static int32_t SfPlay(CSOUND *csound, SFPLAY *p)
{
    IGN(csound);
    MYFLT   *out1 = p->out1, *out2 = p->out2, *env = p->env;
    uint32_t offset = p->h.insdshead->ksmps_offset;
    uint32_t early  = p->h.insdshead->ksmps_no_end;
    uint32_t n, nsmps = CS_KSMPS;
    int32_t      j = p->spltNum;
    SHORT **base = p->base;
    DWORD *end = p->end,  *startloop= p->startloop, *endloop= p->endloop,
          *tinc = p->ti;
    SHORT *mode = p->mode;
    double *sampinc = p->si, *phs = p->phs;
    MYFLT *left= p->leftlevel, *right= p->rightlevel, *attack = p->attack,
      *decr = p->decr, *decay = p->decay, *sustain= p->sustain,
      *release = p->release, *attr = p->attr;


    memset(out1, 0, nsmps*sizeof(MYFLT));
    memset(out2, 0, nsmps*sizeof(MYFLT));
    if (UNLIKELY(early)) nsmps -= early;

    if (IS_ASIG_ARG(p->xfreq)) {
      while (j--) {
        double looplength = *endloop - *startloop;
        MYFLT *freq = p->xfreq;

        if (*mode == 1 || *mode ==3) {
          int32_t flag =0;
          if (*p->ienv > 1) { ExpEnvelope }
          else if (*p->ienv > 0) { LinEnvelope }
          for (n=offset;n<nsmps;n++) {
            double si = *sampinc * freq[n];
            Linear_interpolation Stereo_out Looped
          }
        }
        else if (*phs < *end) {
          if (*p->ienv > 1) { ExpEnvelope }
          else if (*p->ienv > 0) { LinEnvelope }
          for (n=offset;n<nsmps;n++) {
            double si = *sampinc * freq[n];
            Linear_interpolation Stereo_out  Unlooped
          }
        }
        phs++; base++; sampinc++; endloop++; startloop++;
        left++; right++, mode++, end++; attack++; decay++; sustain++;
        release++; tinc++; env++; attr++; decr++;
      }
    }
    else {
      MYFLT freq = *p->xfreq;
      while (j--) {
        double looplength = *endloop - *startloop;
        double si = *sampinc * freq;
        if (*mode == 1 || *mode ==3) {
          int32_t flag =0;
          if (*p->ienv > 1) { ExpEnvelope }
          else if (*p->ienv > 0) { LinEnvelope }
          for (n=offset;n<nsmps;n++) {
            Linear_interpolation Stereo_out     Looped
          }
        }
        else if (*phs < *end) {
          if (*p->ienv > 1) { ExpEnvelope }
          else if (*p->ienv > 0) { LinEnvelope }
          for (n=offset;n<nsmps;n++) {
            Linear_interpolation Stereo_out Unlooped
          }
        }
        phs++; base++; sampinc++; endloop++; startloop++;
        left++; right++, mode++, end++; attack++; decay++; sustain++;
        release++; tinc++; env++; attr++; decr++;
      }
    }
    if (IS_ASIG_ARG(p->xamp)) {
      MYFLT *amp = p->xamp;
      for (n=offset;n<nsmps;n++) {
        out1[n] *= amp[n];
        out2[n] *= amp[n];
      }
    }
    else {
      MYFLT famp = *p->xamp;
      for (n=offset;n<nsmps;n++) {
        out1[n] *= famp;
        out2[n] *= famp;
      }
    }
    return OK;
}

static int32_t SfPlay3(CSOUND *csound, SFPLAY *p)
{
    IGN(csound);
    MYFLT    *out1 = p->out1, *out2 = p->out2, *env = p->env;
    uint32_t offset = p->h.insdshead->ksmps_offset;
    uint32_t early  = p->h.insdshead->ksmps_no_end;
    uint32_t n, nsmps = CS_KSMPS;
    int32_t      j = p->spltNum;
    SHORT **base = p->base;
    DWORD *end = p->end,  *startloop = p->startloop,
          *endloop = p->endloop, *tinc = p->ti;
    SHORT *mode = p->mode;
    double *sampinc = p->si, *phs = p->phs;
    MYFLT *left= p->leftlevel, *right= p->rightlevel, *attack = p->attack,
          *decr = p->decr, *decay = p->decay, *sustain= p->sustain,
          *release = p->release, *attr = p->attr;

    memset(out1, 0, nsmps*sizeof(MYFLT));
    memset(out2, 0, nsmps*sizeof(MYFLT));
    if (UNLIKELY(early)) nsmps -= early;

    if (IS_ASIG_ARG(p->xfreq)) {
      while (j--) {
        double looplength = *endloop - *startloop;
        MYFLT *freq = p->xfreq;
/*         nsmps = CS_KSMPS; */
        if (*mode == 1 || *mode ==3) {
          int32_t flag =0;
          if (*p->ienv > 1) { ExpEnvelope }
          else if (*p->ienv > 0) { LinEnvelope }
          for (n=offset;n<nsmps;n++) {
            double si = *sampinc * freq[n];
            Cubic_interpolation Stereo_out      Looped
          }
        }
        else if (*phs < *end) {
          if (*p->ienv > 1) { ExpEnvelope }
          else if (*p->ienv > 0) { LinEnvelope }
          for (n=offset;n<nsmps;n++) {
            double si = *sampinc * freq[n];
            Cubic_interpolation Stereo_out      Unlooped
          }
        }
        phs++; base++; sampinc++; endloop++; startloop++;
        left++; right++, mode++, end++; attack++; decay++; sustain++;
        release++; tinc++; env++; attr++; decr++;
      }
    }
    else {
      MYFLT freq = *p->xfreq;
      while (j--) {
        double looplength = *endloop - *startloop, si = *sampinc * freq;
        if (*mode == 1 || *mode ==3) {
          int32_t flag =0;
          if (*p->ienv > 1) { ExpEnvelope }
          else if (*p->ienv > 0) { LinEnvelope }
          for (n=offset;n<nsmps;n++) {
            Cubic_interpolation Stereo_out      Looped
          }
        }
        else if (*phs < *end) {
          if (*p->ienv > 1) { ExpEnvelope }
          else if (*p->ienv > 0) { LinEnvelope }
          for (n=offset;n<nsmps;n++) {
            Cubic_interpolation Stereo_out      Unlooped
          }
        }
        phs++; base++; sampinc++; endloop++; startloop++;
        left++; right++, mode++, end++; attack++; decay++; sustain++;
        release++; tinc++; env++; attr++; decr++;
      }
    }

    if (IS_ASIG_ARG(p->xamp)) {
      MYFLT *amp = p->xamp;
      for (n=offset;n<nsmps;n++) {
        out1[n] *= amp[n];
        out2[n] *= amp[n];
      }
    }
    else {
      MYFLT famp = *p->xamp;
      for (n=offset;n<nsmps;n++) {
        out1[n] *= famp;
        out2[n] *= famp;
      }
    }
    return OK;
}

static int32_t SfPlayMono_set(CSOUND *csound, SFPLAYMONO *p)
{
    DWORD index = (DWORD) *p->ipresethandle;
    presetType *preset;
    SHORT *sBase;
    int32_t layersNum, j, spltNum = 0, flag=(int32_t) *p->iflag;
    sfontg *globals;
    globals = (sfontg *) (csound->QueryGlobalVariable(csound, "::sfontg"));
    if (UNLIKELY(index>=(DWORD)globals->currSFndx))
      return csound->InitError(csound, Str("invalid soundfont"));

    preset = globals->presetp[index];
    sBase = globals->sampleBase[index];

    if (UNLIKELY(!preset)) {
      return csound->InitError(csound, Str("sfplaym: invalid or "
                                           "out-of-range preset number"));
    }
    layersNum= preset->layers_num;
    for (j =0; j < layersNum; j++) {
      layerType *layer = &preset->layer[j];
      int32_t vel= (int32_t) *p->ivel, notnum= (int32_t) *p->inotnum;
      if (notnum >= layer->minNoteRange &&
          notnum <= layer->maxNoteRange &&
          vel >= layer->minVelRange  &&
          vel <= layer->maxVelRange) {
        int32_t splitsNum = layer->splits_num, k;
        for (k = 0; k < splitsNum; k++) {
          splitType *split = &layer->split[k];
          if (notnum >= split->minNoteRange &&
              notnum <= split->maxNoteRange &&
              vel >= split->minVelRange  &&
              vel <= split->maxVelRange) {
            sfSample *sample = split->sample;
            DWORD start=sample->dwStart;
            double freq, orgfreq;
            double tuneCorrection = split->coarseTune + layer->coarseTune +
              (split->fineTune + layer->fineTune)*0.01;
            int32_t orgkey = split->overridingRootKey;
            if (orgkey == -1) orgkey = sample->byOriginalKey;
            orgfreq = globals->pitches[orgkey] ;
            if (flag) {
              freq = orgfreq * pow(2.0, ONETWELTH * tuneCorrection);
              p->si[spltNum]= (freq/(orgfreq*orgfreq))*
                               sample->dwSampleRate*csound->onedsr;
            }
            else {
              freq = orgfreq * pow(2.0, ONETWELTH * tuneCorrection) *
                pow( 2.0, ONETWELTH* (split->scaleTuning*0.01) * (notnum-orgkey));
              p->si[spltNum]= (freq/orgfreq) * sample->dwSampleRate*csound->onedsr;
            }
            p->attenuation[spltNum] =
              POWER(FL(2.0), (-FL(1.0)/FL(60.0)) * (layer->initialAttenuation +
                                                    split->initialAttenuation)) *
              GLOBAL_ATTENUATION;
            p->base[spltNum] =  sBase+ start;
            p->phs[spltNum] = (double) split->startOffset + *p->ioffset;
            p->end[spltNum] = sample->dwEnd + split->endOffset - start;
            p->startloop[spltNum] = sample->dwStartloop +
              split->startLoopOffset - start;
            p->endloop[spltNum] = sample->dwEndloop + split->endLoopOffset - start;
            p->mode[spltNum]= split->sampleModes;
            p->attack[spltNum] = split->attack*CS_EKR;
            p->decay[spltNum] = split->decay*CS_EKR;
            p->sustain[spltNum] = split->sustain;
            p->release[spltNum] = split->release*CS_EKR;

            if (*p->ienv > 1) {
             p->attr[spltNum] = 1.0/(CS_EKR*split->attack);
             p->decr[spltNum] = pow((split->sustain+0.0001),
                                    1.0/(CS_EKR*
                                         split->decay+0.0001));
            if (split->attack != 0.0) p->env[spltNum] = 0.0;
            else p->env[spltNum] = 1.0;
            }
            else if (*p->ienv > 0) {
            p->attr[spltNum] = 1.0/(CS_EKR*split->attack);
            p->decr[spltNum] = (split->sustain-1.0)/(CS_EKR*
                                                     split->decay);
            if (split->attack != 0.0) p->env[spltNum] = 0.0;
            else p->env[spltNum] = 1.0;
            }
            else {
              p->env[spltNum] = 1.0;
            }
            p->ti[spltNum] = 0;
            spltNum++;
          }
        }
      }
    }
    p->spltNum = spltNum;
    return OK;
}

static int32_t SfPlayMono(CSOUND *csound, SFPLAYMONO *p)
{
    IGN(csound);
    MYFLT   *out1 = p->out1 , *env  = p->env;
    uint32_t offset = p->h.insdshead->ksmps_offset;
    uint32_t early  = p->h.insdshead->ksmps_no_end;
    uint32_t n, nsmps = CS_KSMPS;
    int32_t      j = p->spltNum;
    SHORT **base = p->base;
    DWORD *end= p->end, *startloop= p->startloop, *endloop= p->endloop,
          *tinc = p->ti;
    SHORT *mode = p->mode;
    double *sampinc = p->si, *phs = p->phs;
    MYFLT *attenuation = p->attenuation, *attack = p->attack, *decr = p->decr,
          *decay = p->decay, *sustain= p->sustain, *release = p->release,
          *attr = p->attr;

    memset(out1, 0, nsmps*sizeof(MYFLT));
    if (UNLIKELY(early)) nsmps -= early;

    if (IS_ASIG_ARG(p->xfreq)) {
      while (j--) {
        double looplength = *endloop - *startloop;
        MYFLT *freq = p->xfreq;

        if (*mode == 1 || *mode ==3) {
          int32_t flag =0;
          for (n=offset;n<nsmps;n++) {
            double si = *sampinc * freq[n];
            if (*p->ienv > 1) { ExpEnvelope }
            else if (*p->ienv > 0) { LinEnvelope }
            { Linear_interpolation Mono_out Looped }
          }
        }
        else if (*phs < *end) {
          for (n=offset;n<nsmps;n++) {
            double si = *sampinc * freq[n];
            if (*p->ienv > 1) { ExpEnvelope }
            else if (*p->ienv > 0) { LinEnvelope }
            { Linear_interpolation Mono_out Unlooped }
          }
        }
        phs++; base++; sampinc++; endloop++; startloop++;
        attenuation++, mode++, end++; attack++; decay++; sustain++;
        release++; tinc++; env++; attr++; decr++;
      }
    }
    else {
      MYFLT freq = *p->xfreq;
      while (j--) {
        double looplength = *endloop - *startloop;
        double si = *sampinc * freq;
        if (*mode == 1 || *mode ==3) {
          int32_t flag =0;
          for (n=offset;n<nsmps;n++) {
            if (*p->ienv > 1) { ExpEnvelope }
            else if (*p->ienv > 0) { LinEnvelope }
            { Linear_interpolation Mono_out Looped }
          }
        }
        else if (*phs < *end) {
          for (n=offset;n<nsmps;n++) {
            if (*p->ienv > 1) { ExpEnvelope }
            else if (*p->ienv > 0) { LinEnvelope }
            { Linear_interpolation Mono_out Unlooped }
          }
        }
        phs++; base++; sampinc++; endloop++; startloop++;
        attenuation++, mode++, end++; attack++; decay++; sustain++;
        release++; tinc++; env++; attr++; decr++;
      }
    }
    if (IS_ASIG_ARG(p->xamp)) {
      MYFLT *amp = p->xamp;
      for (n=offset;n<nsmps;n++) {
        out1[n] *= amp[n];
      }
    }
    else {
      MYFLT famp = *p->xamp;
      for (n=offset;n<nsmps;n++) {
        out1[n] *= famp;
      }
    }
    return OK;
}

static int32_t SfPlayMono3(CSOUND *csound, SFPLAYMONO *p)
{
    IGN(csound);
    MYFLT   *out1 = p->out1, *env = p->env;
    uint32_t offset = p->h.insdshead->ksmps_offset;
    uint32_t early  = p->h.insdshead->ksmps_no_end;
    uint32_t n, nsmps = CS_KSMPS;
    int32_t      j = p->spltNum;
    SHORT  **base = p->base;
    DWORD   *end = p->end,  *startloop = p->startloop,
            *endloop = p->endloop, *tinc = p->ti;
    SHORT   *mode = p->mode;
    double *sampinc = p->si, *phs = p->phs;
    MYFLT *attenuation = p->attenuation,*attack = p->attack, *decr = p->decr,
          *decay = p->decay, *sustain= p->sustain, *release = p->release,
          *attr = p->attr;

    memset(out1, 0, nsmps*sizeof(MYFLT));
    if (UNLIKELY(early)) nsmps -= early;
    if (IS_ASIG_ARG(p->xfreq)) {
      while (j--) {
        double looplength = *endloop - *startloop;
        MYFLT *freq = p->xfreq;

        if (*mode == 1 || *mode ==3) {
          int32_t flag =0;
          if (*p->ienv > 1) { ExpEnvelope }
          else if (*p->ienv > 0) { LinEnvelope }
          for (n=offset;n<nsmps;n++) {
            double si = *sampinc * freq[n];
            Cubic_interpolation Mono_out        Looped
          }
        }
        else if (*phs < *end) {
          if (*p->ienv > 1) { ExpEnvelope }
          else if (*p->ienv > 0) { LinEnvelope }
          for (n=offset;n<nsmps;n++) {
            double si = *sampinc * freq[n];
            Cubic_interpolation Mono_out        Unlooped
          }
        }
        phs++; base++; sampinc++; endloop++; startloop++;
        attenuation++, mode++, end++; attack++; decay++; sustain++;
        release++; tinc++; env++; attr++; decr++;
      }
    }
    else {
      MYFLT freq = *p->xfreq;
      while (j--) {
        double looplength = *endloop - *startloop;
        double si = *sampinc * freq;
        if (*mode == 1 || *mode ==3) {
          int32_t flag =0;
          if (*p->ienv > 1) { ExpEnvelope }
          else if (*p->ienv > 0) { LinEnvelope }
          for (n=offset;n<nsmps;n++) {
            Cubic_interpolation Mono_out Looped
          }
        }
        else if (*phs < *end) {
          if (*p->ienv > 1) { ExpEnvelope }
          else if (*p->ienv > 0) { LinEnvelope }
          for (n=offset;n<nsmps;n++) {
            Cubic_interpolation Mono_out Unlooped
          }
        }
        phs++; base++; sampinc++; endloop++; startloop++;
        attenuation++, mode++, end++; attack++; decay++; sustain++;
        release++; tinc++; env++; attr++; decr++;
      }
    }
    if (IS_ASIG_ARG(p->xamp)) {
      MYFLT *amp = p->xamp;
      for (n=offset;n<nsmps;n++) {
        out1[n] *= amp[n];
      }
    }
    else {
      MYFLT famp = *p->xamp;
      for (n=offset;n<nsmps;n++) {
        out1[n] *= famp;
      }
    }

    return OK;
}

static int32_t SfInstrPlay_set(CSOUND *csound, SFIPLAY *p)
{
    sfontg *globals;
    SFBANK *sf;
    int32_t index = (int32_t) *p->sfBank;
    globals = (sfontg *) (csound->QueryGlobalVariable(csound, "::sfontg"));
    if (UNLIKELY(index<0 || index>=globals->currSFndx))
      return csound->InitError(csound, Str("invalid soundfont"));
    sf = &globals->sfArray[index];

    if (UNLIKELY(*p->instrNum >  sf->instrs_num)) {
      return csound->InitError(csound, Str("sfinstr: instrument out of range"));
    }
    else {
      instrType *layer = &sf->instr[(int32_t) *p->instrNum];
      SHORT *sBase = sf->sampleData;
      int32_t spltNum = 0, flag=(int32_t) *p->iflag;
      int32_t vel= (int32_t) *p->ivel, notnum= (int32_t) *p->inotnum;
      int32_t splitsNum = layer->splits_num, k;
      for (k = 0; k < splitsNum; k++) {
        splitType *split = &layer->split[k];
        if (notnum >= split->minNoteRange &&
            notnum <= split->maxNoteRange &&
            vel >= split->minVelRange  &&
            vel <= split->maxVelRange) {
          sfSample *sample = split->sample;
          DWORD start=sample->dwStart;
          MYFLT attenuation, pan;
          double freq, orgfreq;
          double tuneCorrection = split->coarseTune + split->fineTune*0.01;
          int32_t orgkey = split->overridingRootKey;
          if (orgkey == -1) orgkey = sample->byOriginalKey;
          orgfreq = globals->pitches[orgkey] ;
          if (flag) {
            freq = orgfreq * pow(2.0, ONETWELTH * tuneCorrection);
            p->si[spltNum] = (freq/(orgfreq*orgfreq))*
                              sample->dwSampleRate*csound->onedsr;
          }
          else {
            freq = orgfreq * pow(2.0, ONETWELTH * tuneCorrection)
              * pow( 2.0, ONETWELTH* (split->scaleTuning*0.01)*(notnum - orgkey));
            p->si[spltNum] = (freq/orgfreq)*(sample->dwSampleRate*csound->onedsr);
          }
          attenuation = (MYFLT) (split->initialAttenuation);
          attenuation = POWER(FL(2.0), (-FL(1.0)/FL(60.0)) * attenuation) *
            GLOBAL_ATTENUATION;
          pan = (MYFLT)  split->pan / FL(1000.0) + FL(0.5);
          if (pan > FL(1.0)) pan =FL(1.0);
          else if (pan < FL(0.0)) pan = FL(0.0);
          p->base[spltNum] = sBase + start;
          p->phs[spltNum] = (double) split->startOffset + *p->ioffset;
          p->end[spltNum] = sample->dwEnd + split->endOffset - start;
          p->startloop[spltNum] = sample->dwStartloop +
            split->startLoopOffset - start;
          p->endloop[spltNum] = sample->dwEndloop + split->endLoopOffset - start;
          p->leftlevel[spltNum] = (FL(1.0)-pan) * attenuation;
          p->rightlevel[spltNum] = pan * attenuation;
          p->mode[spltNum]= split->sampleModes;

          p->attack[spltNum] = split->attack*CS_EKR;
          p->decay[spltNum] = split->decay*CS_EKR;
          p->sustain[spltNum] = split->sustain;
          p->release[spltNum] = split->release*CS_EKR;

          if (*p->ienv > 1) {
            p->attr[spltNum] = 1.0/(CS_EKR*split->attack);
            p->decr[spltNum] = pow((split->sustain+0.0001),
                                   1.0/(CS_EKR*split->decay+0.0001));
            if (split->attack != 0.0) p->env[spltNum] = 0.0;
            else p->env[spltNum] = 1.0;
          }
          else if (*p->ienv > 0) {
            p->attr[spltNum] = 1.0/(CS_EKR*split->attack);
            p->decr[spltNum] = (split->sustain-1.0)/(CS_EKR*
                                                     split->decay);
            if (split->attack != 0.0) p->env[spltNum] = 0.0;
            else p->env[spltNum] = 1.0;
          }
          else {
            p->env[spltNum] = 1.0;
          }
          p->ti[spltNum] = 0;
          spltNum++;
        }
      }
      p->spltNum = spltNum;
    }
    return OK;
}

static int32_t SfInstrPlay(CSOUND *csound, SFIPLAY *p)
{
    IGN(csound);
    MYFLT *out1= p->out1, *out2= p->out2, *env = p->env;
    uint32_t offset = p->h.insdshead->ksmps_offset;
    uint32_t early  = p->h.insdshead->ksmps_no_end;
    uint32_t n, nsmps = CS_KSMPS;
    int32_t      j = p->spltNum;
    SHORT **base = p->base;
    DWORD *end= p->end,  *startloop= p->startloop,
          *endloop= p->endloop, *tinc = p->ti;
    SHORT *mode = p->mode;
    double *sampinc = p->si, *phs = p->phs;
    MYFLT *left= p->leftlevel, *right= p->rightlevel, *attack = p->attack,
          *decr = p->decr, *decay = p->decay, *sustain= p->sustain,
          *release = p->release, *attr = p->attr;

    memset(out1, 0, nsmps*sizeof(MYFLT));
    memset(out2, 0, nsmps*sizeof(MYFLT));
    if (UNLIKELY(early)) nsmps -= early;

    if (IS_ASIG_ARG(p->xfreq)) {
      while (j--) {
        double looplength = *endloop - *startloop;
        MYFLT *freq = p->xfreq;

        if (*mode == 1 || *mode ==3) {
          int32_t flag =0;
          if (*p->ienv > 1) { ExpEnvelope }
          else if (*p->ienv > 0) { LinEnvelope }
          for (n=offset;n<nsmps;n++) {
            double si = *sampinc * freq[n];
            Linear_interpolation        Stereo_out      Looped
          }
        }
        else if (*phs < *end) {
          if (*p->ienv > 1) { ExpEnvelope }
          else if (*p->ienv > 0) { LinEnvelope }
          for (n=offset;n<nsmps;n++) {
            double si = *sampinc * freq[n];
            Linear_interpolation Stereo_out     Unlooped
          }
        }
        phs++; base++; sampinc++; endloop++; startloop++;
        left++; right++, mode++, end++; attack++; decay++; sustain++;
        release++; tinc++; env++; attr++; decr++;
      }
    }
    else {
      MYFLT freq = *p->xfreq;
      while (j--) {
        double looplength = *endloop - *startloop;
        double si = *sampinc * freq;
        if (*mode == 1 || *mode ==3) {
          int32_t flag =0;
          if (*p->ienv > 1) { ExpEnvelope }
          else if (*p->ienv > 0) { LinEnvelope }
          for (n=offset;n<nsmps;n++) {
            Linear_interpolation        Stereo_out      Looped
          }
        }
        else if (*phs < *end) {
          if (*p->ienv > 1) { ExpEnvelope }
          else if (*p->ienv > 0) { LinEnvelope }
          for (n=offset;n<nsmps;n++) {
            Linear_interpolation        Stereo_out      Unlooped
          }
        }
        phs++; base++; sampinc++; endloop++; startloop++;
        left++; right++, mode++, end++; attack++; decay++; sustain++;
        release++; tinc++; env++; attr++; decr++;
      }
    }

    if (IS_ASIG_ARG(p->xamp)) {
      MYFLT *amp = p->xamp;
      for (n=offset;n<nsmps;n++) {
        out1[n] *= amp[n];
        out2[n] *= amp[n];
      }
    }
    else {
      MYFLT famp = *p->xamp;
      for (n=offset;n<nsmps;n++) {
        out1[n] *= famp;
        out2[n] *= famp;
      }
    }
    return OK;
}

static int32_t SfInstrPlay3(CSOUND *csound, SFIPLAY *p)
{
   IGN(csound);
    MYFLT *out1= p->out1, *out2= p->out2,*env =p->env;
    uint32_t offset = p->h.insdshead->ksmps_offset;
    uint32_t early  = p->h.insdshead->ksmps_no_end;
    uint32_t n, nsmps = CS_KSMPS;
    int32_t      j = p->spltNum;
    SHORT **base = p->base;
    DWORD *end= p->end,  *startloop= p->startloop,
          *endloop= p->endloop, *tinc = p->ti;
    SHORT *mode = p->mode;
    double *sampinc = p->si, *phs = p->phs;
    MYFLT *left= p->leftlevel, *right= p->rightlevel,
      *attack = p->attack, *decr = p->decr,
      *decay = p->decay, *sustain= p->sustain, *release = p->release,
      *attr = p->attr;

    memset(out1, 0, nsmps*sizeof(MYFLT));
    memset(out2, 0, nsmps*sizeof(MYFLT));
    if (UNLIKELY(early)) nsmps -= early;

    if (IS_ASIG_ARG(p->xfreq)) {
      while (j--) {
        double looplength = *endloop - *startloop;
        MYFLT *freq = p->xfreq;

        if (*mode == 1 || *mode ==3) {
          int32_t flag =0;
          if (*p->ienv > 1) { ExpEnvelope }
          else if (*p->ienv > 0) { LinEnvelope }
          for (n=offset;n<nsmps;n++) {
            double si = *sampinc * freq[n];
            Cubic_interpolation Stereo_out      Looped
          }
        }
        else if (*phs < *end) {
          if (*p->ienv > 1) { ExpEnvelope }
          else if (*p->ienv > 0) { LinEnvelope }
          for (n=offset;n<nsmps;n++) {
            double si = *sampinc * freq[n];
            Cubic_interpolation Stereo_out      Unlooped
          }
        }
        phs++; base++; sampinc++; endloop++; startloop++;
        left++; right++, mode++, end++; attack++; decay++; sustain++;
        release++; tinc++; env++; attr++; decr++;
      }
    }
    else {
      MYFLT freq = *p->xfreq;
      while (j--) {
        double looplength = *endloop - *startloop;
        double si = *sampinc * freq;
        if (*mode == 1 || *mode ==3) {
          int32_t flag =0;
          if (*p->ienv > 1) { ExpEnvelope }
          else if (*p->ienv > 0) { LinEnvelope }
          for (n=offset;n<nsmps;n++) {
            Cubic_interpolation Stereo_out      Looped
          }
        }
        else if (*phs < *end) {
          if (*p->ienv > 1) { ExpEnvelope }
          else if (*p->ienv > 0) { LinEnvelope }
          for (n=offset;n<nsmps;n++) {
            Cubic_interpolation Stereo_out      Unlooped
          }
        }
        phs++; base++; sampinc++; endloop++; startloop++;
        left++; right++, mode++, end++; attack++; decay++; sustain++;
        release++; tinc++; env++; attr++; decr++;
      }
    }

    if (IS_ASIG_ARG(p->xamp)) {
      MYFLT *amp = p->xamp;
      for (n=offset;n<nsmps;n++) {
        out1[n] *= amp[n];
        out2[n] *= amp[n];
      }
    }
    else {
      MYFLT famp = *p->xamp;
      for (n=offset;n<nsmps;n++) {
        out1[n] *= famp;
        out2[n] *= famp;
      }
    }
    return OK;
}

static int32_t SfInstrPlayMono_set(CSOUND *csound, SFIPLAYMONO *p)
{
    int32_t index = (int32_t) *p->sfBank;
    sfontg *globals;
    SFBANK *sf;
    globals = (sfontg *) (csound->QueryGlobalVariable(csound, "::sfontg"));
    if (UNLIKELY(index<0 || index>=globals->currSFndx))
      return csound->InitError(csound, Str("invalid soundfont"));

    sf = &globals->sfArray[index];
    if (UNLIKELY( *p->instrNum >  sf->instrs_num)) {
      return csound->InitError(csound, Str("sfinstr: instrument out of range"));
    }
    else {
      instrType *layer = &sf->instr[(int32_t) *p->instrNum];
      SHORT *sBase = sf->sampleData;
      int32_t spltNum = 0, flag=(int32_t) *p->iflag;
      int32_t vel= (int32_t) *p->ivel, notnum= (int32_t) *p->inotnum;
      int32_t splitsNum = layer->splits_num, k;
      for (k = 0; k < splitsNum; k++) {
        splitType *split = &layer->split[k];
        if (notnum >= split->minNoteRange &&
            notnum <= split->maxNoteRange &&
            vel >= split->minVelRange  &&
            vel     <= split->maxVelRange) {
          sfSample *sample = split->sample;
          DWORD start=sample->dwStart;
          double freq, orgfreq;
          double tuneCorrection = split->coarseTune + split->fineTune/100.0;
          int32_t orgkey = split->overridingRootKey;
          if (orgkey == -1) orgkey = sample->byOriginalKey;
          orgfreq = globals->pitches[orgkey];
          if (flag) {
            freq = orgfreq * pow(2.0, ONETWELTH * tuneCorrection);
            p->si[spltNum] = (freq/(orgfreq*orgfreq))*
                              sample->dwSampleRate*csound->onedsr;
          }
          else {
            freq = orgfreq * pow(2.0, ONETWELTH * tuneCorrection)
              * pow( 2.0, ONETWELTH* (split->scaleTuning*0.01) * (notnum-orgkey));
            p->si[spltNum] = (freq/orgfreq)*(sample->dwSampleRate*csound->onedsr);
          }
          p->attenuation[spltNum] = (MYFLT) pow(2.0, (-1.0/60.0)*
                                                split->initialAttenuation)
            * GLOBAL_ATTENUATION;
          p->base[spltNum] = sBase+ start;
          p->phs[spltNum] = (double) split->startOffset + *p->ioffset;
          p->end[spltNum] = sample->dwEnd + split->endOffset - start;
          p->startloop[spltNum] = sample->dwStartloop +
            split->startLoopOffset - start;
          p->endloop[spltNum] = sample->dwEndloop + split->endLoopOffset - start;
          p->mode[spltNum]= split->sampleModes;
          p->attack[spltNum] = split->attack*CS_EKR;
          p->decay[spltNum] = split->decay*CS_EKR;
          p->sustain[spltNum] = split->sustain;
          p->release[spltNum] = split->release*CS_EKR;

          if (*p->ienv > 1) {
            p->attr[spltNum] = 1.0/(CS_EKR*split->attack);
            p->decr[spltNum] = pow((split->sustain+0.0001),
                                   1.0/(CS_EKR*
                                        split->decay+0.0001));
            if (split->attack != 0.0) p->env[spltNum] = 0.0;
            else p->env[spltNum] = 1.0;
          }
          else if (*p->ienv > 0) {
            p->attr[spltNum] = 1.0/(CS_EKR*split->attack);
            p->decr[spltNum] = (split->sustain-1.0)/(CS_EKR*
                                                     split->decay);
            if (split->attack != 0.0) p->env[spltNum] = 0.0;
            else p->env[spltNum] = 1.0;
          }
          else {
            p->env[spltNum] = 1.0;
          }
          p->ti[spltNum] = 0;
          spltNum++;
        }
      }
      p->spltNum = spltNum;
    }
    return OK;
}

static int32_t SfInstrPlayMono(CSOUND *csound, SFIPLAYMONO *p)
{
    IGN(csound);
    MYFLT *out1= p->out1, *env = p->env;
    uint32_t offset = p->h.insdshead->ksmps_offset;
    uint32_t early  = p->h.insdshead->ksmps_no_end;
     uint32_t n, nsmps = CS_KSMPS;
    int32_t      j = p->spltNum;
    SHORT **base = p->base;
    DWORD *end= p->end,  *startloop= p->startloop, *endloop= p->endloop,
      *tinc = p->ti;
    SHORT *mode = p->mode;

    double *sampinc = p->si, *phs = p->phs;
    MYFLT *attenuation = p->attenuation, *attack = p->attack, *decr = p->decr,
      *decay = p->decay, *sustain= p->sustain, *release = p->release,
      *attr = p->attr;

    memset(out1, 0, nsmps*sizeof(MYFLT));
    if (UNLIKELY(early)) nsmps -= early;

    if (IS_ASIG_ARG(p->xfreq)) {
      while (j--) {
        double looplength = *endloop - *startloop;
        MYFLT *freq = p->xfreq;

        if (*mode == 1 || *mode ==3) {
          int32_t flag =0;
          if (*p->ienv > 1) { ExpEnvelope }
          else if (*p->ienv > 0) { LinEnvelope }
          for (n=offset;n<nsmps;n++) {
            double si = *sampinc * freq[n];
            Linear_interpolation        Mono_out        Looped
          }
        }
        else if (*phs < *end) {
          if (*p->ienv > 1) { ExpEnvelope }
          else if (*p->ienv > 0) { LinEnvelope }
          for (n=offset;n<nsmps;n++) {
            double si = *sampinc * freq[n];
            Linear_interpolation Mono_out       Unlooped
          }
        }
        phs++; base++; sampinc++; endloop++; startloop++;
        attenuation++, mode++, end++; attack++; decay++; sustain++;
        release++; tinc++; env++; attr++; decr++;
      }
    }
    else {
      MYFLT freq = *p->xfreq;
      while (j--) {
        double looplength = *endloop - *startloop;
        double si = *sampinc * freq;
        if (*mode == 1 || *mode ==3) {
          int32_t flag =0;
          if (*p->ienv > 1) { ExpEnvelope }
          else if (*p->ienv > 0) { LinEnvelope }
          for (n=offset;n<nsmps;n++) {
            Linear_interpolation Mono_out Looped
          }
        }
        else if (*phs < *end) {
          if (*p->ienv > 1) { ExpEnvelope }
          else if (*p->ienv > 0) { LinEnvelope }
          for (n=offset;n<nsmps;n++) {
            Linear_interpolation Mono_out Unlooped
          }
        }
        phs++; base++; sampinc++; endloop++; startloop++;
        attenuation++, mode++, end++; attack++; decay++; sustain++;
        release++; tinc++; env++; attr++; decr++;
      }
    }
    if (IS_ASIG_ARG(p->xamp)) {
      MYFLT *amp = p->xamp;
      for (n=offset;n<nsmps;n++) {
        out1[n] *= amp[n];
      }
    }
    else {
      MYFLT famp = *p->xamp;
      for (n=offset;n<nsmps;n++) {
        out1[n] *= famp;
      }
    }
    return OK;
}

static int32_t SfInstrPlayMono3(CSOUND *csound, SFIPLAYMONO *p)
{
    IGN(csound);
    MYFLT *out1= p->out1, *env = p->env  ;
    uint32_t offset = p->h.insdshead->ksmps_offset;
    uint32_t early  = p->h.insdshead->ksmps_no_end;
    uint32_t n, nsmps = CS_KSMPS;
    int32_t      j = p->spltNum;
    SHORT **base = p->base;
    DWORD *end= p->end,  *startloop= p->startloop,
          *endloop= p->endloop, *tinc = p->ti;
    SHORT *mode = p->mode;
    double *sampinc = p->si, *phs = p->phs;
    MYFLT *attenuation = p->attenuation,*attack = p->attack, *decr = p->decr,
      *decay = p->decay, *sustain= p->sustain, *release = p->release,
      *attr = p->attr;

    memset(out1, 0, nsmps*sizeof(MYFLT));
    if (UNLIKELY(early)) nsmps -= early;

    if (IS_ASIG_ARG(p->xfreq)) {
      while (j--) {
        double looplength = *endloop - *startloop;
        MYFLT *freq = p->xfreq;

        if (*mode == 1 || *mode ==3) {
          int32_t flag =0;
          if (*p->ienv > 1) { ExpEnvelope }
          else if (*p->ienv > 0) { LinEnvelope }
          for (n=offset;n<nsmps;n++) {
            double si = *sampinc * freq[n];
            Cubic_interpolation Mono_out Looped
          }
        }
        else if (*phs < *end) {
          if (*p->ienv > 1) { ExpEnvelope }
          else if (*p->ienv > 0) { LinEnvelope }
          for (n=offset;n<nsmps;n++) {
            double si = *sampinc * freq[n];
            Cubic_interpolation Mono_out Unlooped
          }
        }
        phs++; base++; sampinc++; endloop++; startloop++;
        attenuation++, mode++, end++; attack++; decay++; sustain++;
        release++; tinc++; env++; attr++; decr++;
      }
    }
    else {
      MYFLT freq = *p->xfreq;
      while (j--) {
        double looplength = *endloop - *startloop;
        double si = *sampinc * freq;
        if (*mode == 1 || *mode ==3) {
          int32_t flag =0;
          if (*p->ienv > 1) { ExpEnvelope }
          else if (*p->ienv > 0) { LinEnvelope }
          for (n=offset;n<nsmps;n++) {
            Cubic_interpolation Mono_out Looped
          }
        }
        else if (*phs < *end) {
          if (*p->ienv > 1) { ExpEnvelope }
          else if (*p->ienv > 0) { LinEnvelope }
          for (n=offset;n<nsmps;n++) {
            Cubic_interpolation Mono_out Unlooped
          }
        }
        phs++; base++; sampinc++; endloop++; startloop++;
        attenuation++, mode++, end++; attack++; decay++; sustain++;
        release++; tinc++; env++; attr++; decr++;
      }
    }
    if (IS_ASIG_ARG(p->xamp)) {
      MYFLT *amp = p->xamp;
      for (n=offset;n<nsmps;n++) {
        out1[n] *= amp[n];
      }
    }
    else {
      MYFLT famp = *p->xamp;
      for (n=offset;n<nsmps;n++) {
        out1[n] *= famp;
      }
    }
    return OK;
}

/*********************/

/*  Convert Big-endian <-> Little-endian (for Big-endian machines only)
 *  fmt: ((b|w|d)[0-9]*)+
 *  b:byte (no conversion), w:word, d:double word, digits(optional):repeat n times
 */
#ifdef WORDS_BIGENDIAN
static void ChangeByteOrder(char *fmt, char *p, int32 size)
{
    char c, c1, c2, c3, c4;
    char *fmt_org = fmt;
    int32 i, times;

    while (size > 0) {
      fmt = fmt_org;
      while (*fmt) {
        c = *fmt++;
        if (isdigit(*fmt)) {
          times = strtol(fmt, &fmt, 10);
        } else {
          times = 1;
        }
        for (i = 0; i < times; i++) {
          switch(c) {
          case 'b': case 'B':
            p++; size--; break;
          case 'w': case 'W':
            c1 = p[0]; c2 = p[1];
            *p++ = c2; *p++ = c1;
            size -= 2; break;
          case 'd': case 'D':
            c1 = p[0]; c2 = p[1]; c3 = p[2]; c4 = p[3];
            *p++ = c4; *p++ = c3; *p++ = c2; *p++ = c1;
            size -= 4;
            break;
          }
        }
      }
    }
}
#else
#define ChangeByteOrder(fmt, p, size) /* nothing */
#endif

static int32_t fill_SfStruct(CSOUND *csound)
{
    int32_t j, k, i, l, m, size, iStart, iEnd, kk, ll, mStart, mEnd;
    int32_t pbag_num,first_pbag,layer_num;
    int32_t ibag_num,first_ibag,split_num;
    CHUNK *phdrChunk;
    presetType *preset;
    sfPresetHeader *phdr;
    sfPresetBag *pbag;
    sfGenList *pgen;
    sfInst *inst;
    sfInstBag *ibag;
/*  sfInstModList *imod; */
    sfInstGenList *igen;
    sfSample *shdr;
    SFBANK *soundFont;
    sfontg *globals;
    globals = (sfontg *) (csound->QueryGlobalVariable(csound, "::sfontg"));
    soundFont = globals->soundFont;


/*  imod = soundFont->chunk.imod; */
    igen = soundFont->chunk.igen;
    shdr = soundFont->chunk.shdr;

    phdrChunk= soundFont->chunk.phdrChunk;
    phdr = soundFont->chunk.phdr;
    pbag = soundFont->chunk.pbag;
    pgen = soundFont->chunk.pgen;
    inst = soundFont->chunk.inst;
    ibag = soundFont->chunk.ibag;

    size = phdrChunk->ckSize / sizeof(sfPresetHeader);
    soundFont->presets_num = size;
    preset = (presetType *) csound->Malloc(csound, size * sizeof(presetType));
    for (j=0; j < size; j++) {
      preset[j].name = phdr[j].achPresetName;
      if (strcmp(preset[j].name,"EOP")==0) {
        soundFont->presets_num = j;
        goto end_fill_presets;
      }
      preset[j].num = j;
      preset[j].prog = phdr[j].wPreset;
      preset[j].bank = phdr[j].wBank;
      first_pbag = phdr[j].wPresetBagNdx;
      pbag_num = phdr[j+1].wPresetBagNdx - first_pbag;
      layer_num = 0;
      for  (k = 0 ; k < pbag_num ; k++) {
        iStart = pbag[k+first_pbag].wGenNdx;
        iEnd = pbag[k+first_pbag+1].wGenNdx;
        for (i = iStart; i < iEnd; i++) {
          if (pgen[i].sfGenOper == instrument ) {
            layer_num++;
          }
        }
      }
      preset[j].layers_num = layer_num;
      preset[j].layer =
        (layerType *) csound->Malloc(csound, layer_num * sizeof(layerType));
      for (k=0; k <layer_num; k++) {
        layerDefaults(&preset[j].layer[k]);
      }
      for  (k = 0, kk=0; k < pbag_num ; k++) {
        iStart = pbag[k+first_pbag].wGenNdx;
        iEnd = pbag[k+first_pbag+1].wGenNdx;
        for (i = iStart; i < iEnd; i++) {
          layerType *layer;
          layer = &preset[j].layer[kk];
          switch (pgen[i].sfGenOper) {
          case instrument:
            {
#define UNUSE 0x7fffffff
              int32_t GsampleModes=UNUSE, GcoarseTune=UNUSE, GfineTune=UNUSE;
              int32_t Gpan=UNUSE, GinitialAttenuation=UNUSE,GscaleTuning=UNUSE;
              int32_t GoverridingRootKey = UNUSE;

              layer->num  = pgen[i].genAmount.wAmount;
              layer->name = inst[layer->num].achInstName;
              first_ibag = inst[layer->num].wInstBagNdx;
              ibag_num = inst[layer->num +1].wInstBagNdx - first_ibag;
              split_num = 0;
              for (l=0; l < ibag_num; l++) {
                mStart = ibag[l+first_ibag].wInstGenNdx;
                mEnd = ibag[l+first_ibag+1].wInstGenNdx;
                for (m=mStart; m < mEnd; m++) {
                  if (igen[m].sfGenOper == sampleID) {
                    split_num++;
                  }
                }
              }
              layer->splits_num = split_num;
              layer->split =
                (splitType *) csound->Malloc(csound, split_num * sizeof(splitType));
              for (l=0; l<split_num; l++) {
                splitDefaults(&layer->split[l]);
              }
              for (l=0, ll=0; l < ibag_num; l++) {
                int32_t sglobal_zone = 1;
                mStart = ibag[l+first_ibag].wInstGenNdx;
                mEnd = ibag[l+first_ibag+1].wInstGenNdx;

                for (m=mStart; m < mEnd; m++) {
                  if (igen[m].sfGenOper == sampleID) sglobal_zone=0;
                }
                if (sglobal_zone) {
                  for (m=mStart; m < mEnd; m++) {
                    switch (igen[m].sfGenOper) {
                    case sampleID:
                      break;
                    case overridingRootKey:
                      GoverridingRootKey = igen[m].genAmount.wAmount;
                      break;
                    case coarseTune:
                      GcoarseTune =  igen[m].genAmount.shAmount;
                      break;
                    case fineTune:
                      GfineTune = igen[m].genAmount.shAmount;
                      break;
                    case scaleTuning:
                      GscaleTuning = igen[m].genAmount.shAmount;
                      break;
                    case pan:
                      Gpan = igen[m].genAmount.shAmount;
                      break;
                    case sampleModes:
                      GsampleModes =  igen[m].genAmount.wAmount;
                      break;
                    case initialAttenuation:
                      GinitialAttenuation = igen[m].genAmount.shAmount;
                      break;
                    case keyRange:
                      break;
                    case velRange:
                      break;
                    }
                  }
                }
                else {
                  splitType *split;
                  split = &layer->split[ll];
                  split->attack = split->decay = split->sustain =
                    split->release = FL(0.0);
                  if (GoverridingRootKey != UNUSE)
                    split->overridingRootKey = (BYTE) GoverridingRootKey;
                  if (GcoarseTune != UNUSE)
                    split->coarseTune = (BYTE) GcoarseTune;
                  if (GfineTune != UNUSE)
                    split->fineTune = (BYTE) GfineTune;
                  if (GscaleTuning != UNUSE)
                    split->scaleTuning = (BYTE) GscaleTuning;
                  if (Gpan != UNUSE)
                    split->pan = (BYTE) Gpan;
                  if (GsampleModes != UNUSE)
                    split->sampleModes = (BYTE) GsampleModes;
                  if (GinitialAttenuation != UNUSE)
                    split->initialAttenuation = (BYTE) GinitialAttenuation;

                  for (m=mStart; m < mEnd; m++) {
                    switch (igen[m].sfGenOper) {
                    case sampleID:
                      {
                        int32_t num = igen[m].genAmount.wAmount;
                        split->num= num;
                        split->sample = &shdr[num];
                        if (UNLIKELY(split->sample->sfSampleType & 0x8000)) {
                          csound->Free(csound, preset);
                          csound->ErrorMsg(csound, Str("SoundFont file \"%s\" "
                                                       "contains ROM samples !\n"
                                                       "At present time only RAM "
                                                       "samples are allowed "
                                                       "by sfload.\n"
                                                       "Session aborted !"),
                                           Gfname);
                            return NOTOK;
                        }
                        sglobal_zone = 0;
                        ll++;
                      }
                      break;
                    case overridingRootKey:
                      split->overridingRootKey = (BYTE) igen[m].genAmount.wAmount;
                      break;
                    case coarseTune:
                      split->coarseTune = (char) igen[m].genAmount.shAmount;
                      break;
                    case fineTune:
                      split->fineTune = (char) igen[m].genAmount.shAmount;
                      break;
                    case scaleTuning:
                      split->scaleTuning = igen[m].genAmount.shAmount;
                      break;
                    case pan:
                      split->pan = igen[m].genAmount.shAmount;
                      break;
                    case sampleModes:
                      split->sampleModes = (BYTE) igen[m].genAmount.wAmount;
                      break;
                    case initialAttenuation:
                      split->initialAttenuation = igen[m].genAmount.shAmount;
                      break;
                    case keyRange:
                      split->minNoteRange = igen[m].genAmount.ranges.byLo;
                      split->maxNoteRange = igen[m].genAmount.ranges.byHi;
                      break;
                    case velRange:
                      split->minVelRange = igen[m].genAmount.ranges.byLo;
                      split->maxVelRange = igen[m].genAmount.ranges.byHi;
                      break;
                    case startAddrsOffset:
                      split->startOffset += igen[m].genAmount.shAmount;
                      break;
                    case endAddrsOffset:
                      split->endOffset += igen[m].genAmount.shAmount;
                      break;
                    case startloopAddrsOffset:
                      split->startLoopOffset += igen[m].genAmount.shAmount;
                      break;
                    case endloopAddrsOffset:
                      split->endLoopOffset += igen[m].genAmount.shAmount;
                      break;
                    case startAddrsCoarseOffset:
                      split->startOffset += igen[m].genAmount.shAmount * 32768;
                      break;
                    case endAddrsCoarseOffset:
                      split->endOffset += igen[m].genAmount.shAmount * 32768;
                      break;
                    case startloopAddrCoarseOffset:
                      split->startLoopOffset += igen[m].genAmount.shAmount * 32768;
                      break;
                    case endloopAddrsCoarseOffset:
                      split->endLoopOffset += igen[m].genAmount.shAmount * 32768;
                      break;
                    case delayVolEnv:
                      csound->Message(csound, "del: %f\n",
                                      (double) igen[m].genAmount.shAmount);
                      break;
                    case attackVolEnv:           /*attack */
                      split->attack = POWER(FL(2.0),
                                            igen[m].genAmount.shAmount/FL(1200.0));
                      /* csound->Message(csound, "att: %f\n", split->attack ); */
                      break;
                      /* case holdVolEnv: */             /*hold   35 */
                    case decayVolEnv:            /*decay */
                      split->decay = POWER(FL(2.0),
                                           igen[m].genAmount.shAmount/FL(1200.0));
                      /* csound->Message(csound, "dec: %f\n", split->decay); */
                      break;
                    case sustainVolEnv:          /*sustain */
                      split->sustain = POWER(FL(10.0),
                                             -igen[m].genAmount.shAmount/FL(20.0));
                      /* csound->Message(csound, "sus: %f\n", split->sustain); */
                      break;
                    case releaseVolEnv:          /*release */
                      split->release = POWER(FL(2.0),
                                             igen[m].genAmount.shAmount/FL(1200.0));
                      /* csound->Message(csound, "rel: %f\n", split->release); */
                      break;
                    case keynum:
                      /*csound->Message(csound, "");*/
                      break;
                    case velocity:
                      /*csound->Message(csound, "");*/
                      break;
                    case exclusiveClass:
                      /*csound->Message(csound, "");*/
                      break;

                    }
                  }
                }
              }
              kk++;
            }
            break;
          case coarseTune:
            layer->coarseTune = (char) pgen[i].genAmount.shAmount;
            break;
          case fineTune:
            layer->fineTune = (char) pgen[i].genAmount.shAmount;
            break;
          case scaleTuning:
            layer->scaleTuning = pgen[i].genAmount.shAmount;
            break;
          case initialAttenuation:
            layer->initialAttenuation = pgen[i].genAmount.shAmount;
            break;
          case pan:
            layer->pan = pgen[i].genAmount.shAmount;
            break;
          case keyRange:
            layer->minNoteRange = pgen[i].genAmount.ranges.byLo;
            layer->maxNoteRange = pgen[i].genAmount.ranges.byHi;
            break;
          case velRange:
            layer->minVelRange = pgen[i].genAmount.ranges.byLo;
            layer->maxVelRange = pgen[i].genAmount.ranges.byHi;
            break;
          }
        }
      }
    }
 end_fill_presets:
    soundFont->preset = preset;
/* fill layer list */
    {
      instrType *instru;
      size = soundFont->chunk.instChunk->ckSize / sizeof(sfInst);
      soundFont->instrs_num = size;
      instru = (instrType *) csound->Malloc(csound, size * sizeof(layerType));
      for (j=0; j < size; j++) {
#define UNUSE 0x7fffffff
        int32_t GsampleModes=UNUSE, GcoarseTune=UNUSE, GfineTune=UNUSE;
        int32_t Gpan=UNUSE, GinitialAttenuation=UNUSE,GscaleTuning=UNUSE;
        int32_t GoverridingRootKey = UNUSE;

        instru[j].name = inst[j].achInstName;
        if (strcmp(instru[j].name,"EOI")==0) {
          soundFont->instrs_num = j;
          goto end_fill_layers;
        }
        instru[j].num = j;
        first_ibag = inst[j].wInstBagNdx;
        ibag_num = inst[j+1].wInstBagNdx - first_ibag;
        split_num=0;
        for (l=0; l < ibag_num; l++) {
          mStart =      ibag[l+first_ibag].wInstGenNdx;
          mEnd = ibag[l+first_ibag+1].wInstGenNdx;
          for (m=mStart; m < mEnd; m++) {
            if (igen[m].sfGenOper == sampleID) {
              split_num++;
            }
          }
        }
        instru[j].splits_num = split_num;
        instru[j].split =
          (splitType *) csound->Malloc(csound, split_num * sizeof(splitType));
        for (l=0; l<split_num; l++) {
          splitDefaults(&instru[j].split[l]);
        }
        for (l=0, ll=0; l < ibag_num; l++) {
          int32_t sglobal_zone = 1;
          mStart = ibag[l+first_ibag].wInstGenNdx;
          mEnd = ibag[l+first_ibag+1].wInstGenNdx;

          for (m=mStart; m < mEnd; m++) {
            if (igen[m].sfGenOper == sampleID) sglobal_zone=0;
          }
          if (sglobal_zone) {
            for (m=mStart; m < mEnd; m++) {
              switch (igen[m].sfGenOper) {
              case sampleID:
                break;
              case overridingRootKey:
                GoverridingRootKey = igen[m].genAmount.wAmount;
                break;
              case coarseTune:
                GcoarseTune =  igen[m].genAmount.shAmount;
                break;
              case fineTune:
                GfineTune = igen[m].genAmount.shAmount;
                break;
              case scaleTuning:
                GscaleTuning = igen[m].genAmount.shAmount;
                break;
              case pan:
                Gpan = igen[m].genAmount.shAmount;
                break;
              case sampleModes:
                GsampleModes =  igen[m].genAmount.wAmount;
                break;
              case initialAttenuation:
                GinitialAttenuation = igen[m].genAmount.shAmount;
                break;
              case keyRange:
                break;
              case velRange:
                break;
              }
            }
          }
          else {
            splitType *split;
            split = &instru[j].split[ll];
            if (GoverridingRootKey != UNUSE)
              split->overridingRootKey = (BYTE) GoverridingRootKey;
            if (GcoarseTune != UNUSE)
              split->coarseTune = (BYTE) GcoarseTune;
            if (GfineTune != UNUSE)
              split->fineTune = (BYTE) GfineTune;
            if (GscaleTuning != UNUSE)
              split->scaleTuning = (BYTE) GscaleTuning;
            if (Gpan != UNUSE)
              split->pan = (BYTE) Gpan;
            if (GsampleModes != UNUSE)
              split->sampleModes = (BYTE) GsampleModes;
            if (GinitialAttenuation != UNUSE)
              split->initialAttenuation = (BYTE) GinitialAttenuation;

            for (m=mStart; m < mEnd; m++) {
              switch (igen[m].sfGenOper) {
              case sampleID:
                {
                  int32_t num = igen[m].genAmount.wAmount;
                  split->num= num;
                  split->sample = &shdr[num];
                  if (UNLIKELY(split->sample->sfSampleType & 0x8000)) {
                    csound->Free(csound, instru);
                    csound->ErrorMsg(csound, Str("SoundFont file \"%s\" contains "
                                            "ROM samples !\n"
                                            "At present time only RAM samples "
                                            "are allowed by sfload.\n"
                                            "Session aborted !"), Gfname);
                    return NOTOK;
                  }
                  sglobal_zone = 0;
                  ll++;
                }
                break;
              case overridingRootKey:
                split->overridingRootKey = (BYTE) igen[m].genAmount.wAmount;
                break;
              case coarseTune:
                split->coarseTune = (char) igen[m].genAmount.shAmount;
                break;
              case fineTune:
                split->fineTune = (char) igen[m].genAmount.shAmount;
                break;
              case scaleTuning:
                split->scaleTuning = igen[m].genAmount.shAmount;
                break;
              case pan:
                split->pan = igen[m].genAmount.shAmount;
                break;
              case sampleModes:
                split->sampleModes = (BYTE) igen[m].genAmount.wAmount;
                break;
              case initialAttenuation:
                split->initialAttenuation = igen[m].genAmount.shAmount;
                break;
              case keyRange:
                split->minNoteRange = igen[m].genAmount.ranges.byLo;
                split->maxNoteRange = igen[m].genAmount.ranges.byHi;
                break;
              case velRange:
                split->minVelRange = igen[m].genAmount.ranges.byLo;
                split->maxVelRange = igen[m].genAmount.ranges.byHi;
                break;
              case startAddrsOffset:
                split->startOffset += igen[m].genAmount.shAmount;
                break;
              case endAddrsOffset:
                split->endOffset += igen[m].genAmount.shAmount;
                break;
              case startloopAddrsOffset:
                split->startLoopOffset += igen[m].genAmount.shAmount;
                break;
              case endloopAddrsOffset:
                split->endLoopOffset += igen[m].genAmount.shAmount;
                break;
              case startAddrsCoarseOffset:
                split->startOffset += igen[m].genAmount.shAmount * 32768;
                break;
              case endAddrsCoarseOffset:
                split->endOffset += igen[m].genAmount.shAmount * 32768;
                break;
              case startloopAddrCoarseOffset:
                split->startLoopOffset += igen[m].genAmount.shAmount * 32768;
                break;
              case endloopAddrsCoarseOffset:
                split->endLoopOffset += igen[m].genAmount.shAmount * 32768;
                break;
              case keynum:
                /*csound->Message(csound, "");*/
                break;
              case velocity:
                /*csound->Message(csound, "");*/
                break;
              case exclusiveClass:
                /*csound->Message(csound, "");*/
                break;
              }
            }
          }
        }
      }
    end_fill_layers:
      soundFont->instr = instru;
    }
    return OK;
}

static void layerDefaults(layerType *layer)
{
    layer->splits_num         = 0;
    layer->minNoteRange       = 0;
    layer->maxNoteRange       = 127;
    layer->minVelRange        = 0;
    layer->maxVelRange        = 127;
    layer->coarseTune         = 0;
    layer->fineTune           = 0;
    layer->scaleTuning        = 0;
    layer->initialAttenuation = 0;
    layer->pan                = 0;
}

static void splitDefaults(splitType *split)
{
    split->sampleModes        = 0;
    split->minNoteRange       = 0;
    split->maxNoteRange       = 127;
    split->minVelRange        = 0;
    split->maxVelRange        = 127;
    split->startOffset        = 0;
    split->endOffset          = 0;
    split->startLoopOffset    = 0;
    split->endLoopOffset      = 0;
    split->overridingRootKey  = -1;
    split->coarseTune         = 0;
    split->fineTune           = 0;
    split->scaleTuning        = 100;
    split->initialAttenuation = 0;
    split->pan                = 0;
}

static int32_t chunk_read(CSOUND *csound, FILE *fil, CHUNK *chunk)
{
    if (UNLIKELY(4 != fread(chunk->ckID,1,4, fil)))
      return 0;
    if (UNLIKELY(1 != fread(&chunk->ckSize,4,1,fil))) {
      chunk->ckSize = 0;
      return 0;
    }
    //if (UNLIKELY(chunk->ckSize>0x8fffff00)) return 0;
    ChangeByteOrder("d", (char *)&chunk->ckSize, 4);
    chunk->ckDATA = (BYTE *) csound->Malloc(csound, chunk->ckSize);
    if (chunk->ckDATA==NULL)
      return 0;
    if (chunk->ckSize>0x8fffff00) return 0;
    return fread(chunk->ckDATA,1,chunk->ckSize,fil);
}

static DWORD dword(char *p)
{
    union cheat {
      DWORD i;
      char c[4];
    } x;
    x.c[0] = *p++;
    x.c[1] = *p++;
    x.c[2] = *p++;
    x.c[3] = *p++;
    return x.i;
}

static void fill_SfPointers(CSOUND *csound)
{
    char *chkp;
    DWORD chkid, j, size;

    CHUNK *main_chunk;
    CHUNK *smplChunk=NULL, *phdrChunk=NULL, *pbagChunk=NULL, *pmodChunk=NULL;
    CHUNK *pgenChunk=NULL, *instChunk=NULL, *ibagChunk=NULL, *imodChunk=NULL;
    CHUNK *igenChunk=NULL, *shdrChunk=NULL;

    SFBANK *soundFont;
    sfontg *globals;
    globals = (sfontg *) (csound->QueryGlobalVariable(csound, "::sfontg"));

    if (UNLIKELY(globals == NULL)) {
      csound->ErrorMsg(csound, Str("Sfont: cannot use globals/"));
      return;
    }

    soundFont = globals->soundFont;
    if (LIKELY(soundFont != NULL))
      main_chunk=&(soundFont->chunk.main_chunk);
    else  {
     csound->ErrorMsg(csound, Str("Sfont: cannot use globals/"));
     return;
    }

    if (UNLIKELY(main_chunk->ckDATA == NULL)) {
      csound->ErrorMsg(csound, Str("Sfont format not compatible"));
      return;
    }
    chkp = (char *) main_chunk->ckDATA+4;

    for  (j=4; j< main_chunk->ckSize;) {

      chkid = /* (DWORD *) chkp*/ dword(chkp);
/* #ifdef BETA */
/*    csound->Message(csound, "Looking at %.4s\n", (char*) &chkid); */
/* #endif */
      if (chkid == s2d("LIST")) {
/* #ifdef BETA */
/*         csound->Message(csound, "LIST "); */
/* #endif */
        j += 4; chkp += 4;
        ChangeByteOrder("d", chkp, 4);
        size = /* (DWORD *) chkp */ dword(chkp);
        j += 4; chkp += 4;
        chkid = /* (DWORD *) chkp */ dword(chkp);
/* #ifdef BETA */
/*         csound->Message(csound, "**chkid %p %p\n", */
/*                                 (void*) chkid, (void*) (*((DWORD *) chkp))); */
/*         csound->Message(csound, ":Looking at %.4s (%u)\n", */
/*                                 (char*) &chkid, (uint32_t) size); */
/* #endif */
        if (chkid == s2d("INFO")) {
          chkp += size;
          j    += size;
        }
        else if (chkid == s2d("sdta")) {
          j +=4; chkp += 4;
          smplChunk = (CHUNK *) chkp;
          soundFont->sampleData = (void *) &(smplChunk->ckDATA);
          ChangeByteOrder("d", chkp + 4, 4);
          ChangeByteOrder("w", chkp + 8, size - 12);
/* #ifdef BETA */
/*           { */
/*             DWORD i; */
/*             for (i=size-12; i< size+4; i++) */
/*               csound->Message(csound, "%c(%.2x)", chkp[i], chkp[i]); */
/*             csound->Message(csound, "\n"); */
/*           } */
/* #endif */
          chkp += size-4;
          j += size-4;
        }
        else if (chkid  ==  s2d("pdta")) {
          j += 4; chkp += 4;
          do {
            chkid = /* (DWORD *) chkp */ dword(chkp);
            /* csound->Message(csound, "::Looking at %.4s (%d)\n",&chkid,size); */
            if (chkid == s2d("phdr")) {
              phdrChunk = (CHUNK *) chkp;
              soundFont->chunk.phdr= (sfPresetHeader *) &phdrChunk->ckDATA;
              ChangeByteOrder("d", chkp + 4, 4);
              ChangeByteOrder("b20w3d3", chkp + 8, phdrChunk->ckSize);
              chkp += phdrChunk->ckSize+8;
              j += phdrChunk->ckSize+8;
            }
            else if (chkid == s2d("pbag")) {
              pbagChunk = (CHUNK *) chkp;
              soundFont->chunk.pbag= (void *) &pbagChunk->ckDATA;
              ChangeByteOrder("d", chkp + 4, 4);
              ChangeByteOrder("w2", chkp + 8, pbagChunk->ckSize);
              chkp += pbagChunk->ckSize+8;
              j += pbagChunk->ckSize+8;
            }
            else if (chkid == s2d("pmod")) {
              pmodChunk = (CHUNK *) chkp;
              soundFont->chunk.pmod= (void *) &pmodChunk->ckDATA;
              ChangeByteOrder("d", chkp + 4, 4);
              ChangeByteOrder("w5", chkp + 8, pmodChunk->ckSize);
              chkp += pmodChunk->ckSize+8;
              j += pmodChunk->ckSize+8;
            }
            else if (chkid == s2d("pgen")) {
              pgenChunk = (CHUNK *) chkp;
              soundFont->chunk.pgen= (void *) &pgenChunk->ckDATA;
              ChangeByteOrder("d", chkp + 4, 4);
              ChangeByteOrder("w2", chkp + 8, pgenChunk->ckSize);
              chkp += pgenChunk->ckSize+8;
              j += pgenChunk->ckSize+8;
            }
            else if (chkid == s2d("inst")) {
              instChunk = (CHUNK *) chkp;
              soundFont->chunk.inst= (sfInst *) &instChunk->ckDATA;
              ChangeByteOrder("d", chkp + 4, 4);
              ChangeByteOrder("b20w", chkp + 8, instChunk->ckSize);
              chkp += instChunk->ckSize+8;
              j += instChunk->ckSize+8;
            }
            else if (chkid == s2d("ibag")) {
              ibagChunk = (CHUNK *) chkp;
              soundFont->chunk.ibag= (void *) &ibagChunk->ckDATA;
              ChangeByteOrder("d", chkp + 4, 4);
              ChangeByteOrder("w2", chkp + 8, ibagChunk->ckSize);
              chkp += ibagChunk->ckSize+8;
              j += ibagChunk->ckSize+8;
            }
            else if (chkid == s2d("imod")) {
              imodChunk = (CHUNK *) chkp;
              soundFont->chunk.imod= (void *) &imodChunk->ckDATA;
              ChangeByteOrder("d", chkp + 4, 4);
              ChangeByteOrder("w5", chkp + 8, imodChunk->ckSize);
              chkp += imodChunk->ckSize+8;
              j += imodChunk->ckSize+8;
            }
            else if (chkid == s2d("igen")) {
              igenChunk = (CHUNK *) chkp;
              soundFont->chunk.igen= (sfInstGenList *) &igenChunk->ckDATA;
              ChangeByteOrder("d", chkp + 4, 4);
              ChangeByteOrder("w2", chkp + 8, igenChunk->ckSize);
              chkp += igenChunk->ckSize+8;
              j += igenChunk->ckSize+8;
            }
            else if (chkid == s2d("shdr")) {
              shdrChunk = (CHUNK *) chkp;
              soundFont->chunk.shdr= (sfSample *) &shdrChunk->ckDATA;
              ChangeByteOrder("d", chkp + 4, 4);
              ChangeByteOrder("b20d5b2w2", chkp + 8, shdrChunk->ckSize);
              chkp += shdrChunk->ckSize+8;
              j += shdrChunk->ckSize+8;
            }
            else {
/* #ifdef BETA */
/*               csound->Message(csound, "Unknown sfont %.4s(%.8x)\n", */
/*                                       (char*) &chkid, (uint32_t) chkid); */
/* #endif */
              shdrChunk = (CHUNK *) chkp;
              chkp += shdrChunk->ckSize+8;
              j += shdrChunk->ckSize+8;
            }
          } while (j < main_chunk->ckSize);
        }
        else {
/* #ifdef BETA */
/*           csound->Message(csound, "Unknown sfont %.4s(%.8x)\n", */
/*                                   (char*) &chkid, (uint32_t) chkid); */
/* #endif */
          shdrChunk = (CHUNK *) chkp;
          chkp += shdrChunk->ckSize+8;
          j += shdrChunk->ckSize+8;
        }
      }
      else {
/* #ifdef BETA */
/*         csound->Message(csound, "Unknown sfont %.4s(%.8x)\n", */
/*                                 (char*) &chkid, (uint32_t) chkid); */
/* #endif */
        shdrChunk = (CHUNK *) chkp;
        chkp += shdrChunk->ckSize+8;
        j += shdrChunk->ckSize+8;
      }
    }
    soundFont->chunk.smplChunk = smplChunk;
    soundFont->chunk.phdrChunk = phdrChunk;
    soundFont->chunk.pbagChunk = pbagChunk;
    soundFont->chunk.pmodChunk = pmodChunk;
    soundFont->chunk.pgenChunk = pgenChunk;
    soundFont->chunk.instChunk = instChunk;
    soundFont->chunk.ibagChunk = ibagChunk;
    soundFont->chunk.imodChunk = imodChunk;
    soundFont->chunk.igenChunk = igenChunk;
    soundFont->chunk.shdrChunk = shdrChunk;
}

typedef struct _sflooper {
  OPDS h;
  MYFLT *outL, *outR;  /* output */
  MYFLT *ivel, *inotnum, *amp, *pitch, *ipresethandle, *loop_start, *loop_end,
    *crossfade, *start, *imode, *ifn2, *iskip;
  int32_t     spltNum;
  SHORT   *sBase[MAXSPLT];
  FUNC *efunc;
  MYFLT count;
  int32_t lstart[MAXSPLT], lend[MAXSPLT], cfade, mode;
  double  ndx[MAXSPLT][2];    /* table lookup ndx */
  double  freq[MAXSPLT];
  int32_t firsttime[MAXSPLT], init, end[MAXSPLT], sstart[MAXSPLT];
  MYFLT   leftlevel[MAXSPLT], rightlevel[MAXSPLT];
} sflooper;

static int32_t sflooper_init(CSOUND *csound, sflooper *p)
{
    DWORD index = (DWORD) *p->ipresethandle;
    presetType *preset;
    SHORT *sBase;
    int32_t layersNum, j, spltNum = 0;
    sfontg *globals;
    globals = (sfontg *) (csound->QueryGlobalVariable(csound, "::sfontg"));

    preset = globals->presetp[index];
    sBase = globals->sampleBase[index];
    if (!preset) {
      return csound->InitError(csound, Str("sfplay: invalid or "
                                           "out-of-range preset number"));
    }
    layersNum = preset->layers_num;
    for (j =0; j < layersNum; j++) {
      layerType *layer = &preset->layer[j];
      int32_t vel= (int32_t) *p->ivel, notnum= (int32_t) *p->inotnum;
      if (notnum >= layer->minNoteRange &&
          notnum <= layer->maxNoteRange &&
          vel    >= layer->minVelRange  &&
          vel    <= layer->maxVelRange) {
        int32_t splitsNum = layer->splits_num, k;
        for (k = 0; k < splitsNum; k++) {
          splitType *split = &layer->split[k];
          if (notnum  >= split->minNoteRange &&
              notnum  <= split->maxNoteRange &&
              vel     >= split->minVelRange  &&
              vel     <= split->maxVelRange) {
            sfSample *sample = split->sample;
            DWORD start=sample->dwStart;
            MYFLT attenuation;
            double pan;
            double freq, orgfreq;
            double tuneCorrection = split->coarseTune + layer->coarseTune +
              (split->fineTune + layer->fineTune)*0.01;
            int32_t orgkey = split->overridingRootKey;
            if (orgkey == -1) orgkey = sample->byOriginalKey;
            orgfreq = globals->pitches[orgkey];
            freq = orgfreq * pow(2.0, ONETWELTH * tuneCorrection) *
                pow(2.0, ONETWELTH * (split->scaleTuning*0.01) * (notnum-orgkey));
            p->freq[spltNum]= (freq/orgfreq) * sample->dwSampleRate*csound->onedsr;
            attenuation = (MYFLT) (layer->initialAttenuation +
                                   split->initialAttenuation);
            attenuation = POWER(FL(2.0), (-FL(1.0)/FL(60.0)) * attenuation )
              * GLOBAL_ATTENUATION;
            pan = (double)(split->pan + layer->pan) / 1000.0 + 0.5;
            if (pan > 1.0) pan = 1.0;
            else if (pan < 0.0) pan = 0.0;
            p->sBase[spltNum] = sBase;
            p->sstart[spltNum] = start;
            p->end[spltNum] = sample->dwEnd + split->endOffset;
            p->leftlevel[spltNum] = (MYFLT) sqrt(1.0-pan) * attenuation;
            p->rightlevel[spltNum] = (MYFLT) sqrt(pan) * attenuation;
            spltNum++;
          }
        }
      }
    }
  p->spltNum = spltNum;
  if (*p->ifn2 != 0) p->efunc = csound->FTnp2Find(csound, p->ifn2);
  else p->efunc = NULL;

  if (*p->iskip == 0){
    p->mode = (int32_t) *p->imode;

    for (j=0; j < spltNum; j++) {
      if (p->mode == 0 || p->mode == 2){
        if ((p->ndx[j][0] = *p->start*CS_ESR+p->sstart[j]) < 0)
          p->ndx[j][0] = 0;
        if (p->ndx[j][0] >= p->end[j])
          p->ndx[j][0] = (double) p->end[j] - 1.0;
        p->count = 0;
      }
      p->firsttime[j] = 1;
    }
    p->init = 1;

  }
  return OK;
}

static int32_t sflooper_process(CSOUND *csound, sflooper *p)
{
    int32_t      k;
    uint32_t offset = p->h.insdshead->ksmps_offset;
    uint32_t early  = p->h.insdshead->ksmps_no_end;
    uint32_t i, nsmps = CS_KSMPS;
    MYFLT    *outL = p->outL, *outR = p->outR, out, sr = CS_ESR;
    MYFLT    amp = *(p->amp), pit = *(p->pitch);
    SHORT    **base = p->sBase, *tab;
    double *ndx;
    MYFLT frac0, frac1, *etab, left, right;
    int32_t *nend = p->end, *loop_end = p->lend, *loop_start = p->lstart,
      crossfade = p->cfade, send, sstart, spltNum = p->spltNum;
    MYFLT count = p->count,fadein, fadeout, pitch;
    int32_t *firsttime = p->firsttime, elen, mode=p->mode, init = p->init;
    uint32 tndx0, tndx1;

    if (p->efunc != NULL) {
      etab = p->efunc->ftable;
      elen = p->efunc->flen;
    }
    else {
      etab = NULL;
      elen = 0;
    }

    /* loop parameters & check */
    if (pit < FL(0.0)) pit = FL(0.0);
    memset(outL, 0, nsmps*sizeof(MYFLT));
    memset(outR, 0, nsmps*sizeof(MYFLT));
    if (UNLIKELY(early)) nsmps -= early;

    for (k=0; k < spltNum; k++) {

      tab   = base[k];
      sstart = p->sstart[k];
      send   = nend[k] + sstart;
      ndx   = p->ndx[k];
      left  = p->leftlevel[k];
      right = p->rightlevel[k];
      pitch = pit*p->freq[k];

      if (firsttime[k]) {
        int32_t loopsize;
        loop_start[k] = (int32_t) (*p->loop_start*sr) + sstart;
        loop_end[k] =   (int32_t) (*p->loop_end*sr) + sstart;
        loop_start[k] = loop_start[k] < sstart ? sstart : loop_start[k];
        /* TODO : CHECKS */
        if(loop_start[k] > send) {
          csound->Warning(csound, "loop start %f beyond sample end %f, clamping.\n",
                          (loop_start[k] - sstart)/sr,
                          (send - sstart)/sr);
          loop_start[k] = send;
        }
        if(loop_end[k] > send) {
          csound->Warning(csound, "loop end %f beyond sample end %f, clamping.\n",
                          (loop_end[k] - sstart)/sr,
                          (send - sstart)/sr);
          loop_end[k] = send;
        }
        loopsize = loop_end[k] - loop_start[k];
        crossfade = (int32_t) (*p->crossfade*sr);
       if (mode == 1) {
          ndx[0] = (double) loop_end[k];
          ndx[1] = (double) loop_end[k];
          count = (MYFLT) crossfade;
          p->cfade = crossfade = crossfade > loopsize ? loopsize : crossfade;
        }
        else if (mode == 2) {
          ndx[1] = (double) loop_start[k] - 1.0;
          p->cfade = crossfade = crossfade > loopsize/2 ? loopsize/2 - 1 : crossfade;
        }
        else {
          ndx[1] = (double) loop_start[k];
          p->cfade = crossfade = crossfade > loopsize ? loopsize : crossfade;
        }
        firsttime[k] = 0;
      }
      for (i=offset; i < nsmps; i++) {
        if (mode == 1){ /* backwards */
          tndx0 = (int32_t) ndx[0];
          frac0 = ndx[0] - tndx0;
          if (ndx[0] > crossfade + loop_start[k])
            out = amp*(tab[tndx0] + frac0*(tab[tndx0+1] - tab[tndx0]));
          else {
            tndx1 = (int32_t) ndx[1];
            frac1 = ndx[1] - tndx1;
            if (etab==NULL){
              fadeout = count/crossfade;
              fadein = FL(1.0) - fadeout;
            }
            else {
              fadeout = elen*count/crossfade;
              fadein = etab[elen - (int32_t)fadeout];
              fadeout = etab[(int32_t)fadeout];
            }
            out = amp*(fadeout*(tab[tndx0] + frac0*(tab[tndx0+1] - tab[tndx0]))
                      + fadein*(tab[tndx1] + frac1*(tab[tndx1+1] - tab[tndx1])));

            ndx[1] -= pitch;
            count -= pitch;
          }
          ndx[0] -= pitch;

          if (ndx[0] <= loop_start[k]) {
            int32_t loopsize;
            loop_start[k] = (int32_t) (*p->loop_start*sr) + sstart;
            loop_end[k] =   (int32_t) (*p->loop_end*sr) + sstart;
            loop_start[k] = loop_start[k] < sstart ? sstart: loop_start[k];
            /* CHECKS */
            if(loop_start[k] > send) {
             csound->Warning(csound, "loop start %f beyond sample end %f, clamping.\n",
                          (loop_start[k] - sstart)/sr,
                          (send - sstart)/sr);
              loop_start[k] = send;
            }
            if(loop_end[k] > send) {
              csound->Warning(csound, "loop end %f beyond sample end %f, clamping.\n",
                          (loop_end[k] - sstart)/sr,
                          (send - sstart)/sr);
              loop_end[k] = send;
            }
            loopsize = loop_end[k] - loop_start[k];
            crossfade = (int32_t) (*p->crossfade*sr);
            p->cfade = crossfade = crossfade > loopsize ? loopsize : crossfade;
            ndx[0] = ndx[1];
            ndx[1] =  (double)loop_end[k];
            count=(MYFLT)crossfade;
          }
          outR[i] += out*right;
          outL[i] += out*left;
        }
        else if (mode==2) { /* back and forth */
          out = 0;
          /* this is the forward reader */
          if (init && ndx[0] < loop_start[k] + crossfade) {
            tndx0 = (int32_t) ndx[0];
            frac0 = ndx[0] - tndx0;
            out = amp*(tab[tndx0] + frac0*(tab[tndx0+1] - tab[tndx0]));
            ndx[0] += pitch;
          }
          else if (ndx[0] < loop_start[k] + crossfade) {
            if (etab==NULL) fadein = count/crossfade;
            else fadein = etab[(int32_t)(elen*count/crossfade)];
            tndx0 = (int32_t) ndx[0];
            frac0 = ndx[0] - tndx0;
            out += amp*fadein*(tab[tndx0] + frac0*(tab[tndx0+1] - tab[tndx0]));
            ndx[0] += pitch;
            count  += pitch;
          }
          else if (ndx[0] < loop_end[k] - crossfade) {
            tndx0 = (int32_t) ndx[0];
            frac0 = ndx[0] - tndx0;
            out = amp*(tab[tndx0] + frac0*(tab[tndx0+1] - tab[tndx0]));
            ndx[0] += pitch;
            init = 0;
            if (ndx[0] >= loop_end[k] - crossfade) {
              ndx[1] = (double) loop_end[k];
              count = 0;
            }
          }
          else if (ndx[0] < loop_end[k]) {
            if (etab==NULL) fadeout = FL(1.0) - count/crossfade;
            else  fadeout = etab[(int32_t)(elen*(FL(1.0) - count/crossfade))];
            tndx0 = (int32_t) ndx[0];
            frac0 = ndx[0] - tndx0;
            out += amp*fadeout*(tab[tndx0] + frac0*(tab[tndx0+1] - tab[tndx0]));
            ndx[0] += pitch;
            count  += pitch;
          }
          /* this is the backward reader */
          if (ndx[1] > loop_end[k] - crossfade) {
            if (etab==NULL) fadein = count/crossfade;
            else fadein = etab[(int32_t)(elen*count/crossfade)];
            tndx1 = (int32_t) ndx[1];
            frac1 = ndx[1] - tndx1;
            out += amp*fadein*(tab[tndx1] + frac1*(tab[tndx1+1] - tab[tndx1]));
            ndx[1] -= pitch;
          }
          else if (ndx[1] > loop_start[k] + crossfade) {
            tndx1 = (int32_t) ndx[1];
            frac1 = ndx[1] - tndx1;
            out = amp*(tab[tndx1] + frac1*(tab[tndx1+1] - tab[tndx1]));
            ndx[1] -= pitch;
            if (ndx[1] <= loop_start[k] + crossfade) {
              ndx[0] = (double) loop_start[k];
              count = 0;
            }
          }
          else if (ndx[1] > loop_start[k]) {
            if (etab==NULL) fadeout = FL(1.0) - count/crossfade;
            else fadeout = etab[(int32_t)(elen*(FL(1.0) - count/crossfade))];
            tndx1 = (int32_t) ndx[1];
            frac1 = ndx[1] - tndx1;
            out += amp*fadeout*(tab[tndx1] + frac1*(tab[tndx1+1] - tab[tndx1]));
            ndx[1] -= pitch;
            if (ndx[1] <= loop_start[k]) {
              int32_t loopsize;
              loop_start[k] = (int32_t) (*p->loop_start*sr) + p->sstart[k];
              loop_end[k] =   (int32_t) (*p->loop_end*sr) + p->sstart[k];
              loop_start[k] = loop_start[k] < sstart ? sstart: loop_start[k];
                          /* CHECKS */
              if(loop_start[k] > send) {
               csound->Warning(csound, "loop start %f beyond sample end %f, clamping.\n",
                          (loop_start[k] - sstart)/sr,
                          (send - sstart)/sr);
              loop_start[k] = send;
            }
            if(loop_end[k] > send) {
              csound->Warning(csound, "loop end %f beyond sample end %f, clamping.\n",
                          (loop_end[k] - sstart)/sr,
                          (send - sstart)/sr);
              loop_end[k] = send;
            }

              loopsize = loop_end[k] - loop_start[k];
              crossfade = (int32_t) (*p->crossfade*sr);
              p->cfade = crossfade =
                crossfade > loopsize/2 ? loopsize/2-1 : crossfade;
            }
          }
          outR[i] += out*right;
          outL[i] += out*left;
        }
        else {  /* normal */
          out = 0;
          tndx0 = (uint32) ndx[0];
          frac0 = ndx[0] - tndx0;
          if (ndx[0] < loop_end[k]-crossfade)
            out = amp*(tab[tndx0] + frac0*(tab[tndx0+1] - tab[tndx0]));
          else {
            tndx1 = (int32_t) ndx[1];
            frac1 = ndx[1] - tndx1;
            if (etab==NULL) {
              fadein = count/crossfade;
              fadeout = FL(1.0) - fadein;
            }
            else {
              fadein = elen*count/crossfade;
              fadeout = etab[elen - (int32_t)fadein];
              fadein = etab[(int32_t)fadein];
          }
            out = amp*(fadeout*(tab[tndx0] + frac0*(tab[tndx0+1] - tab[tndx0]))
                       + fadein*(tab[tndx1] + frac1*(tab[tndx1+1] - tab[tndx1])));
            ndx[1]+=pitch;
            count+=pitch;
          }
          ndx[0]+=pitch;
          if (ndx[0] >= loop_end[k]) {
            int32_t loopsize;
            loop_start[k] = (int32_t) (*p->loop_start*sr) + p->sstart[k];
            loop_end[k] =   (int32_t) (*p->loop_end*sr) + p->sstart[k];
            loop_start[k] = loop_start[k] < sstart ? sstart: loop_start[k];
            /* TODO : CHECKS */
            if(loop_start[k] > send) {
             csound->Warning(csound, "loop start %f beyond sample end %f, clamping.\n",
                          (loop_start[k] - sstart)/sr,
                          (send - sstart)/sr);
              loop_start[k] = send;
            }
            if(loop_end[k] > send) {
              csound->Warning(csound, "loop end %f beyond sample end %f, clamping.\n",
                          (loop_end[k] - sstart)/sr,
                          (send - sstart)/sr);
              loop_end[k] = send;
            }
            loopsize = loop_end[k] - loop_start[k];
            crossfade = (int32_t) (*p->crossfade*sr);
            p->cfade = crossfade = crossfade > loopsize ? loopsize-1 : crossfade;
            ndx[0] = ndx[1];
            ndx[1] = (double)loop_start[k];
            count=0;
          }
          outR[i] += out*right;
          outL[i] += out*left;
        }
      }

    }
    p->count = count;
    p->cfade = crossfade;

    p->init = init;
    return OK;
}

#define S       sizeof

static OENTRY localops[] = {
  { "sfload",S(SFLOAD),     0, 1,    "i",    "S",      (SUBR)SfLoad_S, NULL, NULL },
   { "sfload.i",S(SFLOAD),     0, 1,    "i",    "i",   (SUBR)SfLoad, NULL, NULL },
  { "sfpreset",S(SFPRESET), 0, 1,    "i",    "iiii",   (SUBR)SfPreset         },
  { "sfplay", S(SFPLAY), 0, 3, "aa", "iixxiooo",
    (SUBR)SfPlay_set, (SUBR)SfPlay     },
  { "sfplaym", S(SFPLAYMONO), 0, 3, "a", "iixxiooo",
    (SUBR)SfPlayMono_set, (SUBR)SfPlayMono },
  { "sfplist",S(SFPLIST),   0, 1,    "",     "i",      (SUBR)Sfplist          },
  { "sfilist",S(SFPLIST),   0, 1,    "",     "i",      (SUBR)Sfilist          },
  { "sfpassign",S(SFPASSIGN), 0, 1,  "",     "iip",    (SUBR)SfAssignAllPresets },
  { "sfinstrm", S(SFIPLAYMONO),0, 3, "a", "iixxiiooo",
    (SUBR)SfInstrPlayMono_set, (SUBR)SfInstrPlayMono },
  { "sfinstr", S(SFIPLAY),  0, 3,    "aa", "iixxiiooo",
    (SUBR)SfInstrPlay_set,(SUBR)SfInstrPlay },
  { "sfplay3", S(SFPLAY),   0, 3,    "aa", "iixxiooo",
    (SUBR)SfPlay_set, (SUBR)SfPlay3  },
  { "sfplay3m", S(SFPLAYMONO), 0, 3, "a", "iixxiooo",
    (SUBR)SfPlayMono_set,(SUBR)SfPlayMono3 },
  { "sfinstr3", S(SFIPLAY), 0, 3,    "aa", "iixxiiooo",
    (SUBR)SfInstrPlay_set, (SUBR)SfInstrPlay3 },
  { "sfinstr3m", S(SFIPLAYMONO), 0, 3, "a", "iixxiiooo",
    (SUBR)SfInstrPlayMono_set, (SUBR)SfInstrPlayMono3 },
  { "sflooper", S(sflooper), 0, 3, "aa", "iikkikkkoooo",
    (SUBR)sflooper_init, (SUBR)sflooper_process },
  { NULL, 0, 0, 0, NULL, NULL, (SUBR) NULL, (SUBR) NULL, (SUBR) NULL }
};

int32_t sfont_ModuleCreate(CSOUND *csound)
{
    int32_t j;
    sfontg *globals;
    csound->CreateGlobalVariable(csound, "::sfontg",
                                 sizeof(sfontg));
    globals = (sfontg *) (csound->QueryGlobalVariable(csound, "::sfontg"));
    if (globals == NULL)
      return csound->InitError(csound,
                               Str("error... could not create sfont globals\n"));

    globals->sfArray = (SFBANK *) csound->Calloc(csound, MAX_SFONT*sizeof(SFBANK));
    globals->presetp =
      (presetType **) csound->Calloc(csound, MAX_SFPRESET *sizeof(presetType *));
    globals->sampleBase =
      (SHORT **) csound->Calloc(csound, MAX_SFPRESET*sizeof(SHORT *));
    globals->currSFndx = 0;
    globals->maxSFndx = MAX_SFONT;
    for (j=0; j<128; j++) {
      globals->pitches[j] = (MYFLT) (csound->A4 * pow(2.0, (double)(j- 69)/12.0));
    }

   return OK;
}

int32_t sfont_ModuleInit(CSOUND *csound)
{
    OENTRY  *ep = (OENTRY*) &(localops[0]);
    int32_t     err = 0;

    while (ep->opname != NULL) {
      err |= csound->AppendOpcode(csound,
                                  ep->opname, ep->dsblksiz, ep->flags,
                                  ep->thread, ep->outypes, ep->intypes,
                                  (int32_t (*)(CSOUND *, void*)) ep->iopadr,
                                  (int32_t (*)(CSOUND *, void*)) ep->kopadr,
                                  (int32_t
                                   (*)(CSOUND *, void*)) ep->aopadr);
      ep++;
    }
    return err;
}<|MERGE_RESOLUTION|>--- conflicted
+++ resolved
@@ -345,11 +345,7 @@
     sfontg *globals;
 
     globals = (sfontg *) (csound->QueryGlobalVariable(csound, "::sfontg"));
-<<<<<<< HEAD
-    if (UNLIKELY(index>=(DWORD)globals->MAX_SFPRESET))
-=======
     if (UNLIKELY(index>=MAX_SFPRESET))
->>>>>>> dbd36d56
       return csound->InitError(csound, Str("invalid soundfont"));
     preset = globals->presetp[index];
     sBase = globals->sampleBase[index];
