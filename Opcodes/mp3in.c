--- conflicted
+++ resolved
@@ -156,110 +156,7 @@
     /* skip initialisation if requested */
     if (*(p->iSkipInit) != FL(0.0))
       return OK;
-<<<<<<< HEAD
-    csound->FDClose(csound, &(p->fdch));
-  }
-  /* set default format parameters */
-  /* open file */
-    
-  p->mpa = mpa = mp3dec_init();
-  if (UNLIKELY(!mpa)) {
-    return csound->InitError(csound, Str("Not enough memory\n"));
-  }
-    
-  if (UNLIKELY((r = mp3dec_configure(mpa, &config)) != MP3DEC_RETCODE_OK)) {
-    mp3dec_uninit(mpa);
-    p->mpa = NULL;
-    return csound->InitError(csound, "%s", mp3dec_error(r));
-  }
-    
-    
-  /* FIXME: name can overflow with very long string */
-  if(stringname==0){
-    if (ISSTRCOD(*p->iFileCode))
-      strncpy(name,get_arg_string(csound, *p->iFileCode), 1023);
-    else csound->strarg2name(csound, name, p->iFileCode, "soundin.",0);
-  }
-  else strncpy(name, ((STRINGDAT *)p->iFileCode)->data, 1023);
-
-  if (UNLIKELY(csound->FileOpen2(csound, &fd, CSFILE_FD_R,
-				 name, "rb", "SFDIR;SSDIR",
-				 CSFTYPE_OTHER_BINARY, 0) == NULL)) {
-    mp3dec_uninit(mpa);
-    return
-      csound->InitError(csound, Str("mp3in: %s: failed to open file"), name);
-  }
-  /* HOW TO record file handle so that it will be closed at note-off */
-  /* memset(&(p->fdch), 0, sizeof(FDCH)); */
-  /* p->fdch.fd = fd; */
-  /* fdrecord(csound, &(p->fdch)); */
-  if (UNLIKELY((r = mp3dec_init_file(mpa, fd, 0, FALSE)) != MP3DEC_RETCODE_OK)) {
-    mp3dec_uninit(mpa);
-    return csound->InitError(csound, "%s", mp3dec_error(r));
-  }
-  if (UNLIKELY((r = mp3dec_get_info(mpa, &mpainfo, MPADEC_INFO_STREAM)) !=
-	       MP3DEC_RETCODE_OK)) {
-    mp3dec_uninit(mpa);
-    return csound->InitError(csound, "%s", mp3dec_error(r));
-  }
-  skip = (int)(*p->iSkipTime*CS_ESR+1);
-  /* maxsize = mpainfo.decoded_sample_size */
-  /*          *mpainfo.decoded_frame_samples */
-  /*          *mpainfo.frames; */
-  /* csound->Message(csound, "maxsize = %li\n", maxsize); */
-  /* print file information */
-  /* if (UNLIKELY(csound->oparms_.msglevel & WARNMSG)) */ {
-    char temp[80];
-    if (mpainfo.frequency < 16000) strcpy(temp, "MPEG-2.5 ");
-    else if (mpainfo.frequency < 32000) strcpy(temp, "MPEG-2 ");
-    else strcpy(temp, "MPEG-1 ");
-    if (mpainfo.layer == 1) strcat(temp, "Layer I");
-    else if (mpainfo.layer == 2) strcat(temp, "Layer II");
-    else strcat(temp, "Layer III");
-    csound->Warning(csound, "Input:  %s, %s, %d kbps, %d Hz  (%d:%02d)\n",
-		    temp, ((mpainfo.channels > 1) ? "stereo" : "mono"),
-		    mpainfo.bitrate, mpainfo.frequency, mpainfo.duration/60,
-		    mpainfo.duration%60);
-  }
-  /* check number of channels in file (must equal the number of outargs) */
-  /* if (UNLIKELY(sfinfo.channels != p->nChannels && */
-  /*              (csound->oparms_.msglevel & WARNMSG) != 0)) { */
-  /*   mp3dec_uninit(mpa); */
-  /*   return csound->InitError(csound, */
-  /*                      Str("mp3in: number of output args " */
-  /*                          "inconsistent with number of file channels")); */
-  /* } */
-  /* skip initialisation if requested */
-  if (*(p->iSkipInit) != FL(0.0))
-    return OK;
-  /* set file parameters from header info */
-  if ((int) (CS_ESR + FL(0.5)) != mpainfo.frequency) {
-    csound->Warning(csound, Str("mp3in: file sample rate (%d) "
-				"!= orchestra sr (%d)\n"),
-		    mpainfo.frequency, (int) (CS_ESR + FL(0.5)));
-  }
-  /* initialise buffer */
-  p->bufSize = buffersize;
-  if (p->auxch.auxp == NULL || p->auxch.size < (unsigned int)buffersize)
-    csound->AuxAlloc(csound, buffersize, &p->auxch);
-  p->buf = (uint8_t *) p->auxch.auxp;
-  p->bufused = -1;
-  buffersize /= mpainfo.decoded_sample_size;
-  /*while (skip > 0) {
-    int xx= skip;
-    if (xx > buffersize) xx = buffersize;
-    skip -= xx;
-    r = mp3dec_decode(mpa, p->buf, mpainfo.decoded_sample_size*xx, &p->bufused);
-    }*/
-  mp3dec_seek(mpa, skip, MP3DEC_SEEK_SAMPLES);
-  p->r = r;
-  if(p->initDone == -1)
-    csound->RegisterDeinitCallback(csound, p,
-                                   (int (*)(CSOUND*, void*)) mp3in_cleanup);
-  /* done initialisation */
-  p->initDone = -1;
-  p->pos = 0;
-=======
+
     /* set file parameters from header info */
     if ((int) (CS_ESR + FL(0.5)) != mpainfo.frequency) {
       csound->Warning(csound, Str("mp3in: file sample rate (%d) "
@@ -287,8 +184,6 @@
     /* done initialisation */
     p->initDone = -1;
     p->pos = 0;
->>>>>>> 63467e89
-
     return OK;
 }
 
@@ -354,48 +249,7 @@
 
 int mp3len_(CSOUND *csound, MP3LEN *p, int stringname)
 {
-<<<<<<< HEAD
-  char    name[1024];
-  int     fd;
-  mp3dec_t mpa           = NULL;
-  mpadec_config_t config = { MPADEC_CONFIG_FULL_QUALITY, MPADEC_CONFIG_STEREO,
-			     MPADEC_CONFIG_16BIT, MPADEC_CONFIG_LITTLE_ENDIAN,
-			     MPADEC_CONFIG_REPLAYGAIN_NONE, TRUE, TRUE, TRUE,
-			     0.0 };
-  mpadec_info_t mpainfo;
-  int r;
-
-  /* open file */
-  mpa = mp3dec_init();
-  if (UNLIKELY(!mpa)) {
-    return csound->InitError(csound, Str("Not enough memory\n"));
-  }
-  if (UNLIKELY((r = mp3dec_configure(mpa, &config)) != MP3DEC_RETCODE_OK)) {
-    mp3dec_uninit(mpa);
-    return csound->InitError(csound, "%s", mp3dec_error(r));
-  }
-  /* FIXME: name can overflow with very long string */
-
-  if(stringname==0){
-    if(ISSTRCOD(*p->iFileCode))
-      strncpy(name,get_arg_string(csound, *p->iFileCode), 1023);
-    else csound->strarg2name(csound, name, p->iFileCode, "soundin.",0);
-  }
-  else strncpy(name, ((STRINGDAT *)p->iFileCode)->data, 1023);
-  if (UNLIKELY(csound->FileOpen2(csound, &fd, CSFILE_FD_R,
-				 name, "rb", "SFDIR;SSDIR",
-				 CSFTYPE_OTHER_BINARY, 0) == NULL)) {
-    mp3dec_uninit(mpa);
-    return
-      csound->InitError(csound, Str("mp3in: %s: failed to open file"), name);
-  }
-  if (UNLIKELY((r = mp3dec_init_file(mpa, fd, 0, FALSE)) != MP3DEC_RETCODE_OK)) {
-    mp3dec_uninit(mpa);
-    return csound->InitError(csound, "%s", mp3dec_error(r));
-  }
-  if (UNLIKELY((r = mp3dec_get_info(mpa, &mpainfo, MPADEC_INFO_STREAM)) !=
-	       MP3DEC_RETCODE_OK)) {
-=======
+
     char    name[1024];
     int     fd;
     mp3dec_t mpa           = NULL;
@@ -440,7 +294,6 @@
       mp3dec_uninit(mpa);
       return csound->InitError(csound, mp3dec_error(r));
     }
->>>>>>> 63467e89
     close(fd);
 
     if (!strcmp(csound->GetOpcodeName(&p->h), "mp3len"))
@@ -453,25 +306,7 @@
       *p->ir = (MYFLT) mpainfo.channels;
 
     mp3dec_uninit(mpa);
-<<<<<<< HEAD
-    return csound->InitError(csound, "%s", mp3dec_error(r));
-  }
-  close(fd);
-
-  if(!strcmp(csound->GetOpcodeName(&p->h), "mp3len"))
-    *p->ir = (MYFLT)mpainfo.duration;
-  else if(!strcmp(csound->GetOpcodeName(&p->h), "mp3sr"))
-    *p->ir = (MYFLT) mpainfo.frequency;
-  else if(!strcmp(csound->GetOpcodeName(&p->h), "mp3bitrate"))
-    *p->ir = (MYFLT) mpainfo.bitrate;
-  else if(!strcmp(csound->GetOpcodeName(&p->h), "mp3nchnls"))
-    *p->ir = (MYFLT) mpainfo.channels;
-
-  mp3dec_uninit(mpa);
-  return OK;
-=======
     return OK;
->>>>>>> 63467e89
 }
 
 int mp3len(CSOUND *csound, MP3LEN *p){
@@ -587,53 +422,6 @@
 }
 static int sinit3_(CSOUND *csound, DATASPACE *p)
 {
-<<<<<<< HEAD
-  unsigned int size,i;
-  char *name;
-  SF_INFO sfinfo;
-  // open file
-  int fd;
-  int r;
-  mp3dec_t mpa           = NULL;
-  mpadec_config_t config = { MPADEC_CONFIG_FULL_QUALITY, MPADEC_CONFIG_STEREO,
-			     MPADEC_CONFIG_16BIT, MPADEC_CONFIG_LITTLE_ENDIAN,
-			     MPADEC_CONFIG_REPLAYGAIN_NONE, TRUE, TRUE, TRUE,
-			     0.0 };
-  mpadec_info_t mpainfo;
-  /*double dtime;
-  struct timespec ts;
-   clock_gettime(CLOCK_MONOTONIC, &ts);
-    dtime = ts.tv_sec + 1e-9*ts.tv_nsec;*/
-  name = ((STRINGDAT *)p->knum)->data;
-  p->mpa = mpa = mp3dec_init();
-  if (UNLIKELY(!mpa)) {
-    return csound->InitError(csound, Str("Not enough memory\n"));
-  }
-  if (UNLIKELY((r = mp3dec_configure(mpa, &config)) != MP3DEC_RETCODE_OK)) {
-    mp3dec_uninit(mpa);
-    p->mpa = NULL;
-    return csound->InitError(csound, "%s", mp3dec_error(r));
-  }
-  if (UNLIKELY(csound->FileOpen2(csound, &fd, CSFILE_FD_R,
-				 name, "rb", "SFDIR;SSDIR",
-				 CSFTYPE_OTHER_BINARY, 0) == NULL)) {
-    mp3dec_uninit(mpa);
-    return
-      csound->InitError(csound, Str("mp3scale: %s: failed to open file"), name);
-  }// else
-  // csound->Message(csound, Str("mp3scale: open %s \n"), name);
-  if (UNLIKELY((r = mp3dec_init_file(mpa, fd, 0, FALSE)) != MP3DEC_RETCODE_OK)) {
-    mp3dec_uninit(mpa);
-    return csound->InitError(csound, "%s", mp3dec_error(r));
-  } // else
-  // csound->Message(csound, Str("mp3scale: init %s \n"), name);
-
-  if (UNLIKELY((r = mp3dec_get_info(mpa, &mpainfo, MPADEC_INFO_STREAM)) !=
-	       MP3DEC_RETCODE_OK)) {
-    mp3dec_uninit(mpa);
-    return csound->InitError(csound, "%s", mp3dec_error(r));
-  }
-=======
     unsigned int size;
     char *name;
     //SF_INFO sfinfo;
@@ -679,8 +467,6 @@
       mp3dec_uninit(mpa);
       return csound->InitError(csound, mp3dec_error(r));
     }
->>>>>>> 63467e89
-
   /* {
     char temp[80];
     if (mpainfo.frequency < 16000) strcpy(temp, "MPEG-2.5 ");
@@ -1080,17 +866,12 @@
   OPDS h;
   STRINGDAT *res;
   STRINGDAT *name;
-<<<<<<< HEAD
   MYFLT *skip, *iN, *idecim, *bfs; 
-=======
-  MYFLT *skip, *iN, *idecim;
->>>>>>> 63467e89
   MP3SCAL2 p;
 } LOADER;
 
 
 void *buffiller(void *pp){
-<<<<<<< HEAD
   MP3SCAL2 *p = (MP3SCAL2 *) pp;
   int nsmps = p->nsmps;
   short *buffer= (short *) p->buffer.auxp;
@@ -1145,40 +926,6 @@
   }
   else
     buffiller((void *) p);
-=======
-    MP3SCAL2 *p = (MP3SCAL2 *) pp;
-    int nsmps = p->nsmps;
-    short *buffer= (short *) p->buffer.auxp;
-    int r,i,j, end;
-    MYFLT *data[2];
-    data[0] =  p->indataL[(int)p->curbuf];
-    data[1] =  p->indataR[(int)p->curbuf];
-    memset(data[0],0,nsmps*sizeof(MYFLT));
-    memset(data[1],0,nsmps*sizeof(MYFLT));
-    if (!p->finished){
-      r = mp3dec_decode(p->mpa,p->buffer.auxp,
-                        MP3_CHNS*nsmps*sizeof(short),
-                        &p->bufused);
-      if (p->bufused == 0) p->finished = 1;
-      else {
-        end = p->bufused/sizeof(short);
-        for (i=j=0; i < end/2; i++, j+=2){
-          data[0][i] = buffer[j]/32768.0;
-          data[1][i] = buffer[j+1]/32768.0;
-        }
-      }
-    }
-    p->curbuf = p->curbuf ? 0 : 1;
-    return NULL;
-}
-
-void fillbuf2(CSOUND *csound, MP3SCAL2 *p, int nsmps){
-    p->nsmps = nsmps;
-    if (p->async)
-      pthread_create(&(p->t1), NULL, buffiller, p);
-    else
-      buffiller((void *) p);
->>>>>>> 63467e89
 }
 
 
@@ -1246,7 +993,6 @@
 
 static int filinit(CSOUND *csound, LOADER *pp)
 {
-<<<<<<< HEAD
   MP3SCAL2 *p = &(pp->p);
   unsigned int size,i;
   char *name;
@@ -1354,93 +1100,6 @@
   p->filling = 7;
   p->orsr = mpainfo.frequency;
   return OK;
-=======
-    MP3SCAL2 *p = &(pp->p);
-    unsigned int size;
-    char *name;
-    //SF_INFO sfinfo;
-    // open file
-    int fd;
-    int r;
-    mp3dec_t mpa           = NULL;
-    mpadec_config_t config = { MPADEC_CONFIG_FULL_QUALITY, MPADEC_CONFIG_STEREO,
-                               MPADEC_CONFIG_16BIT, MPADEC_CONFIG_LITTLE_ENDIAN,
-                               MPADEC_CONFIG_REPLAYGAIN_NONE, TRUE, TRUE, TRUE,
-                               0.0 };
-    mpadec_info_t mpainfo;
-    name = pp->name->data;
-    p->mpa = mpa = mp3dec_init();
-    if (UNLIKELY(!mpa)) {
-      p->error = MPADEC_RETCODE_NOT_ENOUGH_MEMORY;
-      return NOTOK;
-    }
-    if (UNLIKELY((r = mp3dec_configure(mpa, &config)) != MP3DEC_RETCODE_OK)) {
-      mp3dec_uninit(mpa);
-      p->mpa = NULL;
-      p->error = r;
-      return NOTOK;
-    }
-    if (UNLIKELY(csound->FileOpen2(csound, &fd, CSFILE_FD_R,
-                                   name, "rb", "SFDIR;SSDIR",
-                                   CSFTYPE_OTHER_BINARY, 0) == NULL)) {
-      mp3dec_uninit(mpa);
-      p->error = -1;
-      return NOTOK;
-    }
-    if (UNLIKELY((r = mp3dec_init_file(mpa, fd, 0, FALSE)) != MP3DEC_RETCODE_OK)) {
-      mp3dec_uninit(mpa);
-      p->error = r;
-      return NOTOK;
-    }
-
-    if (UNLIKELY((r = mp3dec_get_info(mpa, &mpainfo, MPADEC_INFO_STREAM)) !=
-                 MP3DEC_RETCODE_OK)) {
-      mp3dec_uninit(mpa);
-      return NOTOK;
-    }
-
-    p->ilen =  (MYFLT) mpainfo.duration;
-    if (mpainfo.frequency != CS_ESR)
-      p->resamp = mpainfo.frequency/CS_ESR;
-    else
-      p->resamp = 1;
-    meminit(csound, pp);
-    size = p->N*sizeof(MYFLT)*BUFS;
-    if (p->fdata[0].auxp == NULL || p->fdata[0].size < size)
-      csound->AuxAlloc(csound, size, &p->fdata[0]);
-    p->indataL[0] = p->fdata[0].auxp;
-    p->indataL[1] = p->fdata[0].auxp + size/2;
-    if (p->fdata[1].auxp == NULL || p->fdata[1].size < size)
-      csound->AuxAlloc(csound, size, &p->fdata[1]);
-    p->indataR[0] = p->fdata[1].auxp;
-    p->indataR[1] = p->fdata[1].auxp + size/2;
-    if (p->buffer.auxp == NULL || p->buffer.size < size)
-      csound->AuxAlloc(csound, size, &p->buffer);
-
-    //int buffersize = size;
-    //buffersize /= mpainfo.decoded_sample_size;
-    {
-      int skip = (int)(*pp->skip*CS_ESR)*p->resamp;
-      p->bufused = -1;
-      mp3dec_seek(mpa, skip, MP3DEC_SEEK_SAMPLES);
-    }
-    // fill buffers
-    p->curbuf = 0;
-    p->nsmps = p->N*BUFS/2;
-    buffiller((void *)p);
-    p->pos = p->hsize;
-    p->tscale  = 0;
-    p->accum = 0;
-    p->tab[0] = (MYFLT *) p->fdata[0].auxp;
-    p->tab[1] = (MYFLT *) p->fdata[1].auxp;
-    p->tstamp = 0;
-    p->initDone = -1;
-    p->finished = 0;
-    p->init = 1;
-    p->skip = *pp->skip;
-    p->filling = 1;
-    return OK;
->>>>>>> 63467e89
 }
 
 void *loader_thread(void *p){
@@ -1457,7 +1116,6 @@
 }
 
 static int loader_init(CSOUND *csound, LOADER *pp){
-<<<<<<< HEAD
   MP3SCAL2 *p = &(pp->p);
   p->csound = csound;
   p->init = 0;
@@ -1478,19 +1136,6 @@
   pp->res->data = (char *) p;
   pp->res->size = sizeof(MP3SCAL2);
   return OK;
-=======
-    MP3SCAL2 *p = &(pp->p);
-    p->csound = csound;
-    p->init = 0;
-    p->ti = 0;
-    // csound->Message(csound, "loader thread start\n");
-    if (p->playing == 0)
-      pthread_create(&(pp->p.t), NULL, loader_thread, pp);
-    else return csound->InitError(csound, "cannot load: player still active\n");
-    pp->res->data = (char *) p;
-    pp->res->size = sizeof(MP3SCAL2);
-    return OK;
->>>>>>> 63467e89
 }
 
 typedef struct _check {
@@ -1527,7 +1172,6 @@
 
 int mp3dec_cleanup(CSOUND *csound, PLAYER *p)
 {
-<<<<<<< HEAD
   if(p->p->lock) return OK;
   if (p->p->mpa != NULL)
    mp3dec_uninit(p->p->mpa);
@@ -1545,23 +1189,6 @@
   p->p->async = *p->async;
   
   if(p->p->initDone == -1)
-=======
-    if (p->p->mpa != NULL)
-      mp3dec_uninit(p->p->mpa);
-    return OK;
-}
-
-static int player_init(CSOUND *csound, PLAYER *p){
-    if (p->pp->data != NULL &&
-        p->pp->size != sizeof(MP3SCAL2)) {
-      p->p = (MP3SCAL2 *) p->pp->data;
-    }
-    else return csound->InitError(csound, "invalid handle \n");
-    *p->ilen = p->p->ilen;
-    p->p->async = *p->async;
-
-    //if (p->p->initDone == -1)
->>>>>>> 63467e89
     csound->RegisterDeinitCallback(csound, p,
                                    (int (*)(CSOUND*, void*)) mp3dec_cleanup);
 
@@ -1622,7 +1249,6 @@
         out = j == 0 ? pp->out1 : pp->out2;
         memset(&out[nsmps], '\0', early*sizeof(MYFLT));
       }
-<<<<<<< HEAD
       /*
       if (spos > size/2+hsize && p->curbuf == 0 && p->filling == 0) {
 	fillbuf2(csound,p,size/2);
@@ -1663,16 +1289,6 @@
 	fillbuf2(csound,p,size/8);
 	p->filling = 0;
       }
-      
-=======
-    }
-    if (UNLIKELY(offset)) {
-      for (j=0; j < MP3_CHNS; j++) {
-        out = j == 0 ? pp->out1 : pp->out2;
-        memset(out, '\0', offset*sizeof(MYFLT));
-      }
-    }
->>>>>>> 63467e89
 
     for (n=offset; n < nsmps; n++) {
 
@@ -1837,9 +1453,6 @@
       }
       cnt++;
     }
-<<<<<<< HEAD
-    cnt++;
-  }
   p->cnt = cnt;
   p->curframe = curframe;
   p->pos = spos;
@@ -1848,16 +1461,6 @@
   p->incr = incrt;
   p->playing = 0;
   return OK;
-=======
-    p->cnt = cnt;
-    p->curframe = curframe;
-    p->pos = spos;
-    p->tstamp = tstamp + incrt;
-    *pp->kstamp = (p->skip + p->tstamp/csound->GetSr(csound))/p->resamp;
-    p->incr = incrt;
-    p->playing = 0;
-    return OK;
->>>>>>> 63467e89
 
 }
 //#endif
@@ -1877,11 +1480,7 @@
   {"mp3nchnls.i", S(MP3LEN), 0, 1, "i",  "i",     (SUBR) mp3len,    NULL,  NULL},
   {"mp3scal", sizeof(DATASPACE), 0, 5, "aak", "SkkkoooPP",
    (SUBR)sinit3, NULL,(SUBR)sprocess3 },
-<<<<<<< HEAD
     {"mp3scal_load", sizeof(LOADER), 0, 1, "i", "Soooo",
-=======
-  {"mp3scal_load", sizeof(LOADER), 0, 1, "i", "Sooo",
->>>>>>> 63467e89
    (SUBR)loader_init, NULL,NULL },
   {"mp3scal_play", sizeof(PLAYER), 0, 5, "aaki", "ikkkPPo",
    (SUBR)player_init, NULL,(SUBR)player_play},
