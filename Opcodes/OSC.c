/*
    OSC.c:

    Copyright (C) 2005 by John ffitch

    This file is part of Csound.

    The Csound Library is free software; you can redistribute it
    and/or modify it under the terms of the GNU Lesser General Public
    License as published by the Free Software Foundation; either
    version 2.1 of the License, or (at your option) any later version.

    Csound is distributed in the hope that it will be useful,
    but WITHOUT ANY WARRANTY; without even the implied warranty of
    MERCHANTABILITY or FITNESS FOR A PARTICULAR PURPOSE.  See the
    GNU Lesser General Public License for more details.

    You should have received a copy of the GNU Lesser General Public
    License along with Csound; if not, write to the Free Software
    Foundation, Inc., 51 Franklin St, Fifth Floor, Boston, MA
    02110-1301 USA
*/

#include "csdl.h"
#include <stdio.h>
#include <stdlib.h>
#ifdef HAVE_UNISTD_H
    #include <unistd.h>
#endif
#include <lo/lo.h>
#include <ctype.h>

//#define OSC_DEBUG

/* structure for real time event */

/* typedef struct rtEvt_s { */
/*     struct rtEvt_s  *nxt; */
/*     EVTBLK  e; */
/* } rtEvt_t; */

typedef struct {
    OPDS h;             /* default header */
    MYFLT *kwhen;
    STRINGDAT *host;
    MYFLT *port;        /* UDP port */
    STRINGDAT *dest;
    STRINGDAT *type;
    MYFLT *arg[32];     /* only 26 can be used, but add a few more for safety */
    lo_address addr;
    MYFLT last;
    char  *lhost;
    int32_t   cnt;
    int32_t   multicast;
    CSOUND *csound;
    void *thread;
    MYFLT lasta;
} OSCSEND;


typedef struct osc_pat {
    struct osc_pat *next;
    union {
      MYFLT number;
      STRINGDAT string;
      void     *blob;
    } args[31];
} OSC_PAT;

typedef struct {
    lo_server_thread thread;
    CSOUND  *csound;
    void    *mutex_;
    void    *oplst;             /* list of opcodes listening on this port */
} OSC_PORT;

/* structure for global variables */

typedef struct {
    CSOUND  *csound;
    /* for OSCinit/OSClisten */
    int32_t     nPorts;
    OSC_PORT  *ports;
} OSC_GLOBALS;

/* opcode for starting the OSC listener (called once from orchestra header) */
typedef struct {
    OPDS    h;                  /* default header */
    MYFLT   *ihandle;
    MYFLT   *port;              /* Port number on which to listen */
} OSCINIT;

typedef struct {
    OPDS    h;                  /* default header */
    MYFLT   *ihandle;
    STRINGDAT *group;
    MYFLT   *port;              /* Port number on which to listen */
} OSCINITM;

typedef struct {
    OPDS    h;                  /* default header */
    MYFLT   *kans;
    MYFLT   *ihandle;
    STRINGDAT   *dest;
    STRINGDAT   *type;
    MYFLT   *args[32];
    OSC_PORT  *port;
    char    *saved_path;
    char    saved_types[32];    /* copy of type list */
    OSC_PAT *patterns;          /* FIFO list of pending messages */
    OSC_PAT *freePatterns;      /* free message stack */
    void    *nxt;               /* pointer to next opcode on the same port */
} OSCLISTEN;

static int32_t oscsend_deinit(CSOUND *csound, OSCSEND *p)
{
    lo_address a = (lo_address)p->addr;
    if (LIKELY(a != NULL))
      lo_address_free(a);
    p->addr = NULL;
    csound->Free(csound, p->lhost);
    return OK;
}

static int32_t osc_send_set(CSOUND *csound, OSCSEND *p)
{
    char port[8];
    char *pp = port;
    char *hh;
    //uint32_t i;

    /* with too many args, XINCODE may not work correctly */
    if (UNLIKELY(p->INOCOUNT > 31))
      return csound->InitError(csound, Str("Too many arguments to OSCsend"));
    /* a-rate arguments are not allowed */
    /* for (i = 0; i < p->INOCOUNT-5; i++) { */
    /*   if (strcmp("a", csound->GetTypeForArg(p->arg[i])->varTypeName) == 0) { */
    /*     return csound->InitError(csound, Str("No a-rate arguments allowed")); */
    /*   } */
    /* } */

    if (*p->port<0)
      pp = NULL;
    else
      snprintf(port, 8, "%d", (int32_t) MYFLT2LRND(*p->port));
    hh = (char*) p->host->data;
    if (UNLIKELY(*hh=='\0')) {
      hh = NULL;
      p->lhost = csound->Strdup(csound, "localhost");
    }
    else     p->lhost = csound->Strdup(csound, hh);
    if (hh && isdigit(*hh)) {
      int32_t n = atoi(hh);
      p->multicast = (n>=224 && n<=239);
    }
    else p->multicast = 0;
    //printf("multicast=%d\n", p->multicast);
    p->addr = lo_address_new(hh, pp);
    // MKG: Seems to have been dropped from liblo.
    // But TTL 1 should be the default for multicast.
    if (UNLIKELY(p->multicast)) lo_address_set_ttl(p->addr, 1);
    p->cnt = 0;
    p->last = 0;
    csound->RegisterDeinitCallback(csound, p,
                                   (int32_t (*)(CSOUND *, void *)) oscsend_deinit);
    p->thread = NULL;
    return OK;
}

static int32_t osc_send(CSOUND *csound, OSCSEND *p)
{
    /* Types I allow at present:
       0) int32_t
       1) float
       2) string
       3) double
       4) char
       5) table as blob
    */
    char port[8];
    char *pp = port;
    char *hh;
    int32_t cmpr = 0;

    if (UNLIKELY(*p->port<0))
      pp = NULL;
    else
      snprintf(port, 8, "%d", (int32_t) MYFLT2LRND(*p->port));
    hh = (char*) p->host->data;
    if (UNLIKELY(*hh=='\0')) hh = NULL;
    /*
       can this be done at init time?
       It was note that this could be creating
       a latency penalty
       Yes; cached -- JPff
    */
    // 152269
    //if (!(hh==NULL && p->lhost == NULL) || strcmp(p->lhost, hh)!=0) {
    if (p->thread == NULL) {
      if (hh && p->lhost) cmpr = strcmp(p->lhost, hh);
      if (!(hh==NULL && p->lhost == NULL) || cmpr !=0) {
        if (p->addr != NULL)
          lo_address_free(p->addr);
        p->addr = lo_address_new(hh, pp);
        // MKG: This seems to have been dropped from liblo.
        // if (p->multicast) lo_address_set_ttl(p->addr, 2);
        if (UNLIKELY(p->multicast)) {
          u_char ttl = 2;
#if defined(LINUX)
          if (UNLIKELY(setsockopt((uintptr_t)p->addr, IPPROTO_IP,
                                  IP_MULTICAST_TTL, &ttl, sizeof(ttl))==-1)) {
            csound->Message(csound, Str("Failed to set multicast"));
          }
#elif defined(MSVC)
          setsockopt((SOCKET)p->addr, IPPROTO_IP, IP_MULTICAST_TTL, &ttl, sizeof(ttl));
#else
<<<<<<< HEAD
          setsockopt((int64_t)p->addr, IPPROTO_IP, IP_MULTICAST_TTL, &ttl, sizeof(ttl));
=======
	  setsockopt((uintptr_t)p->addr, IPPROTO_IP, IP_MULTICAST_TTL, &ttl, sizeof(ttl));
>>>>>>> 2a4c09e3
#endif
        }
        csound->Free(csound, p->lhost);
        if (hh) p->lhost = csound->Strdup(csound, hh); else p->lhost = NULL;
      }
    }
    if (p->cnt++ ==0 || *p->kwhen!=p->last) {
      int32_t i=0;
      int32_t msk = 0x20;           /* First argument */
      lo_message msg = lo_message_new();
      char *type = (char*)p->type->data;
      MYFLT **arg = p->arg;
      p->last = *p->kwhen;
      for (i=0; type[i]!='\0'; i++, msk <<=1) {
        /* Need to add type checks */
        switch (type[i]) {
        case 'i':
          lo_message_add_int32(msg, (int32_t) MYFLT2LRND(*arg[i]));
          break;
        case 'l':
        case 'h':
          lo_message_add_int64(msg, (int64_t) MYFLT2LRND(*arg[i]));
          break;
        case 'c':
          lo_message_add_char(msg, (char) (*arg[i] + FL(0.5)));
          break;
        case 'm':
          {
            union a {
              int32_t  x;
              uint8_t  m[4];
            } mm;
            mm.x = *arg[i]+FL(0.5);
            lo_message_add_midi(msg, mm.m);
            break;
          }
        case 'f':
          lo_message_add_float(msg, (float)(*arg[i]));
          break;
        case 'd':
          lo_message_add_double(msg, (double)(*arg[i]));
          break;
        case 's':
          lo_message_add_string(msg, ((STRINGDAT *)arg[i])->data);
          break;
        case 'b':               /* Boolean */
          if (*arg[i]==FL(0.0)) lo_message_add_true(msg);
          else lo_message_add_false(msg);
          break;
        case 't':               /* timestamp */
          {
            lo_timetag tt;
            tt.sec = (uint32_t)(*arg[i]+FL(0.5));
            msk <<= 1; i++;
            if (UNLIKELY(type[i]!='t'))
              return csound->PerfError(csound, p->h.insdshead,
                                       Str("Time stamp is two values"));
            tt.frac = (uint32_t)(*arg[i]+FL(0.5));
            lo_message_add_timetag(msg, tt);
            break;
          }
          //#ifdef SOMEFINEDAY
        case 'G':               /* fGen Table/blob */
          {
            lo_blob myblob;
            int32_t     len, olen;
            FUNC    *ftp;
            void *data;
            /* make sure fn exists */
            if (LIKELY((ftp=csound->FTnp2Find(csound,arg[i]))!=NULL)) {
              len = ftp->flen;        /* and set it up */
              data = csound->Malloc(csound,
                                    olen=/*sizeof(FUNC)-sizeof(MYFLT*)+*/
                                         sizeof(MYFLT)*len);
              // memcpy(data, ftp, sizeof(FUNC)-sizeof(MYFLT*));
              memcpy(data/*+sizeof(FUNC)-sizeof(MYFLT*)*/,
                     ftp->ftable, sizeof(MYFLT)*len);
            }
            else {
              return csound->PerfError(csound, p->h.insdshead,
                                       Str("ftable %.2f does not exist"), *arg[i]);
            }
            myblob = lo_blob_new(olen, data);
            lo_message_add_blob(msg, myblob);
            csound->Free(csound, data);
            lo_blob_free(myblob);
            break;
          }
          //#endif
        case 'a':               /* Audio as blob */
          {
            lo_blob myblob;
            MYFLT *data = csound->Malloc(csound, sizeof(MYFLT)*(CS_KSMPS+1));
            data[0] = CS_KSMPS;
            memcpy(&data[1], arg[i], data[0]);
            myblob = lo_blob_new(sizeof(MYFLT)*(CS_KSMPS+1), data);
            lo_message_add_blob(msg, myblob);
            csound->Free(csound, data);
            lo_blob_free(myblob);
            break;
          }
        case 'A':               /* Array/blob */
          {
            lo_blob myblob;
            int32_t     len = 1;
            ARRAYDAT *ss;
            /* make sure fn exists */
            if (LIKELY((ss = (ARRAYDAT*)arg[i]) !=NULL &&
                       ss->data != NULL)) {
              int32_t j, d;
              for (j=0,d=ss->dimensions; d>0; j++, d--)
                len *= ss->sizes[j];
              len *= sizeof(MYFLT);
            }
            else {
              return csound->PerfError(csound, p->h.insdshead,
                                       Str("argument %d is not an array"), i);
            }
            // two parts needed
            {
              void *dd = csound->Malloc(csound, len+sizeof(int32_t)*(1+ss->dimensions));
              memcpy(dd, &ss->dimensions, sizeof(int32_t));
              memcpy((char*)dd+sizeof(int32_t), ss->sizes, sizeof(int32_t)*ss->dimensions);
              memcpy((char*)dd+sizeof(int32_t)*(1+ss->dimensions), ss->data, len);
      /* printf("dd length = %d dimensions = %d, %d %d %.8x %.8x %.8x %.8x\n", */
      /*        len+sizeof(int32_t)*(1+ss->dimensions), ss->dimensions, */
      /*        ((int32_t*)dd)[0], ((int32_t*)dd)[1], ((int32_t*)dd)[2], ((int32_t*)dd)[3], */
      /*        ((int32_t*)dd)[4], ((int32_t*)dd)[5]); */
              myblob = lo_blob_new(len, dd);
              csound->Free(csound, dd);
            }
            lo_message_add_blob(msg, myblob);
            lo_blob_free(myblob);
            break;
          }
        case 'S': csound->Warning(csound, "S unimplemented"); break;
          //#endif
        default:
          csound->Warning(csound, Str("Unknown OSC type %c\n"), type[1]);
        }
      }
      lo_send_message(p->addr, (char*)p->dest->data, msg);
      lo_message_free(msg);
    }
    return OK;
}

/* RESET routine for cleaning up */
static int32_t OSC_reset(CSOUND *csound, OSC_GLOBALS *p)
{
    int32_t i;
    for (i = 0; i < p->nPorts; i++)
      if (p->ports[i].thread) {
        lo_server_thread_stop(p->ports[i].thread);
        lo_server_thread_free(p->ports[i].thread);
        csound->DestroyMutex(p->ports[i].mutex_);
      }
    csound->DestroyGlobalVariable(csound, "_OSC_globals");
    return OK;
}

uintptr_t OSCthread(void *pp) {
  OSCSEND *p = (OSCSEND *) pp;
  osc_send(p->csound, p);
  return 0;
}

/* static int32_t osc_send_async_set(CSOUND *csound, OSCSEND *p) { */
/*   p->csound = csound; */
/*   return osc_send_set(csound, p); */
/* } */

/* static int32_t osc_send_async(CSOUND *csound, OSCSEND *p) { */
/*     /\*RTCLOCK t; */
/*       csound->InitTimerStruct(&t);*\/ */
/*     if (*p->kwhen != p->lasta) { */
/*       if (p->thread != NULL) { */
/*         csound->JoinThread(p->thread); */
/*         p->thread = NULL; */
/*       } */
/*       p->thread = csound->CreateThread(OSCthread, p); */
/*       p->lasta = *p->kwhen; */
/*     } */
/*     // printf("wait: %.13f \n", (csound->GetRealTime(&t))*1000.); */
/*     return OK; */
/* } */


/* get pointer to globals structure, allocating it on the first call */

static CS_NOINLINE OSC_GLOBALS *alloc_globals(CSOUND *csound)
{
    OSC_GLOBALS *pp;

    pp = (OSC_GLOBALS*) csound->QueryGlobalVariable(csound, "_OSC_globals");
    if (pp != NULL)
      return pp;
    if (UNLIKELY(csound->CreateGlobalVariable(csound, "_OSC_globals",
                                              sizeof(OSC_GLOBALS)) != 0)){
      csound->ErrorMsg(csound, Str("OSC: failed to allocate globals"));
      return NULL;
    }
    pp = (OSC_GLOBALS*) csound->QueryGlobalVariable(csound, "_OSC_globals");
    pp->csound = csound;
    csound->RegisterResetCallback(csound, (void*) pp,
                                  (int32_t (*)(CSOUND *, void *)) OSC_reset);
    return pp;
}



 /* ------------------------------------------------------------------------ */

static CS_NOINLINE OSC_PAT *alloc_pattern(OSCLISTEN *pp)
{
    CSOUND  *csound;
    OSC_PAT *p;
    size_t  nbytes;

    csound = pp->h.insdshead->csound;
    /* number of bytes to allocate */
    nbytes = sizeof(OSC_PAT);
    /* allocate and initialise structure */
    p = (OSC_PAT*) csound->Calloc(csound, nbytes);

    return p;
}

static inline OSC_PAT *get_pattern(OSCLISTEN *pp)
{
    OSC_PAT *p;

    if (pp->freePatterns != NULL) {
      p = pp->freePatterns;
      pp->freePatterns = p->next;
      return p;
    }
    return alloc_pattern(pp);
}

static int32_t OSC_handler(const char *path, const char *types,
                       lo_arg **argv, int32_t argc, void *data, void *p)
{
     IGN(argc);  IGN(data);
    OSC_PORT  *pp = (OSC_PORT*) p;
    OSCLISTEN *o;
    CSOUND    *csound = (CSOUND *) pp->csound;
    int32_t       retval = 1;

    pp->csound->LockMutex(pp->mutex_);
    o = (OSCLISTEN*) pp->oplst;
    //printf("opst=%p\n", o);
    while (o != NULL) {
      //printf("Looking at %s/%s against %s/%s\n",
      //       o->saved_path, path,o->saved_types, types);
      if (strcmp(o->saved_path, path) == 0 &&
          strcmp(o->saved_types, types) == 0) {
        /* Message is for this guy */
        int32_t     i;
        OSC_PAT *m;
        //printf("handler found message\n");
        m = get_pattern(o);
        if (m != NULL) {
          /* queue message for being read by OSClisten opcode */
          m->next = NULL;
          if (o->patterns == NULL)
            o->patterns = m;
          else {
            OSC_PAT *mm;
            for (mm = o->patterns; mm->next != NULL; mm = mm->next)
              ;
            mm->next = m;
          }
          /* copy argument list */
          for (i = 0; o->saved_types[i] != '\0'; i++) {
            switch (types[i]) {
            default:              /* Should not happen */
            case 'i':
              m->args[i].number = (MYFLT) argv[i]->i; break;
            case 'h':
              m->args[i].number = (MYFLT) argv[i]->i64; break;
            case 'c':
               m->args[i].number= (MYFLT) argv[i]->c; break;
            case 'f':
               m->args[i].number = (MYFLT) argv[i]->f; break;
            case 'd':
               m->args[i].number= (MYFLT) argv[i]->d; break;
            case 's':
              { // ***NO CHECK THAT m->args[i] IS A STRING
                char  *src = (char*) &(argv[i]->s), *dst = m->args[i].string.data;
                if (m->args[i].string.size <= (int32_t) strlen(src)) {
                  if (dst != NULL) csound->Free(csound, dst);
                  dst = csound->Strdup(csound, src);
                  // who sets m->args[i].string.size ??
                  m->args[i].string.data = dst;
                  m->args[i].string.size = strlen(dst)+1;
                }
                else strcpy(dst, src);
                break;
              }
            case 'b':
              {
                int32_t len =
                  lo_blobsize((lo_blob*)argv[i]);
                m->args[i].blob =
                  csound->Malloc(csound,len);
                memcpy(m->args[i].blob, argv[i], len);
#ifdef OSC_DEBUG
                {
                  lo_blob *bb = (lo_blob*)m->args[i].blob;
                  int32_t size = lo_blob_datasize(bb);
                  MYFLT *data = lo_blob_dataptr(bb);
                  int32_t   *idata = (int32_t*)data;
                  printf("size=%d data=%.8x %.8x ...\n",size, idata[0], idata[1]);
                }
#endif
              }
            }
          }
          retval = 0;
        }
        break;
      }
      o = (OSCLISTEN*) o->nxt;
    }

    pp->csound->UnlockMutex(pp->mutex_);
    return retval;
}

static void OSC_error(int32_t num, const char *msg, const char *path)
{
    fprintf(stderr, "OSC server error %d in path %s: %s\n", num, path, msg);
}

static int32_t OSC_deinit(CSOUND *csound, OSCINIT *p)
{
    int32_t n = (int32_t)*p->ihandle;
    OSC_GLOBALS *pp = alloc_globals(csound);
    OSC_PORT    *ports;
    if (UNLIKELY(pp==NULL)) return NOTOK;
    ports = pp->ports;
    csound->Message(csound, "handle=%d\n", n);
    csound->DestroyMutex(ports[n].mutex_);
    ports[n].mutex_ = NULL;
    lo_server_thread_stop(ports[n].thread);
    lo_server_thread_free(ports[n].thread);
    ports[n].thread =  NULL;
    csound->Message(csound, Str("OSC deinitiatised\n"));
    return OK;
}

static int32_t osc_listener_init(CSOUND *csound, OSCINIT *p)
{
    OSC_GLOBALS *pp;
    OSC_PORT    *ports;
    char        buff[32];
    int32_t         n;

    /* allocate and initialise the globals structure */
    pp = alloc_globals(csound);
    n = pp->nPorts;
    ports = (OSC_PORT*) csound->ReAlloc(csound, pp->ports,
                                        sizeof(OSC_PORT) * (n + 1));
    ports[n].csound = csound;
    ports[n].mutex_ = csound->Create_Mutex(0);
    ports[n].oplst = NULL;
    snprintf(buff, 32, "%d", (int32_t) *(p->port));
    ports[n].thread = lo_server_thread_new(buff, OSC_error);
    if (UNLIKELY(ports[n].thread==NULL))
      return csound->InitError(csound,
                               Str("cannot start OSC listener on port %s\n"),
                               buff);
    ///if (lo_server_thread_start(ports[n].thread)<0)
    ///  return csound->InitError(csound,
    ///                           Str("cannot start OSC listener on port %s\n"),
    ///                           buff);
    lo_server_thread_start(ports[n].thread);
    pp->ports = ports;
    pp->nPorts = n + 1;
    csound->Warning(csound, Str("OSC listener #%d started on port %s\n"), n, buff);
    *(p->ihandle) = (MYFLT) n;
    csound->RegisterDeinitCallback(csound, p,
                                   (int32_t (*)(CSOUND *, void *)) OSC_deinit);
    return OK;
}

static int32_t osc_listener_initMulti(CSOUND *csound, OSCINITM *p)
{
    OSC_GLOBALS *pp;
    OSC_PORT    *ports;
    char        buff[32];
    int32_t         n;

    /* allocate and initialise the globals structure */
    pp = alloc_globals(csound);
    n = pp->nPorts;
    ports = (OSC_PORT*) csound->ReAlloc(csound, pp->ports,
                                        sizeof(OSC_PORT) * (n + 1));
    ports[n].csound = csound;
    ports[n].mutex_ = csound->Create_Mutex(0);
    ports[n].oplst = NULL;
    snprintf(buff, 32, "%d", (int32_t) *(p->port));
    ports[n].thread = lo_server_thread_new_multicast(p->group->data,
                                                     buff, OSC_error);
    if (UNLIKELY(ports[n].thread==NULL))
      return csound->InitError(csound,
                               Str("cannot start OSC listener on port %s\n"),
                               buff);
    ///if (lo_server_thread_start(ports[n].thread)<0)
    ///  return csound->InitError(csound,
    ///                           Str("cannot start OSC listener on port %s\n"),
    ///                           buff);
    lo_server_thread_start(ports[n].thread);
    pp->ports = ports;
    pp->nPorts = n + 1;
    csound->Warning(csound,
                    Str("OSC multicast listener #%d started on port %s\n"),
                    n, buff);
    *(p->ihandle) = (MYFLT) n;
    csound->RegisterDeinitCallback(csound, p,
                                   (int32_t (*)(CSOUND *, void *)) OSC_deinit);
    return OK;
}


static int32_t OSC_listdeinit(CSOUND *csound, OSCLISTEN *p)
{
    OSC_PAT *m;

    if (p->port->mutex_==NULL) return NOTOK;
    csound->LockMutex(p->port->mutex_);
    if (p->port->oplst == (void*) p)
      p->port->oplst = p->nxt;
    else {
      OSCLISTEN *o = (OSCLISTEN*) p->port->oplst;
      for ( ; o->nxt != (void*) p; o = (OSCLISTEN*) o->nxt)
        ;
      o->nxt = p->nxt;
    }
    csound->UnlockMutex(p->port->mutex_);
    lo_server_thread_del_method(p->port->thread, p->saved_path, p->saved_types);
    csound->Free(csound, p->saved_path);
    p->saved_path = NULL;
    p->nxt = NULL;
    m = p->patterns;
    p->patterns = NULL;
    while (m != NULL) {
      OSC_PAT *mm = m->next;
      csound->Free(csound, m);
      m = mm;
    }
    m = p->freePatterns;
    p->freePatterns = NULL;
    while (m != NULL) {
      OSC_PAT *mm = m->next;
      csound->Free(csound, m);
      m = mm;
    }
    return OK;
}

static int32_t OSC_list_init(CSOUND *csound, OSCLISTEN *p)
{
    //void  *x;
    int32_t   i, n;

    OSC_GLOBALS *pp =
      (OSC_GLOBALS*) csound->QueryGlobalVariable(csound, "_OSC_globals");
    if (UNLIKELY(pp == NULL))
      return csound->InitError(csound, Str("OSC not running"));
    /* find port */
    n = (int32_t) *(p->ihandle);
    if (UNLIKELY(n < 0 || n >= pp->nPorts))
      return csound->InitError(csound, Str("invalid handle"));
    p->port = &(pp->ports[n]);
    p->saved_path = (char*) csound->Malloc(csound,
                                           strlen((char*) p->dest->data) + 1);
    strcpy(p->saved_path, (char*) p->dest->data);
    /* check for a valid argument list */
    n = csound->GetInputArgCnt(p) - 3;
    if (UNLIKELY(n < 1 || n > 28))
      return csound->InitError(csound, Str("invalid number of arguments"));
    if (UNLIKELY((int32_t) strlen((char*) p->type->data) != n))
      return csound->InitError(csound,
                               Str("argument list inconsistent with "
                                   "format string"));
    strcpy(p->saved_types, (char*) p->type->data);
    for (i = 0; i < n; i++) {
      const char *s;
      s = csound->GetInputArgName(p, i + 3);
      if (s[0] == 'g')
        s++;
      switch (p->saved_types[i]) {
      case 'G':
      case 'A':
      case 'D':
      case 'a':
      case 'S':
        p->saved_types[i] = 'b';
        break;
      case 'c':
      case 'd':
      case 'f':
      case 'h':
      case 'i':
        if (UNLIKELY(*s != 'k'))
          return csound->InitError(csound, Str("argument list inconsistent "
                                               "with format string"));
        break;
      case 's':
        if (UNLIKELY(*s != 'S'))
          return csound->InitError(csound, Str("argument list inconsistent "
                                               "with format string"));
        break;
      default:
        return csound->InitError(csound, Str("invalid type"));
      }
    }
    csound->LockMutex(p->port->mutex_);
    p->nxt = p->port->oplst;
    p->port->oplst = (void*) p;
    csound->UnlockMutex(p->port->mutex_);
    (void) lo_server_thread_add_method(p->port->thread,
                                       p->saved_path, p->saved_types,
                                       OSC_handler, p->port);
    csound->RegisterDeinitCallback(csound, p,
                                   (int32_t (*)(CSOUND *, void *)) OSC_listdeinit);
    return OK;
}

static int32_t OSC_list(CSOUND *csound, OSCLISTEN *p)
{
    OSC_PAT *m;

    /* quick check for empty queue */
    if (p->patterns == NULL) {
      *p->kans = 0;
      return OK;
    }
    csound->LockMutex(p->port->mutex_);
    m = p->patterns;
    /* check again for thread safety */
    if (m != NULL) {
      int32_t i;
      /* unlink from queue */
      p->patterns = m->next;
      /* copy arguments */
      //printf("copying args\n");
      for (i = 0; p->saved_types[i] != '\0'; i++) {
        //printf("%d: type %c\n", i, p->saved_types[i]);
        if (p->saved_types[i] == 's') {
          char *src = m->args[i].string.data;
          char *dst = ((STRINGDAT*) p->args[i])->data;
          if (src != NULL) {
            if (((STRINGDAT*) p->args[i])->size <= (int32_t) strlen(src)){
              if (dst != NULL) csound->Free(csound, dst);
              dst = csound->Strdup(csound, src);
              ((STRINGDAT*) p->args[i])->size = strlen(dst) + 1;
              ((STRINGDAT*) p->args[i])->data = dst;
           }
          else
            strcpy(dst, src);
          }
        }
        else if (p->saved_types[i]=='b') {
          char c = p->type->data[i];
          int32_t len =  lo_blob_datasize(m->args[i].blob);
          //printf("blob found %p type %c\n", m->args[i].blob, c);
          //printf("length = %d\n", lo_blob_datasize(m->args[i].blob));
          int32_t *idata = lo_blob_dataptr(m->args[i].blob);
          if (c == 'D') {
            int32_t j;
            MYFLT *data = (MYFLT *) idata;
            ARRAYDAT* arr = (ARRAYDAT*)p->args[i];
            int32_t asize = 1;
            for (j=0; j < arr->dimensions; j++) {
              asize *= arr->sizes[j];
            }
            len /= sizeof(MYFLT);
            if (asize < len) {
              arr->data = (MYFLT *)
                csound->ReAlloc(csound, arr->data, len*sizeof(MYFLT));
              asize = len;
             for (j = 0; j < arr->dimensions-1; j++)
              asize /= arr->sizes[j];
             arr->sizes[arr->dimensions-1] = asize;
            }
            memcpy(arr->data,data,len*sizeof(MYFLT));
           }
          else if (c == 'A') {       /* Decode an numeric array */
            int32_t j;
            MYFLT* data = (MYFLT*)(&idata[1+idata[0]]);
            int32_t size = 1;
            ARRAYDAT* foo = (ARRAYDAT*)p->args[i];
            foo->dimensions = idata[0];
            csound->Free(csound, foo->sizes);
            foo->sizes = (int32_t*)csound->Malloc(csound, sizeof(int32_t)*idata[0]);
#ifdef OSC_DEBUG
            printf("dimension=%d\n", idata[0]);
#endif
            for (j=0; j<idata[0]; j++) {
              foo->sizes[j] = idata[j+1];
#ifdef OSC_DEBUG
              printf("sizes[%d] = %d\n", j, idata[j+1]);
#endif
              size*=idata[j+1];
            }
#ifdef OSC_DEBUG
            printf("idata = %i %i %i %i %i %i %i ...\n",
                   idata[0], idata[1], idata[2], idata[3],
                   idata[4], idata[5], idata[6]);
            printf("data = %f, %f, %f...\n", data[0], data[1], data[2]);
#endif
            foo->data = (MYFLT*)csound->Malloc(csound, sizeof(MYFLT)*size);
            memcpy(foo->data, data, sizeof(MYFLT)*size);
            //printf("data = %f %f ...\n", foo->data[0], foo->data[1]);
          }
          else if (c == 'a') {

            MYFLT *data= (MYFLT*)idata;
            uint32_t len = (uint32_t)data[0];
            if (len>CS_KSMPS) len = CS_KSMPS;
            memcpy(p->args[i], &data[1], len*sizeof(MYFLT));
          }
          else if (c == 'G') {  /* ftable received */
            //FUNC* data = (FUNC*)idata;
            MYFLT *data = (MYFLT *) idata;
            int32_t fno = MYFLT2LRND(*p->args[i]);
            FUNC *ftp;
            if (UNLIKELY(fno <= 0))
              return csound->PerfError(csound, p->h.insdshead,
                                       Str("Invalid ftable no. %d"), fno);

            ftp = csound->FTnp2Find(csound, p->args[i]);
            if (UNLIKELY(ftp==NULL)) {
              return csound->PerfError(csound, p->h.insdshead,
                                       Str("OSC internal error"));
            }
            if (len > (int32_t)  (ftp->flen*sizeof(MYFLT)))
              ftp->ftable = (MYFLT*)csound->ReAlloc(csound, ftp->ftable,
                                                    len*sizeof(MYFLT));
            memcpy(ftp->ftable,data,len);

#if 0
            ftp = csound->FTFindP(csound, p->args[i]);
            if (UNLIKELY(ftp==NULL)) { // need to allocate ***FIXME***
              return csound->PerfError(csound, p->h.insdshead,
                                       Str("OSC internal error"));
            }
            memcpy(ftp, data, sizeof(FUNC)-sizeof(MYFLT*));
            ftp->fno = fno;
#ifdef OSC_DEBUG
            printf("%d \n", len);
#endif
            if (len > ftp->flen*sizeof(MYFLT))
              ftp->ftable =
                (MYFLT*)csound->ReAlloc(csound, ftp->ftable,
                                        len-sizeof(FUNC)+sizeof(MYFLT*));
#endif
            {
#ifdef OSC_DEBUG
              MYFLT* dst = ftp->ftable;
              MYFLT* src = (MYFLT*)(&(data->ftable));

              //int32_t j;
              printf("copy data: from %p to %p length %d %d\n",
                     src, dst, len-sizeof(FUNC)+sizeof(MYFLT*), data->flen);
              printf("was %f %f %f ...\n", dst[0], dst[1], dst[2]);
              printf("will be %f %f %f ...\n", src[0],src[1], src[2]);
              memcpy(dst, src, len-sizeof(FUNC)+sizeof(MYFLT*));
#endif
              //for (j=0; j<data->flen;j++) dst[j]=src[j];
              //printf("now %f %f %f ...\n", dst[0], dst[1], dst[2]);
            }
          }
          else if (c == 'S') {
          }
          else return csound->PerfError(csound,  p->h.insdshead, "Oh dear");
          csound->Free(csound, m->args[i].blob);
        }
        else
          *(p->args[i]) = m->args[i].number;
      }
      /* push to stack of free message structures */
      m->next = p->freePatterns;
      p->freePatterns = m;
      *p->kans = 1;
    }
    else
      *p->kans = 0;
    csound->UnlockMutex(p->port->mutex_);
    return OK;
}

#define S(x)    sizeof(x)

static OENTRY localops[] = {
  { "OSCsend_lo", S(OSCSEND), 0, 3, "", "kSkSS*",
    (SUBR)osc_send_set, (SUBR)osc_send, NULL,NULL },
  { "OSCinit", S(OSCINIT), 0, 1, "i", "i",
    (SUBR)osc_listener_init, NULL, NULL, NULL },
  { "OSCinitM", S(OSCINITM), 0, 1, "i", "Si",
    (SUBR)osc_listener_initMulti, NULL, NULL, NULL },
  { "OSClisten", S(OSCLISTEN),0, 3, "k", "iSS*",
    (SUBR)OSC_list_init, (SUBR)OSC_list, NULL, NULL },
  { "OSClisten", S(OSCLISTEN),0, 3, "k", "iSS",
    (SUBR)OSC_list_init, (SUBR)OSC_list, NULL, NULL },
  /* { "OSCsendA", S(OSCSEND), _QQ, 3, "", "kSkSS*", */
  /*   (SUBR)osc_send_async_set, (SUBR)osc_send_async, NULL, NULL } */
};

PUBLIC int64_t csound_opcode_init(CSOUND *csound, OENTRY **ep)
{
    IGN(csound);
    *ep = localops;
    return (int64_t) sizeof(localops);
}

PUBLIC int32_t csoundModuleInfo(void)
{
    return ((CS_APIVERSION << 16) + (CS_APISUBVER << 8) + (int32_t) sizeof(MYFLT));
}<|MERGE_RESOLUTION|>--- conflicted
+++ resolved
@@ -214,11 +214,7 @@
 #elif defined(MSVC)
           setsockopt((SOCKET)p->addr, IPPROTO_IP, IP_MULTICAST_TTL, &ttl, sizeof(ttl));
 #else
-<<<<<<< HEAD
-          setsockopt((int64_t)p->addr, IPPROTO_IP, IP_MULTICAST_TTL, &ttl, sizeof(ttl));
-=======
 	  setsockopt((uintptr_t)p->addr, IPPROTO_IP, IP_MULTICAST_TTL, &ttl, sizeof(ttl));
->>>>>>> 2a4c09e3
 #endif
         }
         csound->Free(csound, p->lhost);
