--- conflicted
+++ resolved
@@ -145,10 +145,7 @@
     //printf("multicast=%d\n", p->multicast);
     if (*hh=='\0') hh = NULL;
     p->addr = lo_address_new(hh, pp);
-<<<<<<< HEAD
-=======
     // MKG: Seems to have been dropped from liblo. But TTL 1 should be the default for multicast.
->>>>>>> 2e8b632f
     if (p->multicast) lo_address_set_ttl(p->addr, 1);
     p->lhost = csound->Strdup(csound, hh);
     p->cnt = 0;
@@ -188,7 +185,12 @@
       if(p->addr != NULL)
         lo_address_free(p->addr);
       p->addr = lo_address_new(hh, pp);
-      if (p->multicast) lo_address_set_ttl(p->addr, 2);
+      // MKG: This seems to have been dropped from liblo.
+      // if (p->multicast) lo_address_set_ttl(p->addr, 2);
+      if (p->multicast) {
+        u_char ttl = 2;
+        setsockopt(p->addr, IPPROTO_IP, IP_MULTICAST_TTL, &ttl, sizeof(ttl));
+      }
       csound->Free(csound, p->lhost); p->lhost = csound->Strdup(csound, hh);
     }
     if (p->cnt++ ==0 || *p->kwhen!=p->last) {
