
/*
    pitch.c:

    Copyright (C) 1999 John ffitch, Istvan Varga, Peter Neubäcker,
                       rasmus ekman, Phil Burk

    This file is part of Csound.

    The Csound Library is free software; you can redistribute it
    and/or modify it under the terms of the GNU Lesser General Public
    License as published by the Free Software Foundation; either
    version 2.1 of the License, or (at your option) any later version.

    Csound is distributed in the hope that it will be useful,
    but WITHOUT ANY WARRANTY; without even the implied warranty of
    MERCHANTABILITY or FITNESS FOR A PARTICULAR PURPOSE.  See the
    GNU Lesser General Public License for more details.

    You should have received a copy of the GNU Lesser General Public
    License along with Csound; if not, write to the Free Software
    Foundation, Inc., 59 Temple Place, Suite 330, Boston, MA
    02111-1307 USA
*/

// #include "csdl.h"
#include "csoundCore.h"       /*                              PITCH.C         */
#include <math.h>
#include <limits.h>
#include "cwindow.h"
#include "spectra.h"
#include "pitch.h"
#include "uggab.h"

#define STARTING  1
#define PLAYING   2
#define LOGTWO    (0.69314718055994530942)

static inline int32 MYFLOOR(MYFLT x) {
  if (x >= 0.0) {
    return (int32) x;
  } else {
    return (int32) (x - FL(0.99999999));
  }
}

static const MYFLT bicoefs[] = {
    -FL(0.2674054), FL(0.7491305), FL(0.7160484), FL(0.0496285), FL(0.7160484),
     FL(0.0505247), FL(0.3514850), FL(0.5257536), FL(0.3505025), FL(0.5257536),
     FL(0.3661840), FL(0.0837990), FL(0.3867783), FL(0.6764264), FL(0.3867783)
};

#define rand_31(x) (x->Rand31(&(x->randSeed1)) - 1)

int pitchset(CSOUND *csound, PITCH *p)  /* pitch - uses spectra technology */
{
    double  b;                          /* For RMS */
    int     n, nocts, nfreqs, ncoefs;
    MYFLT   Q, *fltp;
    OCTDAT  *octp;
    DOWNDAT *dwnp = &p->downsig;
    SPECDAT *specp = &p->wsig;
    int32   npts, nptls, nn, lobin;
    int     *dstp, ptlmax;
    MYFLT   fnfreqs, rolloff, *oct0p, *flop, *fhip, *fundp, *fendp, *fp;
    MYFLT   weight, weightsum, dbthresh, ampthresh;

                                /* RMS of input signal */
    b = 2.0 - cos(10.0*(double)csound->tpidsr);
    p->c2 = b - sqrt(b * b - 1.0);
    p->c1 = 1.0 - p->c2;
    if (!*p->istor) p->prvq = 0.0;
                                /* End of rms */
                                /* Initialise spectrum */
    /* for mac roundoff */
    p->timcount = (int)(CS_EKR * *p->iprd + FL(0.001));
    nocts = (int)*p->iocts; if (UNLIKELY(nocts<=0)) nocts = 6;
    nfreqs = (int)*p->ifrqs; if (UNLIKELY(nfreqs<=0)) nfreqs = 12;
    ncoefs = nocts * nfreqs;
    Q = *p->iq; if (UNLIKELY(Q<=FL(0.0))) Q = FL(15.0);

    if (UNLIKELY(p->timcount <= 0))
      return csound->InitError(csound, Str("illegal iprd"));
    if (UNLIKELY(nocts > MAXOCTS))
      return csound->InitError(csound, Str("illegal iocts"));
    if (UNLIKELY(nfreqs > MAXFRQS))
      return csound->InitError(csound, Str("illegal ifrqs"));

    if (nocts != dwnp->nocts ||
        nfreqs != p->nfreqs  || /* if anything has changed */
        Q != p->curq ) {        /*     make new tables */
      double      basfrq, curfrq, frqmlt, Qfactor;
      double      theta, a, windamp, onedws, pidws;
      MYFLT       *sinp, *cosp;
      int         k, sumk, windsiz, halfsiz, *wsizp, *woffp;
      int32       auxsiz, bufsiz;
      int32       majr, minr, totsamps;
      double      hicps,locps,oct;      /*   must alloc anew */

      p->nfreqs = nfreqs;
      p->curq = Q;
      p->ncoefs = ncoefs;
      dwnp->srate = CS_ESR;
      hicps = dwnp->srate * 0.375;            /* top freq is 3/4 pi/2 ...   */
      oct = log(hicps / ONEPT) / LOGTWO;      /* octcps()  (see aops.c)     */
      dwnp->looct = (MYFLT)(oct - nocts);     /* true oct val of lowest frq */
      locps = hicps / (1L << nocts);
      basfrq = hicps * 0.5;                   /* oct below retuned top */
      frqmlt = pow(2.0,1.0/(double)nfreqs);   /* nfreq interval mult */
      Qfactor = Q * dwnp->srate;
      curfrq = basfrq;
      for (sumk=0,wsizp=p->winlen,woffp=p->offset,n=nfreqs; n--; ) {
        *wsizp++ = k = (int)(Qfactor/curfrq) | 01;  /* calc odd wind sizes */
        *woffp++ = (*(p->winlen) - k) / 2;          /* & symmetric offsets */
        sumk += k;                                  /*    and find total   */
        curfrq *= frqmlt;
      }
      windsiz = *(p->winlen);
      auxsiz = (windsiz + 2*sumk) * sizeof(MYFLT);   /* calc lcl space rqd */

      csound->AuxAlloc(csound, (size_t)auxsiz, &p->auxch1); /* & alloc auxspace  */

      fltp = (MYFLT *) p->auxch1.auxp;
      p->linbufp = fltp;      fltp += windsiz; /* linbuf must take nsamps */
      p->sinp = sinp = fltp;  fltp += sumk;
      p->cosp = cosp = fltp;                         /* cos gets rem sumk  */
      wsizp = p->winlen;
      curfrq = basfrq * TWOPI / dwnp->srate;
      for (n = nfreqs; n--; ) {                      /* now fill tables */
        windsiz = *wsizp++;                          /*  (odd win size) */
        halfsiz = windsiz >> 1;
        onedws = 1.0 / (windsiz-1);
        pidws = PI / (windsiz-1);
        for (k = -halfsiz; k<=halfsiz; k++) {        /*   with sines    */
          a = cos(k * pidws);
          windamp = 0.08 + 0.92 * a * a;             /*   times hamming */
          windamp *= onedws;                         /*   scaled        */
          theta = k * curfrq;
          *sinp++ = (MYFLT)(windamp * sin(theta));
          *cosp++ = (MYFLT)(windamp * cos(theta));
        }
        curfrq *= frqmlt;                        /*   step by log freq  */
      }
      dwnp->hifrq = (MYFLT)hicps;
      dwnp->lofrq = (MYFLT)locps;
      dwnp->nsamps = windsiz = *(p->winlen);
      dwnp->nocts = nocts;
      minr = windsiz >> 1;                  /* sep odd windsiz into maj, min */
      majr = windsiz - minr;                /*      & calc totsamps reqd     */
      totsamps = (majr*nocts) + (minr<<nocts) - minr;
      DOWNset(csound, dwnp, totsamps);      /* auxalloc in DOWNDAT struct */
      fltp = (MYFLT *) dwnp->auxch.auxp;    /*  & distrib to octdata */
      for (n=nocts,octp=dwnp->octdata+(nocts-1); n--; octp--) {
        bufsiz = majr + minr;
        octp->begp = fltp;  fltp += bufsiz; /*        (lo oct first) */
        octp->endp = fltp;  minr *= 2;
      }
      SPECset(csound, specp, (int32)ncoefs);/* prep the spec dspace */
      specp->downsrcp = dwnp;               /*  & record its source */
    }
    for (octp=dwnp->octdata; nocts--; octp++) { /* reset all oct params, &  */
      octp->curp = octp->begp;
      memset(octp->feedback, '\0', 6*sizeof(MYFLT));
      octp->scount = 0;
    }
    specp->nfreqs = p->nfreqs;               /* save the spec descriptors */
    specp->dbout = 0;
    specp->ktimstamp = 0;                    /* init specdata to not new  */
    specp->ktimprd = p->timcount;
    p->scountdown = p->timcount;             /* prime the spect countdown */
                                             /* Start specptrk */
    if ((npts = specp->npts) != p->winpts) {        /* if size has changed */
      SPECset(csound, &p->wfund, (int32)npts);       /*   realloc for wfund */
      p->wfund.downsrcp = specp->downsrcp;
      p->fundp = (MYFLT *) p->wfund.auxch.auxp;
      p->winpts = npts;
    }
    if (UNLIKELY(*p->inptls<=FL(0.0))) nptls = 4;
    else nptls = (int32)*p->inptls;
    if (UNLIKELY(nptls > MAXPTL)) {
      return csound->InitError(csound, Str("illegal no of partials"));
    }
    if (UNLIKELY(*p->irolloff<=FL(0.0))) p->rolloff = FL(0.6);
    else p->rolloff = *p->irolloff;
    p->nptls = nptls;        /* number, whether all or odd */
    ptlmax = nptls;
    dstp = p->pdist;
    fnfreqs = (MYFLT)specp->nfreqs;
    for (nn = 1; nn <= ptlmax; nn++)
      *dstp++ = (int) ((LOG((MYFLT) nn) / (MYFLT)LOGTWO) * fnfreqs + FL(0.5));
    if (UNLIKELY((rolloff = p->rolloff) == FL(0.0) ||
                 rolloff == FL(1.0) || nptls == 1)) {
      p->rolloff = FL(0.0);
      weightsum = (MYFLT)nptls;
    }
    else {
      MYFLT *fltp = p->pmult;
      MYFLT octdrop = (FL(1.0) - rolloff) / fnfreqs;
      weightsum = FL(0.0);
      for (dstp = p->pdist, nn = nptls; nn--; ) {
        weight     = FL(1.0) - octdrop * *dstp++; /* rolloff * octdistance */
        weightsum += weight;
        *fltp++    = weight;
      }
      if (UNLIKELY(*--fltp < FL(0.0))) {
        return csound->InitError(csound, Str("per octave rolloff too steep"));
      }
      p->rolloff = 1;
    }
    lobin = (int32)(specp->downsrcp->looct * fnfreqs);
    oct0p = p->fundp - lobin;           /* virtual loc of oct 0 */

    flop = oct0p + (int)(*p->ilo * fnfreqs);
    fhip = oct0p + (int)(*p->ihi * fnfreqs);
    fundp = p->fundp;
    fendp = fundp + specp->npts;
    if (flop < fundp) flop = fundp;
    if (UNLIKELY(fhip > fendp)) fhip = fendp;
    if (UNLIKELY(flop >= fhip)) {                 /* chk hi-lo range valid */
      return csound->InitError(csound, Str("illegal lo-hi values"));
    }
    for (fp = fundp; fp < flop; )
      *fp++ = FL(0.0);                  /* clear unused lo and hi range */
    for (fp = fhip; fp < fendp; )
      *fp++ = FL(0.0);

    dbthresh = *p->idbthresh;           /* thresholds: */
    ampthresh = (MYFLT)exp((double)dbthresh * LOG10D20);
    p->threshon = ampthresh;            /* mag */
    p->threshoff = ampthresh * FL(0.5);
    p->threshon *= weightsum;
    p->threshoff *= weightsum;
    p->oct0p = oct0p;                   /* virtual loc of oct 0 */
    p->confact = *p->iconf;
    p->flop = flop;
    p->fhip = fhip;
    p->playing = 0;
    p->kvalsav = (*p->istrt>=FL(0.0) ? *p->istrt : (*p->ilo+*p->ihi)*FL(0.5));
    p->kval = p->kinc = FL(0.0);
    p->kavl = p->kanc = FL(0.0);
    p->jmpcount =  0;
    return OK;
}

int pitch(CSOUND *csound, PITCH *p)
{
    MYFLT       *asig;
    double      q;
    double      c1 = p->c1, c2 = p->c2;

    MYFLT   a, b, *dftp, SIG, yt1, yt2;
    uint32_t offset = p->h.insdshead->ksmps_offset;
    uint32_t early  = p->h.insdshead->ksmps_no_end;
    uint32_t n, nsmps = CS_KSMPS;
    int     nocts, winlen;
    DOWNDAT *downp = &p->downsig;
    OCTDAT  *octp;
    SPECDAT *specp;
    MYFLT  c;
    MYFLT  kvar;
                                /* RMS */
    q = p->prvq;
    asig = p->asig;
    if (UNLIKELY(offset)) memset(asig, '\0', offset*sizeof(MYFLT));
    if (UNLIKELY(early)) {
      nsmps -= early;
      memset(&asig[nsmps], '\0', early*sizeof(MYFLT));
    }
    for (n=offset; n<nsmps; n++) {
      MYFLT as = asig[n]*DFLT_DBFS/csound->e0dbfs; /* Normalise.... */
      q = c1 * as * as + c2 * q;
      SIG = as;                              /* for each source sample: */
      octp = downp->octdata;                /*   align onto top octave */
      nocts = downp->nocts;
      do {                                  /*   then for each oct:    */
        const MYFLT *coefp;
        MYFLT *ytp, *curp;
        int   nfilt;
        curp = octp->curp;
        *curp++ = SIG;                      /*  write samp to cur buf  */
        if (UNLIKELY(curp >= octp->endp))
          curp = octp->begp;                /*    & modulo the pointer */
        octp->curp = curp;
        if (UNLIKELY(!(--nocts)))  break;   /*  if lastoct, break      */
        coefp = bicoefs;  ytp = octp->feedback;
        for (nfilt = 3; nfilt--; ) {        /*  apply triple biquad:   */
          yt2    = *ytp++; yt1 = *ytp--;          /* get prev feedback */
          SIG   -= (*coefp++ * yt1);              /* apply recurs filt */
          SIG   -= (*coefp++ * yt2);
          *ytp++ = yt1; *ytp++ = SIG;             /* stor nxt feedback */
          SIG   *= *coefp++;
          SIG   += (*coefp++ * yt1);              /* apply forwrd filt */
          SIG   += (*coefp++ * yt2);
        }
      } while (!(++octp->scount & 01) && octp++); /* send alt samps to nxtoct */
    }
    p->prvq = q;
    kvar = SQRT((MYFLT)q);       /* End of spectrum part */

    specp = &p->wsig;
    if (LIKELY((--p->scountdown))) goto nxt;  /* if not yet time for new spec  */
    p->scountdown = p->timcount;          /* else reset counter & proceed: */
    downp = &p->downsig;
    nocts = downp->nocts;
    octp = downp->octdata + nocts;
    dftp = (MYFLT *) specp->auxch.auxp;
    winlen = *(p->winlen);
    while (nocts--) {
      MYFLT  *bufp, *sinp, *cosp;
      int    len, *lenp, *offp, nfreqs;
      MYFLT  *begp, *curp, *endp, *linbufp;
      int    len2;
      octp--;                                 /* for each oct (low to high) */
      begp = octp->begp;
      curp = octp->curp;
      endp = octp->endp;
      if (UNLIKELY((len = endp - curp) >= winlen)) /*   if no wrap          */
        linbufp = curp;                       /*     use samples in circbuf */
      else {
        len2 = winlen - len;
        linbufp = bufp = p->linbufp;          /*   else cp crcbuf to linbuf */
        while (len--)
          *bufp++ = *curp++;
        curp = begp;
        while (len2--)
          *bufp++ = *curp++;
      }
      cosp = p->cosp;                         /*   get start windowed sines */
      sinp = p->sinp;
      lenp = p->winlen;
      offp = p->offset;
      for (nfreqs=p->nfreqs; nfreqs--; ) {    /*   now for ea. frq this oct */
        a = FL(0.0);
        b = FL(0.0);
        bufp = linbufp + *offp++;
        for (len = *lenp++; len--; bufp++) {  /* apply windowed sine seg */
          a += *bufp * *cosp++;
          b += *bufp * *sinp++;
        }
        c = HYPOT(a, b);                      /* get magnitude    */
        *dftp++ = c;                          /* store in out spectrum   */
      }
    }
    specp->ktimstamp = CS_KCNT;      /* time-stamp the output   */

 nxt:
                                /* specptrk */
    {
      MYFLT *inp = (MYFLT *) specp->auxch.auxp;
      MYFLT *endp = inp + specp->npts;
      MYFLT *inp2, sum, *fp;
      int   nn, *pdist, confirms;
      MYFLT kval, fmax, *fmaxp, absdiff, realbin;
      MYFLT *flop, *fhip, *ilop, *ihip, a, b, c, denom, delta;
      int32 lobin, hibin;

      if (UNLIKELY(inp==NULL)) goto err1;            /* RWD fix */
      kval = p->playing == PLAYING ? p->kval : p->kvalsav;
      lobin = (int32)((kval - kvar) * specp->nfreqs);/* set lims of frq interest */
      hibin = (int32)((kval + kvar) * specp->nfreqs);
      if ((flop = p->oct0p + lobin) < p->flop)  /*       as fundp bin pntrs */
        flop = p->flop;
      if ((fhip = p->oct0p + hibin) > p->fhip)  /*       within hard limits */
        fhip = p->fhip;
      ilop = inp + (flop - p->fundp);           /* similar for input bins   */
      ihip = inp + (fhip - p->fundp);
      inp = ilop;
      fp = flop;
      if (p->rolloff) {
        MYFLT *pmult;
        do {
          sum = *inp;
          pdist = p->pdist + 1;
          pmult = p->pmult + 1;
          for (nn = p->nptls; --nn; ) {
            if ((inp2 = inp + *pdist++) >= endp)
              break;
            sum += *inp2 * *pmult++;
          }
          *fp++ = sum;
        } while (++inp < ihip);
      }
      else {
        do {
          sum = *inp;
          pdist = p->pdist + 1;
          for (nn = p->nptls; --nn; ) {
            if ((inp2 = inp + *pdist++) >= endp)
              break;
            sum += *inp2;
          }
          *fp++ = sum;
        } while (++inp < ihip);
      }
      fp = flop;                               /* now srch fbins for peak */
      for (fmaxp = fp, fmax = *fp; ++fp<fhip; )
        if (UNLIKELY(*fp > fmax)) {
          fmax = *fp;
          fmaxp = fp;
        }
      if (!p->playing) {
        if (fmax > p->threshon)         /* not playing & threshon? */
          p->playing = STARTING;        /*   prepare to turn on    */
        else goto output;
      }
      else {
        if (fmax < p->threshoff) {      /* playing & threshoff ? */
          if (p->playing == PLAYING)
            p->kvalsav = p->kval;       /*   save val & turn off */
          p->kval = FL(0.0);
          p->kavl = FL(0.0);
          p->kinc = FL(0.0);
          p->kanc = FL(0.0);
          p->playing = 0;
          goto output;
        }
      }
      a = fmaxp>flop ? *(fmaxp-1) : FL(0.0);    /* calc a refined bin no */
      b = fmax;
      c = fmaxp<fhip-1 ? *(fmaxp+1) : FL(0.0);
      if (b < FL(2.0) * (a + c))
        denom = b + b - a - c;
      else denom = a + b + c;
      if (denom != FL(0.0))
        delta = FL(0.5) * (c - a) / denom;
      else delta = FL(0.0);
      realbin = (fmaxp - p->oct0p) + delta;     /* get modified bin number  */
      kval = realbin / specp->nfreqs;           /*     & cvt to true decoct */

      if (p->playing == STARTING) {             /* STARTING mode:           */
        absdiff = FABS(kval - p->kvalsav);// < FL(0.0)) absdiff = -absdiff;
        confirms = (int)(absdiff * p->confact); /* get interval dependency  */
        if (UNLIKELY(p->jmpcount < confirms)) {
          p->jmpcount += 1;               /* if not enough confirms,  */
          goto output;                    /*    must wait some more   */
        } else {
          p->playing = PLAYING;           /* else switch on playing   */
          p->jmpcount = 0;
          p->kval = kval;                 /*    but suppress interp   */
          p->kinc = FL(0.0);
        }
      } else {                                  /* PLAYING mode:            */
        absdiff = FABS(kval - p->kval);
        confirms = (int)(absdiff * p->confact); /* get interval dependency  */
        if (p->jmpcount < confirms) {
          p->jmpcount += 1;               /* if not enough confirms,  */
          p->kinc = FL(0.0);              /*    must wait some more   */
        } else {
          p->jmpcount = 0;                /* else OK to jump interval */
          p->kval = kval;
        }
      }
      fmax += delta * (c - a) * FL(0.25); /* get modified amp */
      p->kavl = fmax;
    }
 output:
    *p->koct = p->kval;                   /* output true decoct & amp */
    *p->kamp = p->kavl * FL(4.0);
    return OK;
 err1:
    return csound->PerfError(csound, p->h.insdshead,
                             Str("pitch: not initialised"));
}

/* Multiply and accumulate opcodes */

int macset(CSOUND *csound, SUM *p)
{
    if (UNLIKELY((((int)p->INOCOUNT)&1)==1)) {
      return csound->PerfError(csound, p->h.insdshead,
                               Str("Must have even number of arguments in mac\n"));
    }
    return OK;
}

int maca(CSOUND *csound, SUM *p)
{
    uint32_t offset = p->h.insdshead->ksmps_offset;
    uint32_t early  = p->h.insdshead->ksmps_no_end;
    uint32_t k, nsmps = CS_KSMPS;
    int count=(int) p->INOCOUNT, j;
    MYFLT *ar = p->ar, **args = p->argums;

    if (UNLIKELY(offset)) memset(ar, '\0', offset*sizeof(MYFLT));
    if (UNLIKELY(early)) {
      nsmps -= early;
      memset(&ar[nsmps], '\0', early*sizeof(MYFLT));
    }
    for (k=offset; k<nsmps; k++) {
      MYFLT ans = FL(0.0);
      for (j=0; j<count; j +=2)
        ans += args[j][k] * args[j+1][k];
      ar[k] = ans;
    }
    return OK;
}

int mac(CSOUND *csound, SUM *p)
{
    uint32_t offset = p->h.insdshead->ksmps_offset;
    uint32_t early  = p->h.insdshead->ksmps_no_end;
    uint32_t k, nsmps = CS_KSMPS;
    int count=(int) p->INOCOUNT, j;
    MYFLT *ar = p->ar, **args = p->argums;
    if (UNLIKELY(offset)) memset(ar, '\0', offset*sizeof(MYFLT));
    if (UNLIKELY(early)) {
      nsmps -= early;
      memset(&ar[nsmps], '\0', early*sizeof(MYFLT));
    }
    for (k=offset; k<nsmps; k++) {
      MYFLT ans = FL(0.0);
      for (j=0; j<count; j +=2)
        ans += *args[j] * args[j+1][k];
      ar[k] = ans;
    }
    return OK;
}

typedef struct {
    RTCLOCK r;
    double  counters[33];
    int     running[33];
} CPU_CLOCK;

static void initClockStruct(CSOUND *csound, void **p)
{
    *p = csound->QueryGlobalVariable(csound, "readClock::counters");
    if (UNLIKELY(*p == NULL)) {
      csound->CreateGlobalVariable(csound, "readClock::counters",
                                           sizeof(CPU_CLOCK));
      *p = csound->QueryGlobalVariable(csound, "readClock::counters");
      csound->InitTimerStruct(&(((CPU_CLOCK*) (*p))->r));
    }
}

static inline CPU_CLOCK *getClockStruct(CSOUND *csound, void **p)
{
    if (UNLIKELY(*p == NULL))
      initClockStruct(csound, p);
    return (CPU_CLOCK*) (*p);
}

int clockset(CSOUND *csound, CLOCK *p)
{
    p->c = (int)*p->cnt;
    if (UNLIKELY(p->c < 0 || p->c > 31))
      p->c = 32;
    return OK;
}

int clockon(CSOUND *csound, CLOCK *p)
{
    CPU_CLOCK *clk = getClockStruct(csound, &(p->clk));
    if (LIKELY(!clk->running[p->c])) {
      clk->running[p->c] = 1;
      clk->counters[p->c] -= csound->GetCPUTime(&(clk->r));
    }
    return OK;
}

int clockoff(CSOUND *csound, CLOCK *p)
{
    CPU_CLOCK *clk = getClockStruct(csound, &(p->clk));
    if (LIKELY(clk->running[p->c])) {
      clk->running[p->c] = 0;
      clk->counters[p->c] += csound->GetCPUTime(&(clk->r));
    }
    return OK;
}

int clockread(CSOUND *csound, CLKRD *p)
{
    CPU_CLOCK *clk = getClockStruct(csound, &(p->clk));
    int cnt = (int) *p->a;
    if (UNLIKELY(cnt < 0 || cnt > 32)) cnt = 32;
    if (UNLIKELY(clk->running[cnt]))
      return csound->InitError(csound, Str("clockread: clock still running, "
                                           "call clockoff first"));
    /* result in ms */
    printf("readclock%d: %g\n", cnt, clk->counters[cnt]);

    *p->r = (MYFLT) (clk->counters[cnt] * 1000.0);
    return OK;
}

int scratchread(CSOUND *csound, SCRATCHPAD *p)
{
    int index = MYFLT2LRND(*p->index);
    if (index<0 || index>3)
      return csound->PerfError(csound, p->h.insdshead,
                               Str("scratchpad index out of range"));
    *p->val = p->h.insdshead->scratchpad[index];
    return OK;
}

int scratchwrite(CSOUND *csound, SCRATCHPAD *p)
{
    int index = MYFLT2LRND(*p->index);
    if (index<0 || index>3)
      return csound->PerfError(csound, p->h.insdshead,
                               Str("scratchpad index out of range"));
    p->h.insdshead->scratchpad[index] = *p->val;
    return OK;
}


/* ************************************************************ */
/* Opcodes from Peter Neubäcker                                 */
/* ************************************************************ */

int adsyntset(CSOUND *csound, ADSYNT *p)
{
    FUNC    *ftp;
    unsigned int     count;
    int32   *lphs;

    p->inerr = 0;

    if (LIKELY((ftp = csound->FTFind(csound, p->ifn)) != NULL)) {
      p->ftp = ftp;
    }
    else {
      p->inerr = 1;
      return csound->InitError(csound, Str("adsynt: wavetable not found!"));
    }

    count = (unsigned int)*p->icnt;
    if (UNLIKELY(count < 1))
      count = 1;
    p->count = count;

    if (LIKELY((ftp = csound->FTnp2Find(csound, p->ifreqtbl)) != NULL)) {
      p->freqtp = ftp;
    }
    else {
      p->inerr = 1;
      return csound->InitError(csound, Str("adsynt: freqtable not found!"));
    }
    if (UNLIKELY(ftp->flen < count)) {
      p->inerr = 1;
      return csound->InitError(csound, Str(
                    "adsynt: partial count is greater than freqtable size!"));
    }

    if (LIKELY((ftp = csound->FTnp2Find(csound, p->iamptbl)) != NULL)) {
      p->amptp = ftp;
    }
    else {
      p->inerr = 1;
      return csound->InitError(csound, Str("adsynt: amptable not found!"));
    }
    if (UNLIKELY(ftp->flen < count)) {
      p->inerr = 1;
      return csound->InitError(csound, Str(
                    "adsynt: partial count is greater than amptable size!"));
    }

    if (p->lphs.auxp==NULL || p->lphs.size < (size_t)sizeof(int32)*count)
      csound->AuxAlloc(csound, sizeof(int32)*count, &p->lphs);

    lphs = (int32*)p->lphs.auxp;
    if (*p->iphs > 1) {
      do {
        *lphs++ = ((int32) ((MYFLT) ((double) rand_31(csound) / 2147483645.0)
                           * FMAXLEN)) & PHMASK;
      } while (--count);
    }
    else if (*p->iphs >= 0) {
      do {
        *lphs++ = ((int32) (*p->iphs * FMAXLEN)) & PHMASK;
      } while (--count);
    }

    return OK;
}

int adsynt(CSOUND *csound, ADSYNT *p)
{
    FUNC    *ftp, *freqtp, *amptp;
    MYFLT   *ar, *ftbl, *freqtbl, *amptbl;
    MYFLT    amp0, amp, cps0, cps;
    int32    phs, inc, lobits;
    int32   *lphs;
    uint32_t offset = p->h.insdshead->ksmps_offset;
    uint32_t early  = p->h.insdshead->ksmps_no_end;
    uint32_t n, nsmps = CS_KSMPS;
    int      c, count;

    if (UNLIKELY(p->inerr)) {
      return csound->PerfError(csound, p->h.insdshead,
                               Str("adsynt: not initialised"));
    }
    ftp = p->ftp;
    ftbl = ftp->ftable;
    lobits = ftp->lobits;
    freqtp = p->freqtp;
    freqtbl = freqtp->ftable;
    amptp = p->amptp;
    amptbl = amptp->ftable;
    lphs = (int32*)p->lphs.auxp;

    cps0 = *p->kcps;
    amp0 = *p->kamp;
    count = p->count;

    ar = p->sr;
    memset(ar, 0, nsmps*sizeof(MYFLT));
    if (UNLIKELY(early)) nsmps -= early;

    for (c=0; c<count; c++) {
      amp = amptbl[c] * amp0;
      cps = freqtbl[c] * cps0;
      inc = (int32) (cps * csound->sicvt);
      phs = lphs[c];
      for (n=offset; n<nsmps; n++) {
        ar[n] += *(ftbl + (phs >> lobits)) * amp;
        phs += inc;
        phs &= PHMASK;
      }
      lphs[c] = phs;
    }
    return OK;
}

int hsboscset(CSOUND *csound, HSBOSC *p)
{
    FUNC        *ftp;
    int         octcnt, i;

    if (LIKELY((ftp = csound->FTnp2Find(csound, p->ifn)) != NULL)) {
      p->ftp = ftp;
      if (UNLIKELY(*p->ioctcnt < 2))
        octcnt = 3;
      else
        octcnt = (int)*p->ioctcnt;
      if (UNLIKELY(octcnt > 10))
        octcnt = 10;
      p->octcnt = octcnt;
      if (*p->iphs >= 0) {
        for (i=0; i<octcnt; i++)
          p->lphs[i] = ((int32)(*p->iphs * FMAXLEN)) & PHMASK;
      }
    }
    else p->ftp = NULL;
    if (LIKELY((ftp = csound->FTnp2Find(csound, p->imixtbl)) != NULL)) {
      p->mixtp = ftp;
    }
    else p->mixtp = NULL;
    return OK;
}

int hsboscil(CSOUND *csound, HSBOSC   *p)
{
    FUNC        *ftp, *mixtp;
    MYFLT       fract, v1, amp0, amp, *ar, *ftab, *mtab;
    int32       phs, inc, lobits;
    int32       phases[10];
    uint32_t offset = p->h.insdshead->ksmps_offset;
    uint32_t early  = p->h.insdshead->ksmps_no_end;
    uint32_t n, nsmps = CS_KSMPS;
    MYFLT       tonal, bright, freq, ampscl;
    int         octcnt = p->octcnt;
    MYFLT       octstart, octoffs, octbase;
    int         octshift, i, mtablen;
    MYFLT       hesr = CS_ESR / FL(2.0);

    ftp = p->ftp;
    mixtp = p->mixtp;
    if (UNLIKELY(ftp==NULL || mixtp==NULL)) {
      return csound->PerfError(csound, p->h.insdshead,
                               Str("hsboscil: not initialised"));
    }

    tonal = *p->ktona;
    tonal -= MYFLOOR(tonal);
    bright = *p->kbrite - tonal;
    octstart = bright - (MYFLT)octcnt * FL(0.5);
    octbase = MYFLOOR(MYFLOOR(octstart) + FL(1.5));
    octoffs = octbase - octstart;

    mtab = mixtp->ftable;
    mtablen = mixtp->flen;
    freq = *p->ibasef * POWER(FL(2.0), tonal + octbase);

    ampscl = mtab[(int)((1.0 / (MYFLT)octcnt) * mtablen)];
    amp = mtab[(int)((octoffs / (MYFLT)octcnt) * mtablen)];
    if ((amp - p->prevamp) > (ampscl * FL(0.5)))
      octshift = 1;
    else if ((amp - p->prevamp) < (-(ampscl * FL(0.5))))
      octshift = -1;
    else
      octshift = 0;
    p->prevamp = amp;

    ampscl = FL(0.0);
    for (i=0; i<octcnt; i++) {
      phases[i] = p->lphs[(i+octshift+100*octcnt) % octcnt];
      ampscl += mtab[(int)(((MYFLT)i / (MYFLT)octcnt) * mtablen)];
    }

    amp0 = *p->kamp / ampscl;
    lobits = ftp->lobits;
    ar = p->sr;
    memset(ar, 0, nsmps*sizeof(MYFLT));
    if (UNLIKELY(early)) nsmps -= early;

    for (i=0; i<octcnt; i++) {
      phs = phases[i];
      amp = mtab[(int)((octoffs / (MYFLT)octcnt) * mtablen)] * amp0;
      if (UNLIKELY(freq > hesr))
        amp = FL(0.0);
      inc = (int32)(freq * csound->sicvt);
      for (n=offset; n<nsmps; n++) {
        fract = PFRAC(phs);
        ftab = ftp->ftable + (phs >> lobits);
        v1 = *ftab++;
        ar[n] += (v1 + (*ftab - v1) * fract) * amp;
        phs += inc;
        phs &= PHMASK;
      }
      p->lphs[i] = phs;

      octoffs += FL(1.0);
      freq *= FL(2.0);
    }
    return OK;
}

int pitchamdfset(CSOUND *csound, PITCHAMDF *p)
{
    MYFLT srate, downs;
    int32  size, minperi, maxperi, downsamp, upsamp, msize, bufsize;
    uint32_t interval;
    uint32_t nsmps = CS_KSMPS;

    p->inerr = 0;

    downs = *p->idowns;
    if (downs < (-FL(1.9))) {
      upsamp = (int)MYFLT2LONG((-downs));
      downsamp = 0;
      srate = CS_ESR * (MYFLT)upsamp;
    }
    else {
      downsamp = (int)MYFLT2LONG(downs);
      if (UNLIKELY(downsamp < 1))
        downsamp = 1;
      srate = CS_ESR / (MYFLT)downsamp;
      upsamp = 0;
    }

    minperi = (int32)(srate / *p->imaxcps);
    maxperi = (int32)(FL(0.5)+srate / *p->imincps);
    if (UNLIKELY(maxperi <= minperi)) {
      p->inerr = 1;
      return csound->InitError(csound,
                               Str("pitchamdf: maxcps must be > mincps !"));
    }

    if (*p->iexcps < 1)
        interval = maxperi;
    else
        interval = (uint32_t)(srate / *p->iexcps);
    if (interval < nsmps) {
      if (downsamp)
        interval = nsmps / downsamp;
      else
        interval = nsmps * upsamp;
    }

    size = maxperi + interval;
    bufsize = sizeof(MYFLT)*(size + maxperi + 2);

    p->srate = srate;
    p->downsamp = downsamp;
    p->upsamp = upsamp;
    p->minperi = minperi;
    p->maxperi = maxperi;
    p->size = size;
    p->readp = 0;
    p->index = 0;
    p->lastval = FL(0.0);
    if (*p->icps < 1)
        p->peri = (minperi + maxperi) / 2;
    else
        p->peri = (int)(srate / *p->icps);

    if (*p->irmsmedi < 1)
        p->rmsmedisize = 0;
    else
      p->rmsmedisize = ((int)MYFLT2LONG(*p->irmsmedi))*2+1;
    p->rmsmediptr = 0;

    if (p->rmsmedisize) {
      msize = p->rmsmedisize * 3 * sizeof(MYFLT);
      if (p->rmsmedian.auxp==NULL || p->rmsmedian.size < (size_t)msize)
        csound->AuxAlloc(csound, msize, &p->rmsmedian);
      else {
        memset(p->rmsmedian.auxp, 0, msize);
      }
    }

    if (*p->imedi < 1)
      p->medisize = 0;
    else
      p->medisize = (int)MYFLT2LONG(*p->imedi)*2+1;
    p->mediptr = 0;

    if (p->medisize) {
      msize = p->medisize * 3 * sizeof(MYFLT);
      if (p->median.auxp==NULL || p->median.size < (size_t)msize)
        csound->AuxAlloc(csound, (size_t)msize, &p->median);
      else {
        memset(p->median.auxp, 0, msize);
      }
    }

    if (p->buffer.auxp==NULL || p->buffer.size < (size_t)bufsize) {
      csound->AuxAlloc(csound, bufsize, &p->buffer);
    }
    else
      memset(p->buffer.auxp, 0, bufsize);
    return OK;
}

#define SWAP(a,b) temp=(a);(a)=(b);(b)=temp

MYFLT medianvalue(uint32 n, MYFLT *vals)
{   /* vals must point to 1 below relevant data! */
    uint32 i, ir, j, l, mid;
    uint32 k = (n + 1) / 2;
    MYFLT a, temp;

    l = 1;
    ir = n;
    while (1) {
      if (ir <= l+1) {
        if (ir == l+1 && vals[ir] < vals[l]) {
          SWAP(vals[l], vals[ir]);
        }
        return vals[k];
      }
      else {
        mid = (l+ir) >> 1;
        SWAP(vals[mid], vals[l+1]);
        if (vals[l+1] > vals[ir]) {
          SWAP(vals[l+1], vals[ir]);
        }
        if (vals[l] > vals[ir]) {
          SWAP(vals[l], vals[ir]);
        }
        if (vals[l+1] > vals[l]) {
          SWAP(vals[l+1], vals[l]);
        }
        i = l + 1;
        j = ir;
        a = vals[l];
        while (1) {
          do i++; while (vals[i] < a);
          do j--; while (vals[j] > a);
          if (UNLIKELY(j < i)) break;
          SWAP(vals[i], vals[j]);
        }
        vals[l] = vals[j];
        vals[j] = a;
        if (j >= k) ir = j-1;
        if (j <= k) l = i;
      }
    }
}
#undef SWAP

int pitchamdf(CSOUND *csound, PITCHAMDF *p)
{
    MYFLT *buffer = (MYFLT*)p->buffer.auxp;
    MYFLT *rmsmedian = (MYFLT*)p->rmsmedian.auxp;
    int32  rmsmedisize = p->rmsmedisize;
    int32  rmsmediptr = p->rmsmediptr;
    MYFLT *median = (MYFLT*)p->median.auxp;
    int32  medisize = p->medisize;
    int32  mediptr = p->mediptr;
    int32  size = p->size;
    int32  index = p->index;
    int32  minperi = p->minperi;
    int32  maxperi = p->maxperi;
    MYFLT *asig = p->asig;
    MYFLT  srate = p->srate;
    int32  peri = p->peri;
    int32  upsamp = p->upsamp;
    MYFLT  upsmp = (MYFLT)upsamp;
    MYFLT  lastval = p->lastval;
    MYFLT  newval, delta;
    int32  readp = p->readp;
    int32  interval = size - maxperi;
    int    nsmps = CS_KSMPS;
    int    i;
    int32  i1, i2;
    MYFLT  val, rms;
    double sum;
    MYFLT  acc, accmin, diff;

    if (UNLIKELY(p->inerr)) {
      return csound->PerfError(csound, p->h.insdshead,
                               Str("pitchamdf: not initialised"));
    }

    if (upsamp) {
      while (1) {
        newval = asig[readp++];
        delta = (newval-lastval) / upsmp;
        lastval = newval;

        for (i=0; i<upsamp; i++) {
          newval += delta;
          buffer[index++] = newval;

          if (index == size) {
            peri = minperi;
            accmin = FL(0.0);
            for (i2 = 0; i2 < size; ++i2) {
              diff = buffer[i2+minperi] - buffer[i2];
              if (diff > 0) accmin += diff;
              else          accmin -= diff;
            }
            for (i1 = minperi + 1; i1 <= maxperi; ++i1) {
              acc = FL(0.0);
              for (i2 = 0; i2 < size; ++i2) {
                diff = buffer[i1+i2] - buffer[i2];
                if (diff > 0) acc += diff;
                else          acc -= diff;
              }
              if (acc < accmin) {
                accmin = acc;
                peri = i1;
              }
            }

            for (i1 = 0; i1 < interval; i1++)
              buffer[i1] = buffer[i1+interval];
            index = maxperi;

            if (medisize) {
              median[mediptr] = (MYFLT)peri;
              for (i1 = 0; i1 < medisize; i1++)
                median[medisize+i1] = median[i1];

              median[medisize*2+mediptr] =
                medianvalue(medisize, &median[medisize-1]);
              peri = (int32)median[medisize*2 +
                                 ((mediptr+medisize/2+1) % medisize)];

              mediptr = (mediptr + 1) % medisize;
              p->mediptr = mediptr;
            }
          }
        }
        if (readp >= nsmps) break;
      }
      readp = readp % nsmps;
      p->lastval = lastval;
    }
    else {
      int32  downsamp = p->downsamp;
      while (1) {
        buffer[index++] = asig[readp];
        readp += downsamp;

        if (index == size) {
          peri = minperi;
          accmin = FL(0.0);
          for (i2 = 0; i2 < size; ++i2) {
            diff = buffer[i2+minperi] - buffer[i2];
            if (diff > FL(0.0)) accmin += diff;
            else                accmin -= diff;
          }
          for (i1 = minperi + 1; i1 <= maxperi; ++i1) {
            acc = FL(0.0);
            for (i2 = 0; i2 < size; ++i2) {
              diff = buffer[i1+i2] - buffer[i2];
              if (diff > FL(0.0)) acc += diff;
              else                acc -= diff;
            }
            if (acc < accmin) {
              accmin = acc;
              peri = i1;
            }
          }

          for (i1 = 0; i1 < interval; i1++)
            buffer[i1] = buffer[i1+interval];
          index = maxperi;

          if (medisize) {
            median[mediptr] = (MYFLT)peri;
            for (i1 = 0; i1 < medisize; i1++)
              median[medisize+i1] = median[i1];

            median[medisize*2+mediptr] =
              medianvalue(medisize, &median[medisize-1]);
            peri = (int32)median[medisize*2 +
                               ((mediptr+medisize/2+1) % medisize)];

            mediptr = (mediptr + 1) % medisize;
            p->mediptr = mediptr;
          }
        }

        if (readp >= nsmps) break;
      }
      readp = readp % nsmps;
    }
    buffer = &buffer[(index + size - peri) % size];
    sum = 0.0;
    for (i1=0; i1<peri; i1++) {
      val = buffer[i1];
      sum += (double)(val * val);
    }
    if (UNLIKELY(peri==0))      /* How xould thus happen??? */
      rms = FL(0.0);
    else
      rms = (MYFLT)sqrt(sum / (double)peri);
    if (rmsmedisize) {
      rmsmedian[rmsmediptr] = rms;
      for (i1 = 0; i1 < rmsmedisize; i1++)
        rmsmedian[rmsmedisize+i1] = rmsmedian[i1];

      rmsmedian[rmsmedisize*2+rmsmediptr] =
        medianvalue(rmsmedisize, &rmsmedian[rmsmedisize-1]);
      rms = rmsmedian[rmsmedisize*2 +
                     ((rmsmediptr+rmsmedisize/2+1) % rmsmedisize)];

      rmsmediptr = (rmsmediptr + 1) % rmsmedisize;
      p->rmsmediptr = rmsmediptr;
    }

    if (UNLIKELY(peri==0)) {
      *p->kcps = FL(0.0);
    }
    else
      *p->kcps = srate / (MYFLT)peri;
    *p->krms = rms;
    p->index = index;
    p->peri = peri;
    p->readp = readp;
    return OK;
}

/*==================================================================*/
/* phasorbnk                                                        */
/*==================================================================*/

int phsbnkset(CSOUND *csound, PHSORBNK *p)
{
    double  phs;
    int    n, count;
    double  *curphs;

    count = (int)MYFLT2LONG(*p->icnt);
    if (UNLIKELY(count < 2))
      count = 2;

    if (p->curphs.auxp==NULL || p->curphs.size < (size_t)sizeof(double)*count)
      csound->AuxAlloc(csound, (size_t)sizeof(double)*count, &p->curphs);

    curphs = (double*)p->curphs.auxp;
    if (*p->iphs > 1) {
      for (n=0; n<count;n++)
        curphs[n] = (double) rand_31(csound) / 2147483645.0;
    }
    else if ((phs = *p->iphs) >= 0) {
      for (n=0; n<count;n++) curphs[n] = phs;
    }
    return OK;
}

int kphsorbnk(CSOUND *csound, PHSORBNK *p)
{
    double  phs;
    double  *curphs = (double*)p->curphs.auxp;
    int     size = p->curphs.size / sizeof(double);
    int     index = (int)(*p->kindx);

    if (UNLIKELY(curphs == NULL)) {
      return csound->PerfError(csound, p->h.insdshead,
                               Str("phasorbnk: not initialised"));
    }

    if (UNLIKELY(index<0 || index>=size)) {
      *p->sr = FL(0.0);
      return NOTOK;
    }

    *p->sr = (MYFLT)(phs = curphs[index]);
    if (UNLIKELY((phs += *p->xcps * csound->onedkr) >= 1.0))
      phs -= 1.0;
    else if (UNLIKELY(phs < 1.0))
      phs += 1.0;
    curphs[index] = phs;
    return OK;
}

int phsorbnk(CSOUND *csound, PHSORBNK *p)
{
    uint32_t offset = p->h.insdshead->ksmps_offset;
    uint32_t early  = p->h.insdshead->ksmps_no_end;
    uint32_t n, nsmps = CS_KSMPS;
    MYFLT   *rs;
    double  phase, incr;
    double  *curphs = (double*)p->curphs.auxp;
    int     size = p->curphs.size / sizeof(double);
    int     index = (int)(*p->kindx);

    if (UNLIKELY(curphs == NULL)) {
      return csound->PerfError(csound, p->h.insdshead,
                               Str("phasorbnk: not initialised"));
    }

    if (UNLIKELY(index<0 || index>=size)) {
      *p->sr = FL(0.0);
      return NOTOK;
    }

    rs = p->sr;
    phase = curphs[index];
    if (UNLIKELY(offset)) memset(rs, '\0', offset*sizeof(MYFLT));
    if (UNLIKELY(early)) {
      nsmps -= early;
      memset(&rs[nsmps], '\0', early*sizeof(MYFLT));
    }
    if (p->XINCODE) {
      MYFLT *cps = p->xcps;
      for (n=offset; n<nsmps; n++) {
        incr = (double)(cps[n] * csound->onedsr);
        rs[n] = (MYFLT)phase;
        phase += incr;
        if (UNLIKELY(phase >= 1.0))
          phase -= 1.0;
        else if (UNLIKELY(phase < 0.0))
          phase += 1.0;
      }
    }
    else {
      incr = (double)(*p->xcps * csound->onedsr);
      for (n=offset; n<nsmps; n++) {
        rs[n] = (MYFLT)phase;
        phase += incr;
        if (UNLIKELY(phase >= 1.0))
          phase -= 1.0;
        else if (UNLIKELY(phase < 0.0))
          phase += 1.0;
      }
    }
    curphs[index] = phase;
    return OK;
}

/* Opcodes from rasmus ekman */

/* pinkish: Two methods for pink-type noise generation
   The Moore/Gardner method, coded by Phil Burke, optimised by James McCartney;
   Paul Kellet's  -3dB/octave white->pink filter bank, "refined" version;
   Paul Kellet's  -3dB/octave white->pink filter bank, "economy" version

   The Moore/Gardner method output seems to have bumps in the low-mid and
   mid-high ranges.
   The Kellet method (refined) has smooth spectrum, but goes up slightly
   at the far high end.
 */

#define GARDNER_PINK        FL(0.0)
#define KELLET_PINK         FL(1.0)
#define KELLET_CHEAP_PINK   FL(2.0)

int GardnerPink_init(CSOUND *csound, PINKISH *p);
int GardnerPink_perf(CSOUND *csound, PINKISH *p);

int pinkset(CSOUND *csound, PINKISH *p)
{
        /* Check valid method */
    if (UNLIKELY(*p->imethod != GARDNER_PINK && *p->imethod != KELLET_PINK
                 && *p->imethod != KELLET_CHEAP_PINK)) {
      return csound->InitError(csound, Str("pinkish: Invalid method code"));
    }
    /* User range scaling can be a- or k-rate for Gardner, a-rate only
       for filter */
    if (XINARG1) {
      p->ampinc = 1;
    }
    else {
      /* Cannot accept k-rate input with filter method */
      if (UNLIKELY(*p->imethod != FL(0.0))) {
        return csound->InitError(csound, Str(
                      "pinkish: Filter method requires a-rate (noise) input"));
      }
      p->ampinc = 0;
    }
    /* Unless we're reinitializing a tied note, zero coefs */
    if (*p->iskip != FL(1.0)) {
      if (*p->imethod == GARDNER_PINK)
        GardnerPink_init(csound,p);
      else                                      /* Filter method */
        p->b0 = p->b1 = p->b2 = p->b3 = p->b4 = p->b5 = p->b6 = FL(0.0);
    }
    return OK;
}

int pinkish(CSOUND *csound, PINKISH *p)
{
    MYFLT       *aout, *ain;
    double      c0, c1, c2, c3, c4, c5, c6, nxtin, nxtout;
    uint32_t offset = p->h.insdshead->ksmps_offset;
    uint32_t early  = p->h.insdshead->ksmps_no_end;
    uint32_t n, nsmps = CS_KSMPS;
    aout = p->aout;
    ain = p->xin;
    if (UNLIKELY(offset)) memset(aout, '\0', offset*sizeof(MYFLT));
    if (UNLIKELY(early)) {
      nsmps -= early;
      memset(&aout[nsmps], '\0', early*sizeof(MYFLT));
    }
    if (*p->imethod == GARDNER_PINK) {  /* Gardner method (default) */
      GardnerPink_perf(csound,p);
    }
    else if (*p->imethod == KELLET_PINK) {
      /* Paul Kellet's "refined" pink filter */
      /* Get filter states */
      c0 = p->b0; c1 = p->b1; c2 = p->b2;
      c3 = p->b3; c4 = p->b4; c5 = p->b5; c6 = p->b6;
      for (n=offset;n<nsmps;n++) {
        nxtin = (double)ain[n];
        c0 = c0 * 0.99886 + nxtin * 0.0555179;
        c1 = c1 * 0.99332 + nxtin * 0.0750759;
        c2 = c2 * 0.96900 + nxtin * 0.1538520;
        c3 = c3 * 0.86650 + nxtin * 0.3104856;
        c4 = c4 * 0.55000 + nxtin * 0.5329522;
        c5 = c5 * -0.7616 - nxtin * 0.0168980;
        nxtout = c0 + c1 + c2 + c3 + c4 + c5 + c6 + nxtin * 0.5362;
        aout[n] = (MYFLT)(nxtout * 0.11);       /* (roughly) compensate for gain */
        c6 = nxtin * 0.115926;
      }
      /* Store back filter coef states */
      p->b0 = c0; p->b1 = c1; p->b2 = c2;
      p->b3 = c3; p->b4 = c4; p->b5 = c5; p->b6 = c6;
    }
    else if (*p->imethod == KELLET_CHEAP_PINK) {
      /* Get filter states */
      c0 = p->b0; c1 = p->b1; c2 = p->b2;

      for (n=offset;n<nsmps;n++) {      /* Paul Kellet's "economy" pink filter */
        nxtin = (double)ain[n];
        c0 = c0 * 0.99765 + nxtin * 0.0990460;
        c1 = c1 * 0.96300 + nxtin * 0.2965164;
        c2 = c2 * 0.57000 + nxtin * 1.0526913;
        nxtout = c0 + c1 + c2 + nxtin * 0.1848;
        aout[n] = (MYFLT)(nxtout * 0.11);       /* (roughly) compensate for gain */
      }

      /* Store back filter coef states */
      p->b0 = c0; p->b1 = c1; p->b2 = c2;
    }
    return OK;
}

/************************************************************/
/*
        GardnerPink_init() and GardnerPink_perf()

        Generate Pink Noise using Gardner method.
        Optimization suggested by James McCartney uses a tree
        to select which random value to replace.

    x x x x x x x x x x x x x x x x
     x   x   x   x   x   x   x   x
       x       x       x       x
           x               x
                   x

    Tree is generated by counting trailing zeros in an increasing index.
        When the index is zero, no random number is selected.

    Author: Phil Burk, http://www.softsynth.com

        Revision History:
                Csound version by rasmus ekman May 2000
                Several changes, some marked "(re)"

    Copyright 1999 Phil Burk - No rights reserved.
*/

/************************************************************/

/* Yet another pseudo-random generator. Could probably be changed
   for any of the other available ones in Csound */

#define PINK_RANDOM_BITS       (24)
/* Left-shift one bit less 24 to allow negative values (re) */
#define PINK_RANDOM_SHIFT      (7)

/* Calculate pseudo-random 32 bit number based on linear congruential method. */
static int32 GenerateRandomNumber(uint32 randSeed)
{
    randSeed = ((uint32_t) randSeed * 196314165U) + 907633515UL;
    return (int32) ((int32_t) ((uint32_t) randSeed));
}

/************************************************************/

/* Set up for user-selected number of bands of noise generators. */
int GardnerPink_init(CSOUND *csound, PINKISH *p)
{
    int i;
    MYFLT pmax;
    int32 numRows;

    /* Set number of rows to use (default to 20) */
    if (*p->iparam1 >= 4 && *p->iparam1 <= GRD_MAX_RANDOM_ROWS)
      p->grd_NumRows = (int32)*p->iparam1;
    else {
      p->grd_NumRows = 20;
      /* Warn if user tried but failed to give sensible number */
      if (UNLIKELY(*p->iparam1 != FL(0.0)))
        csound->Warning(csound, Str("pinkish: Gardner method requires 4-%d bands. "
                                    "Default %ld substituted for %d.\n"),
                        GRD_MAX_RANDOM_ROWS, p->grd_NumRows,
                        (int) *p->iparam1);
    }

    /* Seed random generator by user value or by time (default) */
    if (*p->iseed != FL(0.0)) {
      if (*p->iseed > -1.0 && *p->iseed < 1.0)
        p->randSeed = (uint32) (*p->iseed * (MYFLT)0x80000000);
      else p->randSeed = (uint32) *p->iseed;
    }
    else p->randSeed = (uint32) csound->GetRandomSeedFromTime();

    numRows = p->grd_NumRows;
    p->grd_Index = 0;
    if (numRows == 32) p->grd_IndexMask = 0xFFFFFFFF;
    else p->grd_IndexMask = (1<<numRows) - 1;

    /* Calculate reasonable maximum signed random value. */
    /* Tweaked to get sameish peak value over all numRows values (re) */
    pmax = (MYFLT)((numRows + 30) * (1<<(PINK_RANDOM_BITS-2)));
    p->grd_Scalar = FL(1.0) / pmax;

/* Warm up by filling all rows (re) (original zeroed all rows, and runningSum) */
    {
      int32 randSeed, newRandom, runningSum = 0;
      randSeed = p->randSeed;
      for (i = 0; i < numRows; i++) {
        randSeed = GenerateRandomNumber(randSeed);
        newRandom = randSeed >> PINK_RANDOM_SHIFT;
        runningSum += newRandom;
        p->grd_Rows[i] = newRandom;
      }
      p->grd_RunningSum = runningSum;
      p->randSeed = randSeed;
    }
    return OK;
}

/* Generate numRows octave-spaced white bands and sum to pink noise. */
int GardnerPink_perf(CSOUND *csound, PINKISH *p)
{
    MYFLT *aout, *amp, scalar;
    int32 *rows, rowIndex, indexMask, randSeed, newRandom;
    int32 runningSum, sum, ampinc;
    uint32_t offset = p->h.insdshead->ksmps_offset;
    uint32_t n, nsmps = CS_KSMPS - p->h.insdshead->ksmps_no_end;

    aout        = p->aout;
    amp         = p->xin;
    ampinc      = p->ampinc;    /* Used to increment user amp if a-rate */
    scalar      = p->grd_Scalar;
    rowIndex    = p->grd_Index;
    indexMask   = p->grd_IndexMask;
    runningSum  = p->grd_RunningSum;
    rows        = &(p->grd_Rows[0]);
    randSeed    = p->randSeed;

    for (n=offset; n<nsmps;n++) {
      /* Increment and mask index. */
      rowIndex = (rowIndex + 1) & indexMask;

      /* If index is zero, do not update any random values. */
      if ( rowIndex != 0 ) {
        /* Determine how many trailing zeros in PinkIndex. */
        /* This algorithm will hang if n==0 so test first. */
        int numZeros = 0;
        int n = rowIndex;
        while( (n & 1) == 0 ) {
          n = n >> 1;
          numZeros++;
        }

        /* Replace the indexed ROWS random value.
         * Subtract and add back to RunningSum instead of adding all
         * the random values together. Only one changes each time.
         */
        runningSum -= rows[numZeros];
        randSeed = GenerateRandomNumber(randSeed);
        newRandom = randSeed >> PINK_RANDOM_SHIFT;
        runningSum += newRandom;
        rows[numZeros] = newRandom;
      }

      /* Add extra white noise value. */
      randSeed = GenerateRandomNumber(randSeed);
      newRandom = randSeed >> PINK_RANDOM_SHIFT;
      sum = runningSum + newRandom;

      /* Scale to range of +/-p->xin (user-selected amp) */
      aout[n] = *amp * sum * scalar;
      amp += ampinc;            /* Increment if amp is a-rate */
    }

    p->grd_RunningSum = runningSum;
    p->grd_Index = rowIndex;
    p->randSeed = randSeed;
    return OK;
}

/* ************************************************************ */
/* A collection of clipping techniques    -- JPff               */
/* Method 0: Bram de Jong <Bram.DeJong@rug.ac.be>               */
/* x > a:  f(x) = a + (x-a)/(1+((x-a)/(1-a))^2)                 */
/* x > 1:  f(x) = (a+1)/2                                       */
/* JPff scaled this to a limit and a fraction                   */
/* Method 1:                                                    */
/* |x|<limit f(x) = limit * sin(pi x/(2*limit)                  */
/*           f(x) = limit * sign(x)                             */
/* Method 2:                                                    */
/* |x|<limit f(x) = limit * tanh(x/limit)/tanh(1)               */
/*           f(x) = limit * sign(x)                             */
/* ************************************************************ */

/* Methods 0 and 2 OK, method1 broken */

double tanh(double);
int clip_set(CSOUND *csound, CLIP *p)
{
    int meth = (int)MYFLT2LONG(*p->imethod);
    p->meth = meth;
    p->arg = FABS(*p->iarg);
    p->lim = *p->limit;
    switch (meth) {
    case 0:                     /* Bram de Jong method */
      if (p->arg > FL(1.0) || p->arg < FL(0.0)) p->arg = FL(0.999);
      p->arg = p->lim * p->arg;
      p->k1 = FL(1.0)/(p->lim - p->arg);
      p->k1 = p->k1 * p->k1;
      p->k2 = (p->lim + p->arg)*FL(0.5);
      break;
    case 1:
      p->k1 = PI_F/(FL(2.0) * p->lim);
      break;
    case 2:
      p->k1 = FL(1.0)/TANH(FL(1.0));
      break;
    default:
      p->meth = 0;
    }
    return OK;
}

int clip(CSOUND *csound, CLIP *p)
{
    MYFLT *aout = p->aout, *ain = p->ain;
    uint32_t offset = p->h.insdshead->ksmps_offset;
    uint32_t early  = p->h.insdshead->ksmps_no_end;
    uint32_t n, nsmps = CS_KSMPS;
    MYFLT a = p->arg, k1 = p->k1, k2 = p->k2;
    MYFLT limit = p->lim;
    MYFLT rlim = FL(1.0)/limit;

    if (UNLIKELY(offset)) memset(aout, '\0', offset*sizeof(MYFLT));
    if (UNLIKELY(early)) {
      nsmps -= early;
      memset(&aout[nsmps], '\0', early*sizeof(MYFLT));
    }
    switch (p->meth) {
    case 0:                     /* Soft clip with division */
      for (n=offset;n<nsmps;n++) {
        MYFLT x = ain[n];
        if (x>=FL(0.0)) {
          if (UNLIKELY(x>limit)) x = k2;
          else if (x>a)
            x = a + (x-a)/(FL(1.0)+(x-a)*(x-a)*k1);
        }
        else {
          if (UNLIKELY(x<-limit))
            x = -k2;
          else if (-x>a)
            x = -a + (x+a)/(FL(1.0)+(x+a)*(x+a)*k1);
        }
        aout[n] = x;
      }
      return OK;
    case 1:
      for (n=offset;n<nsmps;n++) {
        MYFLT x = ain[n];
        if (UNLIKELY(x>=limit))
            x = limit;
        else if (UNLIKELY(x<= -limit))
          x = -limit;
        else
            x = limit*SIN(k1*x);
        aout[n] = x;
      }
      return OK;
    case 2:
      for (n=offset;n<nsmps;n++) {
        MYFLT x = ain[n];
        if (UNLIKELY(x>=limit))
          x = limit;
        else if (UNLIKELY(x<= -limit))
          x = -limit;
        else
          x = limit*k1*TANH(x*rlim);
        aout[n] = x;
      }
      return OK;
    }
    return OK;
}

/* ********************************************************************** */
/* *************** IMPULSE ********************************************** */
/* ********************************************************************** */

int impulse_set(CSOUND *csound, IMPULSE *p)
{
    p->next = (unsigned int)MYFLT2LONG(*p->offset * CS_ESR);
    return OK;
}

int impulse(CSOUND *csound, IMPULSE *p)
{
    uint32_t offset = p->h.insdshead->ksmps_offset;
    uint32_t early  = p->h.insdshead->ksmps_no_end;
    uint32_t n, nsmps = CS_KSMPS;
    int next = p->next;
    MYFLT *ar = p->ar;
    if (next<0) next = -next;
    if (UNLIKELY(next < (int32)nsmps)) { /* Impulse in this frame */
      MYFLT frq = *p->freq;     /* Freq at k-rate */
      int sfreq;                /* Converted to samples */
      if (frq == FL(0.0)) sfreq = INT_MAX; /* Zero means infinite */
      else if (frq < FL(0.0)) sfreq = -(int)frq; /* Negative cnts in sample */
      else sfreq = (int)(frq*CS_ESR); /* Normal case */
      if (UNLIKELY(offset)) memset(ar, '\0', offset*sizeof(MYFLT));
      if (UNLIKELY(early)) {
        nsmps -= early;
        memset(&ar[nsmps], '\0', early*sizeof(MYFLT));
      }
      for (n=offset;n<nsmps;n++) {
        if (UNLIKELY(next-- == 0)) {
          ar[n] = *p->amp;
          next = sfreq - 1;     /* Note can be less than k-rate */
        }
        else ar[n] = FL(0.0);
      }
    }
    else {                      /* Nothing this time so just fill */
      memset(ar, 0, nsmps*sizeof(MYFLT));
      next -= nsmps;
    }
    p->next = next;
    return OK;
}

/* ********************************************************************** */
/* Version of CMUSIC trans opcode                                         */
/* creates y0 + (y1 - y0) * (1 - exp( t*alpha )) / (1 - exp(alpha))       */
/* or                                                                     */
/*         y0 + (y1 - y0) * t if alpha is zero                            */
/* ********************************************************************** */
int trnset(CSOUND *csound, TRANSEG *p)
{
    NSEG        *segp;
    int         nsegs;
    MYFLT       **argp, val;

    if (UNLIKELY(p->INOCOUNT%3!=1))
      csound->InitError(csound, Str("Incorrect argument count in transeg"));
    nsegs = p->INOCOUNT / 3;            /* count segs & alloc if nec */
    if ((segp = (NSEG *) p->auxch.auxp) == NULL ||
        (unsigned int)p->auxch.size < nsegs*sizeof(NSEG)) {
      csound->AuxAlloc(csound, (int32)nsegs*sizeof(NSEG), &p->auxch);
      p->cursegp = segp = (NSEG *) p->auxch.auxp;
    }
    segp[nsegs-1].cnt = MAXPOS;       /* set endcount for safety */
    argp = p->argums;
    val = **argp++;
    if (**argp <= FL(0.0)) return OK; /* if idur1 <= 0, skip init  */
    p->curval = val;
    p->curcnt = 0;
    p->cursegp = segp - 1;            /* else setup null seg0 */
    p->segsrem = nsegs + 1;
    p->curx = FL(0.0);
    do {                              /* init each seg ..  */
      MYFLT dur = **argp++;
      MYFLT alpha = **argp++;
      MYFLT nxtval = **argp++;
      MYFLT d = dur * CS_ESR;
      if ((segp->cnt = (int32)MYFLT2LONG(d)) < 0)
        segp->cnt = 0;
      else
        segp->cnt = (int32)(dur * CS_EKR);
      segp->nxtpt = nxtval;
      segp->val = val;
      if (alpha == FL(0.0)) {
        segp->c1 = (nxtval-val)/d;
      }
      else {
        segp->c1 = (nxtval - val)/(FL(1.0) - EXP(alpha));
      }
      segp->alpha = alpha/d;
      val = nxtval;
      segp++;
    } while (--nsegs);
    p->xtra = -1;
    p->alpha = ((NSEG*)p->auxch.auxp)[0].alpha;
    p->curinc = ((NSEG*)p->auxch.auxp)[0].c1;
    return OK;
}

int trnset_bkpt(CSOUND *csound, TRANSEG *p)
{
    NSEG        *segp;
    int         nsegs;
    MYFLT       **argp, val;
    MYFLT       totdur = FL(0.0);

    if (UNLIKELY(p->INOCOUNT%3!=1))
      csound->InitError(csound, Str("Incorrect argument count in transegb"));
    nsegs = p->INOCOUNT / 3;            /* count segs & alloc if nec */
    if ((segp = (NSEG *) p->auxch.auxp) == NULL ||
        (unsigned int)p->auxch.size < nsegs*sizeof(NSEG)) {
      csound->AuxAlloc(csound, (int32)nsegs*sizeof(NSEG), &p->auxch);
      p->cursegp = segp = (NSEG *) p->auxch.auxp;
    }
    segp[nsegs-1].cnt = MAXPOS;       /* set endcount for safety */
    argp = p->argums;
    val = **argp++;
    if (**argp <= FL(0.0)) return OK; /* if idur1 <= 0, skip init  */
    p->curval = val;
    p->curcnt = 0;
    p->cursegp = segp - 1;            /* else setup null seg0 */
    p->segsrem = nsegs + 1;
    p->curx = FL(0.0);
    do {                              /* init each seg ..  */
      MYFLT dur = **argp++;
      MYFLT alpha = **argp++;
      MYFLT nxtval = **argp++;
      MYFLT d;
      dur -= totdur;
      totdur += dur;
      d = dur * CS_ESR;
      if ((segp->cnt = (int32)MYFLT2LONG(d)) < 0)
        segp->cnt = 0;
      else
        segp->cnt = (int32)(dur * CS_EKR);
      segp->nxtpt = nxtval;
      segp->val = val;
      if (alpha == FL(0.0)) {
        segp->c1 = (nxtval-val)/d;
      }
      else {
        segp->c1 = (nxtval - val)/(FL(1.0) - EXP(alpha));
      }
      segp->alpha = alpha/d;
      val = nxtval;
      segp++;
    } while (--nsegs);
    p->xtra = -1;
    p->alpha = ((NSEG*)p->auxch.auxp)[0].alpha;
    p->curinc = ((NSEG*)p->auxch.auxp)[0].c1;
    return OK;
}

int ktrnseg(CSOUND *csound, TRANSEG *p)
{
    *p->rslt = p->curval;               /* put the cur value    */
    if (UNLIKELY(p->auxch.auxp==NULL)) { /* RWD fix */
      csound->PerfError(csound,p->h.insdshead,
                        Str("Error: transeg not initialised (krate)\n"));
    }
    if (p->segsrem) {                   /* done if no more segs */
      if (--p->curcnt <= 0) {           /* if done cur segment  */
        NSEG *segp = p->cursegp;
      chk1:
        if (!(--p->segsrem))  {
          p->curval = segp->nxtpt;      /* advance the cur val  */
          return OK;
        }
        p->cursegp = ++segp;            /*   find the next      */
        if (!(p->curcnt = segp->cnt)) { /*   nonlen = discontin */
          p->curval = segp->nxtpt;      /*   poslen = new slope */
          goto chk1;
        }
        p->curinc = segp->c1;
        p->alpha = segp->alpha;
        p->curx = FL(0.0);
      }
      if (p->alpha == FL(0.0))
        p->curval += p->curinc*CS_KSMPS;   /* advance the cur val  */
      else
        p->curval = p->cursegp->val + p->curinc *
          (FL(1.0) - EXP(p->curx));
      p->curx += (MYFLT)CS_KSMPS*p->alpha;
    }
    return OK;
}

int trnseg(CSOUND *csound, TRANSEG *p)
{
    MYFLT  val, *rs = p->rslt;
    uint32_t offset = p->h.insdshead->ksmps_offset;
    uint32_t early  = p->h.insdshead->ksmps_no_end;
    uint32_t n, nsmps = CS_KSMPS;
    NSEG        *segp = p->cursegp;
    if (UNLIKELY(p->auxch.auxp==NULL)) {
      return csound->PerfError(csound, p->h.insdshead,
                               Str("transeg: not initialised (arate)\n"));
    }
    if (UNLIKELY(offset)) memset(rs, '\0', offset*sizeof(MYFLT));
    if (UNLIKELY(early)) {
      nsmps -= early;
      memset(&rs[nsmps], '\0', early*sizeof(MYFLT));
    }
    val = p->curval;                      /* sav the cur value    */
    if (p->segsrem) {                     /* if no more segs putk */
      if (--p->curcnt <= 0) {             /*  if done cur segment */
        segp = p->cursegp;
      chk1:
        if (UNLIKELY(!--p->segsrem)) {    /*   if none left       */
          val = p->curval = segp->nxtpt;
          goto putk;                      /*      put endval      */
        }
        p->cursegp = ++segp;              /*   else find the next */
        if (!(p->curcnt = segp->cnt)) {
          val = p->curval = segp->nxtpt;  /*   nonlen = discontin */
          goto chk1;
        }                                 /*   poslen = new slope */
        p->curinc = segp->c1;
        p->alpha = segp->alpha;
        p->curx = FL(0.0);
        p->curval = val;
      }
      if (p->alpha == FL(0.0)) {
        for (n=offset; n<nsmps; n++) {
          rs[n] = val;
          val += p->curinc;
        }
      }
      else {
        for (n=offset; n<nsmps; n++) {
          rs[n] = val;
          p->curx += p->alpha;
          val = segp->val + p->curinc *
            (FL(1.0) - EXP(p->curx));
        }
      }
      p->curval = val;
      return OK;
putk:
      for (n=offset; n<nsmps; n++) {
        rs[n] = val;
      }
    }
    return OK;
}

/* MIDI aware version of transeg */
int trnsetr(CSOUND *csound, TRANSEG *p)
{
    int         relestim;
    NSEG        *segp;
    int         nsegs;
    MYFLT       **argp;
    double      val;

    if (UNLIKELY(p->INOCOUNT%3!=1))
      csound->InitError(csound, Str("Incorrect argument count in transegr"));
    nsegs = p->INOCOUNT / 3;            /* count segs & alloc if nec */
    if ((segp = (NSEG *) p->auxch.auxp) == NULL ||
        (unsigned int)p->auxch.size < nsegs*sizeof(NSEG)) {
      csound->AuxAlloc(csound, (int32)nsegs*sizeof(NSEG), &p->auxch);
      p->cursegp = segp = (NSEG *) p->auxch.auxp;
    }
    segp[nsegs-1].cnt = MAXPOS;       /* set endcount for safety */
    argp = p->argums;
    val = (double)**argp++;
    if (UNLIKELY(**argp <= FL(0.0))) return OK; /* if idur1 <= 0, skip init  */
    p->curval = val;
    p->curcnt = 0;
    p->cursegp = segp - 1;            /* else setup null seg0 */
    p->segsrem = nsegs + 1;
    p->curx = FL(0.0);
    do {                              /* init each seg ..  */
      double dur = (double)**argp++;
      MYFLT alpha = **argp++;
      MYFLT nxtval = **argp++;
      MYFLT d = dur * CS_ESR;
      if ((segp->cnt = (int32)(d + FL(0.5))) < 0)
        segp->cnt = 0;
      else
        segp->cnt = (int32)(dur * CS_EKR);
      segp->nxtpt = nxtval;
      segp->val = val;
      if (alpha == FL(0.0)) {
        segp->c1 = (nxtval-val)/d;
        //printf("alpha zero val=%f c1=%f\n", segp->val, segp->c1);
      }
      else {
        p->lastalpha = alpha;
        segp->c1 = (nxtval - val)/(FL(1.0) - EXP(alpha));
      }
      segp->alpha = alpha/d;
      val = nxtval;
      segp++;
      p->finalval = nxtval;
    } while (--nsegs);
    //p->xtra = -1;
    p->alpha = ((NSEG*)p->auxch.auxp)[0].alpha;
    p->curinc = ((NSEG*)p->auxch.auxp)[0].c1;
    relestim = (int)(p->cursegp + p->segsrem - 1)->cnt;
    p->xtra = relestim;
    if (relestim > p->h.insdshead->xtratim)
      p->h.insdshead->xtratim = (int)relestim;
    /* {  */
    /*   int i; */
    /*   int nseg = p->INOCOUNT / 3; */
    /*   NSEG *segp = p->cursegp; */
    /*   for (i=0; i<nseg; i++) */
    /*     printf("cnt=%d alpha=%f val=%f nxtpt=%f c1=%f\n", */
    /*      segp[i].cnt, segp[i].alpha, segp[i].val, segp[i].nxtpt, segp[i].c1); */
    /* } */
    return OK;
}

int ktrnsegr(CSOUND *csound, TRANSEG *p)
{
    *p->rslt = p->curval;               /* put the cur value    */
    if (UNLIKELY(p->auxch.auxp==NULL)) { /* RWD fix */
      csound->PerfError(csound,p->h.insdshead,
                        Str("Error: transeg not initialised (krate)\n"));
    }
    if (p->segsrem) {                   /* done if no more segs */
      NSEG        *segp;
      if (p->h.insdshead->relesing && p->segsrem > 1) {
        //printf("releasing\n");
        while (p->segsrem > 1) {        /* reles flag new:      */
          segp = ++p->cursegp;          /*   go to last segment */
          p->segsrem--;
        }                               /*   get univ relestim  */
        segp->cnt = p->xtra>=0 ? p->xtra : p->h.insdshead->xtratim;
        if (segp->alpha == FL(0.0)) {
          segp->c1 = (p->finalval-p->curval)/segp->cnt;
          //printf("finalval = %f curval = %f, cnt = %d c1 = %f\n",
          //       p->finalval, p->curval, segp->cnt, segp->c1);
        }
        else {
          /* this is very wrong */
          segp->c1 = (p->finalval - p->curval)/(FL(1.0) - EXP(p->lastalpha));
          segp->alpha = p->lastalpha/segp->cnt;
          segp->val = p->curval;
        }
        goto newm;                      /*   and set new curmlt */
      }
      if (--p->curcnt <= 0) {           /* if done cur segment  */
      chk1:
          if (p->segsrem == 2) return OK;    /*   seg Y rpts lastval */
          if (!(--p->segsrem)) return OK;    /*   seg Z now done all */
        segp = ++p->cursegp;            /*   find the next      */
      newm:
        //printf("curcnt = %d seg/cnt = %d\n", p->curcnt, segp->cnt);
        if (!(p->curcnt = segp->cnt)) { /*   nonlen = discontin */
          p->curval = segp->nxtpt;      /*   poslen = new slope */
          //printf("curval = %f\n", p->curval);
          goto chk1;
        }
        p->curinc = segp->c1;
        p->alpha = segp->alpha;
        p->curx = FL(0.0);
      }
      if (p->alpha == FL(0.0)) {
        p->curval += p->curinc/**CS_KSMPS*/;   /* advance the cur val  */
        //printf("curval = %f\n", p->curval);
      }
      else
        p->curval = p->cursegp->val + p->curinc *
          (FL(1.0) - EXP(p->curx));
      p->curx += /* (MYFLT)CS_KSMPS* */ p->alpha;
    }
    return OK;
}

int trnsegr(CSOUND *csound, TRANSEG *p)
{
    MYFLT  val, *rs = p->rslt;
    uint32_t offset = p->h.insdshead->ksmps_offset;
    uint32_t early  = p->h.insdshead->ksmps_no_end;
    uint32_t n, nsmps = CS_KSMPS;
    if (UNLIKELY(p->auxch.auxp==NULL)) {
      return csound->PerfError(csound, p->h.insdshead,
                               Str("transeg: not initialised (arate)\n"));
    }
    if (UNLIKELY(offset)) memset(rs, '\0', offset*sizeof(MYFLT));
    if (UNLIKELY(early)) {
      nsmps -= early;
      memset(&rs[nsmps], '\0', early*sizeof(MYFLT));
    }
    val = p->curval;                      /* sav the cur value    */
    if (LIKELY(p->segsrem)) {             /* if no more segs putk */
      NSEG  *segp;
      if (p->h.insdshead->relesing && p->segsrem > 1) {
        while (p->segsrem > 1) {          /* if release flag new  */
          segp = ++p->cursegp;            /*   go to last segment */
          p->segsrem--;
        }                                 /*   get univ relestim  */
        segp->cnt = p->xtra>=0 ? p->xtra : p->h.insdshead->xtratim;
        if (segp->alpha == FL(0.0)) {
          segp->c1 = (p->finalval-val)/segp->cnt;
        }
        else {
          /* this is very wrong */
          segp->c1 = (p->finalval - val)/(FL(1.0) - EXP(p->lastalpha));
          segp->alpha = p->lastalpha/segp->cnt;
          segp->val = val;
        }
        goto newm;                        /*   and set new curmlt */
      }
      if (--p->curcnt <= 0) {             /*  if done cur segment */
        segp = p->cursegp;
      chk1:
        if (p->segsrem == 2) goto putk;     /*   seg Y rpts lastval */
        if (UNLIKELY(!--p->segsrem)) {    /*   if none left       */
          //val = p->curval = segp->nxtpt;
          goto putk;                      /*      put endval      */
        }
        segp = ++p->cursegp;              /*   else find the next */
      newm:
       if (!(p->curcnt = segp->cnt)) {
          val = p->curval = segp->nxtpt;  /*   nonlen = discontin */
          goto chk1;
        }                                 /*   poslen = new slope */
        p->curinc = segp->c1;
        p->alpha = segp->alpha;
        p->curx = FL(0.0);
        p->curval = val;
      }
      if (p->alpha == FL(0.0)) {
        for (n=offset; n<nsmps; n++) {
          rs[n] = val;
          val += p->curinc;
        }
      }
      else {
        segp = p->cursegp;
        for (n=offset; n<nsmps; n++) {
          rs[n] = val;
          p->curx += p->alpha;
          val = segp->val + p->curinc * (FL(1.0) - EXP(p->curx));
        }
      }
      p->curval = val;
      return OK;
    putk:
      for (n=offset; n<nsmps; n++) {
        rs[n] = val;
      }
    }
    return OK;
}

extern int32 randint31(int32);

int varicolset(CSOUND *csound, VARI *p)
{
    p->last = FL(0.0);
    p->lastbeta = *p->beta;
    p->sq1mb2 = SQRT(FL(1.0)-p->lastbeta * p->lastbeta);
    p->ampmod = FL(0.785)/(FL(1.0)+p->lastbeta);
    p->ampinc = XINARG1 ? 1 : 0;
    return OK;
}

int varicol(CSOUND *csound, VARI *p)
{
    uint32_t    offset = p->h.insdshead->ksmps_offset;
    uint32_t early  = p->h.insdshead->ksmps_no_end;
    uint32_t    n, nsmps = CS_KSMPS;
    MYFLT       beta = *p->beta;
    MYFLT       sq1mb2 = p->sq1mb2;
    MYFLT       lastx = p->last;
    MYFLT       ampmod = p->ampmod;
    MYFLT       *kamp = p->kamp;
    int         ampinc = p->ampinc;
    MYFLT       *rslt = p->rslt;

    if (beta != p->lastbeta) {
       beta = p->lastbeta = *p->beta;
       sq1mb2 = p->sq1mb2 =  SQRT(FL(1.0)-p->lastbeta * p->lastbeta);
       ampmod = p->ampmod = FL(0.785)/(FL(1.0)+p->lastbeta);
    }

    if (UNLIKELY(offset)) memset(rslt, '\0', offset*sizeof(MYFLT));
    if (UNLIKELY(early)) {
      nsmps -= early;
      memset(&rslt[nsmps], '\0', early*sizeof(MYFLT));
    }
    for (n=offset; n<nsmps; n++) {
      MYFLT rnd = FL(2.0) * (MYFLT) rand_31(csound) / FL(2147483645) - FL(1.0);
      lastx = lastx * beta + sq1mb2 * rnd;
      rslt[n] = lastx * *kamp * ampmod;
      kamp += ampinc;
    }
    p->last = lastx;
    return OK;
}

/* ************************************************************************ */
/* ***** Josep Comajuncosas' 18dB/oct resonant 3-pole LPF with tanh dist ** */
/* ***** Coded in C by John ffitch, 2000 Dec 17 *************************** */
/* ************************************************************************ */
#include <math.h>

/* This code is transcribed from a Csound macro, so no real comments */

int lpf18set(CSOUND *csound, LPF18 *p)
{
    /* Initialise delay lines */
    if (*p->istor==FL(0.0)) {
        p->ay1 = FL(0.0);
        p->ay2 = FL(0.0);
        p->aout = FL(0.0);
        p->lastin = FL(0.0);
    }
    return OK;
}

int lpf18db(CSOUND *csound, LPF18 *p)
{
    uint32_t offset = p->h.insdshead->ksmps_offset;
    uint32_t early  = p->h.insdshead->ksmps_no_end;
    uint32_t n, nsmps = CS_KSMPS;
    MYFLT ay1 = p->ay1;
    MYFLT ay2 = p->ay2;
    MYFLT aout = p->aout;
    MYFLT *ain = p->ain;
    MYFLT *ar = p->ar;
    MYFLT lastin = p->lastin;
    double value = 0.0;
    int   flag = 1;
<<<<<<< HEAD
    MYFLT lfc = 0, lrs = 0, kres, kfcn, kp, kp1,  kp1h;
=======
    MYFLT lfc=0, lrs=0, kres=0, kfcn=0, kp=0, kp1=0,  kp1h=0;
>>>>>>> 66ae4c17
    double lds = 0.0;

    if (UNLIKELY(offset)) memset(ar, '\0', offset*sizeof(MYFLT));
    if (UNLIKELY(early)) {
      nsmps -= early;
      memset(&ar[nsmps], '\0', early*sizeof(MYFLT));
    }
    for (n=offset;n<nsmps;n++) {
      MYFLT fco, res, dist;
      MYFLT ax1  = lastin;
      MYFLT ay11 = ay1;
      MYFLT ay31 = ay2;
      fco        = (XINARG2 ? p->fco[n] : *p->fco);
      res        = (XINARG3 ? p->res[n] : *p->res);
      dist       = (double)(XINARG4 ? p->dist[n] : *p->dist);
      if (fco != lfc || flag) {
        lfc = fco;
        kfcn = FL(2.0) * fco * csound->onedsr;
        kp   = ((-FL(2.7528)*kfcn + FL(3.0429))*kfcn +
                FL(1.718))*kfcn - FL(0.9984);
        kp1 = kp+FL(1.0);
        kp1h = FL(0.5)*kp1;
        flag = 1;
      }
      if (res != lrs || flag) {
        lrs = res;
        kres = res * (((-FL(2.7079)*kp1 + FL(10.963))*kp1
                           - FL(14.934))*kp1 + FL(8.4974));
        flag = 1;
      }
      if (dist != lds || flag) {
        lds = dist;
        value = 1.0+(dist*(1.5+2.0*(double)kres*(1.0-(double)kfcn)));
      }
      flag = 0;
      lastin     = ain[n] - TANH(kres*aout);
      ay1        = kp1h * (lastin + ax1) - kp*ay1;
      ay2        = kp1h * (ay1 + ay11) - kp*ay2;
      aout       = kp1h * (ay2 + ay31) - kp*aout;

      ar[n] = TANH(aout*value);
    }
    p->ay1 = ay1;
    p->ay2 = ay2;
    p->aout = aout;
    p->lastin = lastin;
    return OK;
}

/* ************************************************** */
/* **** Wishart wavesets     ************************ */
/* **** from Trevor and CDP  ************************ */
/* **** John ffitch Jan 2001 ************************ */
/* ************************************************** */

int wavesetset(CSOUND *csound, BARRI *p)
{
    if (*p->len == FL(0.0))
      p->length = 1 + (int)(p->h.insdshead->p3 * CS_ESR * FL(0.5));
    else
      p->length = 1 + (int)*p->len;
    if (UNLIKELY(p->length <= 1)) p->length = (int)CS_ESR;
    csound->AuxAlloc(csound, (int32)p->length*sizeof(MYFLT), &p->auxch);
    p->cnt = 1;
    p->start = 0;
    p->current = 0;
    p->end = 0;
    p->direction = 1;
    p->lastsamp = FL(1.0);
    p->noinsert = 0;
    return OK;
}

int waveset(CSOUND *csound, BARRI *p)
{
    MYFLT *in = p->ain;
    MYFLT *out = p->ar;
    int   index = p->end;
    MYFLT *insert = (MYFLT*)(p->auxch.auxp) + index;
    uint32_t offset = p->h.insdshead->ksmps_offset;
    uint32_t early  = p->h.insdshead->ksmps_no_end;
    uint32_t n, nsmps = CS_KSMPS;
    if (UNLIKELY(offset)) memset(out, '\0', offset*sizeof(MYFLT));
    if (UNLIKELY(early)) {
      nsmps -= early;
      memset(&out[nsmps], '\0', early*sizeof(MYFLT));
    }
    if (p->noinsert) goto output;
    for (n=offset;n<nsmps;n++) {                        /* Deal with inputs */
      *insert++ = in[n];
      if (++index ==  p->start) {
        p->noinsert = 1;
        break;
      }
      if (index==p->length) {   /* Input wrapping */
        index = 0;
        insert = (MYFLT*)(p->auxch.auxp);
      }
    }
 output:
    p->end = index;
    index = p->current;
    insert = (MYFLT*)(p->auxch.auxp) + index;
    for (n=offset;n<nsmps;n++) {
      MYFLT samp = *insert++;
      index ++;
      if (index==p->length) {
        index = 0;
        insert = (MYFLT*)(p->auxch.auxp);
      }
      if (samp != FL(0.0) && p->lastsamp*samp < FL(0.0)) {
        if (p->direction == 1)
          p->direction = -1;    /* First cross */
        else {                  /* Second cross */
          p->direction = 1;
          if (++p->cnt > *p->rep) {
            p->cnt = 1;
            p->start = index;
            p->noinsert = 0;
          }
          else {
            index = p->start;
            insert = (MYFLT*)(p->auxch.auxp) + index;
          }
        }
      }
      if (samp != FL(0.0)) p->lastsamp = samp;
      out[n] = samp;
    }
    p->current = index;
    return OK;
}

int medfiltset(CSOUND *csound, MEDFILT *p)
{
    int maxwind = (int)MYFLT2LONG(*p->imaxsize);
    int auxsize = 2*sizeof(MYFLT)*maxwind;
    p->ind = 0;
    p->maxwind = maxwind;

    if (p->b.auxp==NULL || p->b.size < (size_t)auxsize)
      csound->AuxAlloc(csound, (size_t)auxsize, &p->b);
    else
      if (*p->iskip!=FL(0.0)) memset(p->b.auxp, 0, auxsize);
    p->buff = (MYFLT*)p->b.auxp;
    p->med = &(p->buff[maxwind]);
    return OK;
}

int medfilt(CSOUND *csound, MEDFILT *p)
{
    MYFLT *aout = p->ans;
    MYFLT *asig = p->asig;
    MYFLT *buffer = p->buff;
    MYFLT *med = p->med;
    int maxwind = p->maxwind;
    int kwind = MYFLT2LONG(*p->kwind);
    int index = p->ind;
    uint32_t offset = p->h.insdshead->ksmps_offset;
    uint32_t early  = p->h.insdshead->ksmps_no_end;
    uint32_t n, nsmps = CS_KSMPS;
    if (UNLIKELY(p->b.auxp==NULL)) {
      return csound->PerfError(csound, p->h.insdshead,
                               Str("median: not initialised (arate)\n"));
    }
    if (UNLIKELY(kwind > maxwind)) {
      csound->Warning(csound,
                      Str("median: window (%d)larger than maximum(%d); truncated"),
                      kwind, maxwind);
      kwind = maxwind;
    }
    if (UNLIKELY(offset)) memset(aout, '\0', offset*sizeof(MYFLT));
    if (UNLIKELY(early)) {
      nsmps -= early;
      memset(&aout[nsmps], '\0', early*sizeof(MYFLT));
    }
    for (n=offset; n<nsmps; n++) {
      MYFLT x = asig[n];
      buffer[index++] = x;

      if (kwind<=index) {        /* all in centre */
        memcpy(&med[0], &buffer[index-kwind], kwind*sizeof(MYFLT));
        /* printf("memcpy: 0 <- %d (%d)\n", index-kwind, kwind); */
      }
      else {                    /* or in two parts */
        memcpy(&med[0], &buffer[0], index*sizeof(MYFLT));
        /* printf("memcpy: 0 <- 0 (%d)\n", index); */
        memcpy(&med[index], &buffer[maxwind+index-kwind],
               (kwind-index)*sizeof(MYFLT));
        /* printf("memcpy: %d <- %d (%d)\n",
           index, maxwind+index-kwind, kwind-index); */
      }
      /* { int i; */
      /*   for (i=0; i<8; i++) printf(" %f", buffer[i]); */
      /*   printf("\n\t:"); */
      /*   for (i=0; i<5; i++) printf(" %f", med[i]); */
      /*   printf("\n"); */
      /* } */
      aout[n] = medianvalue(kwind, med-1); /* -1 as should point below data */
      /* printf("%d/$%d: %f -> %f\n", n, index-1, x, aout[n]); */
      if (index>=maxwind) index = 0;
    }
    p->ind = index;
    return OK;
}

int kmedfilt(CSOUND *csound, MEDFILT *p)
{
    MYFLT *buffer = p->buff;
    MYFLT *med = p->med;
    MYFLT x = *p->asig;
    int maxwind = p->maxwind;
    int kwind = MYFLT2LONG(*p->kwind);
    int index = p->ind;
    if (UNLIKELY(p->b.auxp==NULL)) {
      return csound->PerfError(csound, p->h.insdshead,
                               Str("median: not initialised (krate)\n"));
    }
    if (UNLIKELY(kwind > maxwind)) {
      csound->Warning(csound,
                      Str("median: window (%d)larger than maximum(%d); truncated"),
                      kwind, maxwind);
      kwind = maxwind;
    }
    buffer[index++] = x;
    if (kwind<=index) {        /* all in centre */
      memcpy(&med[0], &buffer[index-kwind], kwind*sizeof(MYFLT));
    }
    else {                    /* or in two parts */
      memcpy(&med[0], &buffer[0], index*sizeof(MYFLT));
      memcpy(&med[index], &buffer[maxwind+index-kwind],
             (kwind-index)*sizeof(MYFLT));
    }
    *p->ans = medianvalue(kwind, med-1); /* -1 as should point below data */
    if (index>=maxwind) index = 0;
    p->ind = index;
    return OK;
}<|MERGE_RESOLUTION|>--- conflicted
+++ resolved
@@ -2154,11 +2154,7 @@
     MYFLT lastin = p->lastin;
     double value = 0.0;
     int   flag = 1;
-<<<<<<< HEAD
-    MYFLT lfc = 0, lrs = 0, kres, kfcn, kp, kp1,  kp1h;
-=======
     MYFLT lfc=0, lrs=0, kres=0, kfcn=0, kp=0, kp1=0,  kp1h=0;
->>>>>>> 66ae4c17
     double lds = 0.0;
 
     if (UNLIKELY(offset)) memset(ar, '\0', offset*sizeof(MYFLT));
