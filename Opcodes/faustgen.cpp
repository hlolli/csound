/*  faustgen.cpp

(c) Victor Lazzarini, 2013

This file is part of Csound.

The Csound Library is free software; you can redistribute it
and/or modify it under the terms of the GNU Lesser General Public
License as published by the Free Software Foundation; either
version 2.1 of the License, or (at your option) any later version.

Csound is distributed in the hope that it will be useful,
but WITHOUT ANY WARRANTY; without even the implied warranty of
MERCHANTABILITY or FITNESS FOR A PARTICULAR PURPOSE.  See the
GNU Lesser General Public License for more details.

You should have received a copy of the GNU Lesser General Public
License along with Csound; if not, write to the Free Software
Foundation, Inc., 59 Temple Place, Suite 330, Boston, MA
02111-1307 USA

 Faust Csound opcodes

 These four opcodes allow Faust to be embedded in Csound code:

 faustcompile: compiles a Faust program
 faustaudio: creates a DSP instance from a compiled Faust program
             (any number of instances from a single compiled program are
              allowed)
 faustctl: sets the value of a given control of a Faust DSP instance

 faustgen: compiles and creates a single DSP instance from a Faust program
           (convenient for one-off Faust programs)


*/
<<<<<<< HEAD
int perf_faustgen(CSOUND *csound, faustgen *p){
  int nsmps = CS_KSMPS, i;
  uint32_t offset = p->h.insdshead->ksmps_offset;
  uint32_t early  = p->h.insdshead->ksmps_no_end;
  MYFLT **in_tmp = (MYFLT **) p->memin.auxp;
  MYFLT **out_tmp = (MYFLT **) p->memout.auxp;

  if (UNLIKELY(early)) {
    for (i = 0; i < p->OUTCOUNT; i++)
      memset(p->outs[i], '\0', nsmps*sizeof(MYFLT));
    nsmps -= early;
  }
  if(UNLIKELY(offset)) {
    /* offset pointers, save current pos */
    for (i = 0; i < p->OUTCOUNT; i++){
      memset(p->outs[i], '\0', nsmps*sizeof(MYFLT));
      out_tmp[i] = p->outs[i];
      p->outs[i] = &(p->outs[i][offset]);
    }
    for (i = 0; i < p->INCOUNT-1; i++){
      in_tmp[i] = p->ins[i];
      p->ins[i] = &(p->ins[i][offset]);
    }
    nsmps -= offset;
  }
  p->engine->compute(nsmps, p->ins, p->outs);

  if(UNLIKELY(offset)) {
    /* restore pos  */
    for (i = 0; i < p->OUTCOUNT; i++)
      p->outs[i] = out_tmp[i];
    for (i = 0; i < p->INCOUNT-1; i++)
      p->ins[i] = in_tmp[i];
  }
  return OK;
}

struct UI
{
  UI() {};
  virtual ~UI() {};
  virtual void openTabBox(const char* label) = 0;
  virtual void openHorizontalBox(const char* label) = 0;
  virtual void openVerticalBox(const char* label) = 0;
  virtual void closeBox() = 0;
  virtual void addButton(const char* label, FAUSTFLOAT* zone) = 0;
  virtual void addCheckButton(const char* label, FAUSTFLOAT* zone) = 0;
  virtual void addVerticalSlider(const char* label, FAUSTFLOAT* zone,
   FAUSTFLOAT init, FAUSTFLOAT min, FAUSTFLOAT max, FAUSTFLOAT step) = 0;
  virtual void addHorizontalSlider(const char* label, FAUSTFLOAT* zone,
    FAUSTFLOAT init, FAUSTFLOAT min, FAUSTFLOAT max, FAUSTFLOAT step) = 0;
  virtual void addNumEntry(const char* label, FAUSTFLOAT* zone,
    FAUSTFLOAT init, FAUSTFLOAT min, FAUSTFLOAT max, FAUSTFLOAT step) = 0;
  virtual void addHorizontalBargraph(const char* label, FAUSTFLOAT* zone,
                                      FAUSTFLOAT min, FAUSTFLOAT max) = 0;
  virtual void addVerticalBargraph(const char* label, FAUSTFLOAT* zone,
                                      FAUSTFLOAT min, FAUSTFLOAT max) = 0;
  virtual void declare(FAUSTFLOAT* zone, const char* key, const char* val) {};
};
=======
#include "csdl.h"
#include "faust/llvm-dsp.h"
#include "faust/gui/UI.h"
#define MAXARG 40
>>>>>>> 0b6dccfe

/**
 * Faust controls class for Csound
 *
 **/
class controls : public UI {

  struct ctl {
    MYFLT *zone;
    char label[64];
    MYFLT min, max;
    ctl  *nxt;
  } anchor;

  void addctl(const char* label, FAUSTFLOAT* zone,
              FAUSTFLOAT min, FAUSTFLOAT max){
    ctl *pctl = &anchor;
    while(pctl->nxt) pctl = pctl->nxt;
    pctl->nxt = new ctl;
    pctl = pctl->nxt;
    strncpy(pctl->label,label, 63);
    pctl->zone = zone;
    pctl->min = min;
    pctl->max = max;
    pctl->nxt = NULL;
  }

public:
  controls() { anchor.nxt = NULL; anchor.label[0] =  '\0';}
  ~controls() {
    ctl *pctl = &anchor, *tmp;
    pctl = pctl->nxt;
    while(pctl) {
      tmp = pctl;
      pctl = pctl->nxt;
      delete tmp;
    }
  }

  virtual void openTabBox(const char* label) {};
  virtual void openHorizontalBox(const char* label) {};
  virtual void openVerticalBox(const char* label) {};
  virtual void closeBox() {};

<<<<<<< HEAD
 virtual void addButton(const char* label, FAUSTFLOAT* zone) {
=======
  virtual void addButton(const char* label, FAUSTFLOAT* zone) { 
>>>>>>> 0b6dccfe
    addctl(label, zone, 0, 0);
  }
  virtual void addCheckButton(const char* label, FAUSTFLOAT* zone){
    addctl(label, zone, 0, 0);
  }
<<<<<<< HEAD
  virtual void addVerticalSlider(const char* label, FAUSTFLOAT* zone,
   FAUSTFLOAT init, FAUSTFLOAT min, FAUSTFLOAT max, FAUSTFLOAT step){
    addctl(label, zone, min, max);
  }
  virtual void addHorizontalSlider(const char* label, FAUSTFLOAT* zone,
    FAUSTFLOAT init, FAUSTFLOAT min, FAUSTFLOAT max, FAUSTFLOAT step) {
    addctl(label, zone, min, max);
  }
  virtual void addNumEntry(const char* label, FAUSTFLOAT* zone,
    FAUSTFLOAT init, FAUSTFLOAT min, FAUSTFLOAT max, FAUSTFLOAT step) {
=======
  virtual void addVerticalSlider(const char* label, FAUSTFLOAT* zone, 
				 FAUSTFLOAT init, FAUSTFLOAT min, 
				 FAUSTFLOAT max, FAUSTFLOAT step){ 
    addctl(label, zone, min, max);
  }
  virtual void addHorizontalSlider(const char* label, FAUSTFLOAT* zone,
				   FAUSTFLOAT init, FAUSTFLOAT min,
				   FAUSTFLOAT max, FAUSTFLOAT step) { 
    addctl(label, zone, min, max);
  }
  virtual void addNumEntry(const char* label, FAUSTFLOAT* zone, 
			   FAUSTFLOAT init, FAUSTFLOAT min, 
			   FAUSTFLOAT max, FAUSTFLOAT step) { 
>>>>>>> 0b6dccfe
    addctl(label, zone, min, max);
  }
  virtual void addHorizontalBargraph(const char* label, FAUSTFLOAT* zone,
                                     FAUSTFLOAT min, FAUSTFLOAT max){};
  virtual void addVerticalBargraph(const char* label, FAUSTFLOAT* zone,
                                   FAUSTFLOAT min, FAUSTFLOAT max) {};

  MYFLT *getZone(char *label){
    ctl *pctl = &anchor;
    pctl = pctl->nxt;
    while(pctl){ 
      if(strcmp(pctl->label, label) == 0) break;
      pctl = pctl->nxt;
    }
    if(pctl)
      return pctl->zone;
    else return NULL;
  }
  MYFLT getMax(char *label){
    ctl *pctl = &anchor;
    pctl = pctl->nxt;
    while(pctl){ 
      if(strcmp(pctl->label, label) == 0) break;
      pctl = pctl->nxt;
    }
    if(pctl)
      return pctl->max;
    else return 0;
  }
  MYFLT getMin(char *label){
    ctl *pctl = &anchor;
    pctl = pctl->nxt;
    while(pctl){ 
      if(strcmp(pctl->label, label) == 0) break;
      pctl = pctl->nxt;
    }
    if(pctl)
      return pctl->min;
    else return 0;
  }

};

/**
 * Faust object handle
 *
 **/
struct faustobj  {
  void *obj;
  controls *ctls;
  faustobj *nxt;
  int cnt;
};

/**
 * Faust compile opcode
 
   usage: 
   ihandle  faustcompile Scode, Sargs

   ihandle - handle to compiled code
   Scode - Faust program
   Sargs - Faust compiler args

 **/
struct faustcompile {
  OPDS h;
  MYFLT *hptr;
  STRINGDAT *code;
  STRINGDAT *args;
  llvm_dsp_factory *factory;
};

char **parse_cmd(char *str, int *argc){
  char **argv; int i = 0, n=0, end = strlen(str);
  while(str[i] == ' ') i++;
  if(str[i] != '\0') *argc = 1;
  while(str[i] != '\0'){
    if(str[i] == ' ') {
      while (str[++i] == ' ');
      if(str[i] == '\0') break;
      (*argc)++;
    }
    i++;
  }
  argv = (char **) calloc(sizeof(char *), *argc);
  i = 0;
  while(str[i] == ' ') i++;
  for(n=0; n < *argc && i < end; n++) {
    argv[n] = &(str[i]);
    while(str[++i] != ' ' && i < end);
    if(i >= end) break;
    str[i] = '\0';
<<<<<<< HEAD
    while(str[++i] == ' ');
  }
=======
    while(str[++i] == ' ' && i < end);
  }  
>>>>>>> 0b6dccfe
  return argv;
}

int delete_faustcompile(CSOUND *csound, void *p) {

  faustcompile *pp = (faustcompile *) p;
  faustobj *fobj, *prv;
  fobj = *((faustobj **) csound->QueryGlobalVariable(csound,"::factory"));
  prv = fobj;
  while(fobj != NULL) {
    if(fobj->obj == (void *) pp->factory) {
      prv->nxt = fobj->nxt;
      break;
    }
    prv = fobj;
    fobj = fobj->nxt;
  }
  if(fobj != NULL) {
    deleteDSPFactory(pp->factory);
    csound->Free(csound, fobj);
  }
<<<<<<< HEAD

=======
>>>>>>> 0b6dccfe
  return OK;
}

int init_faustcompile(CSOUND *csound, faustcompile *p) {

  faustobj  **pffactory, *ffactory;
  llvm_dsp_factory *factory;
  int argc = 0;
  char err_msg[256];
  char *cmd = (char *) malloc(p->args->size + 8);
  
  strcpy(cmd, p->args->data);
#ifdef USE_DOUBLE
  strcat(cmd, " -double");
#endif
  const char **argv = (const char **) parse_cmd(cmd, &argc);
  const char* varname = "::factory";
  

  factory = createDSPFactory(argc, argv, "",
<<<<<<< HEAD
                                "", "faustop", (const char *) p->code->data,
                                "", err_msg, 3);

=======
			     "", "faustop", (const char *) p->code->data,
			     "", err_msg, 3);
>>>>>>> 0b6dccfe
  if(factory == NULL) {
    free(argv);
    free(cmd);
    return csound->InitError(csound,
                             Str("Faust compilation problem: %s\n"), err_msg);
<<<<<<< HEAD
   }
=======
  } 
>>>>>>> 0b6dccfe

  pffactory = (faustobj **) csound->QueryGlobalVariable(csound,varname);
  if(pffactory == NULL) {
    csound->CreateGlobalVariable(csound, varname, sizeof(faustobj *));
    pffactory = (faustobj **) csound->QueryGlobalVariable(csound,varname);
    ffactory = (faustobj *) csound->Calloc(csound, sizeof(faustobj));
    ffactory->obj = factory;
    ffactory->nxt = NULL;
    ffactory->cnt = 0;
    *pffactory = ffactory;
  }
  else {
    ffactory = *pffactory;
    while(ffactory->nxt){
      ffactory = ffactory->nxt;
    }
<<<<<<< HEAD
    ffactory->nxt = (faustobj *) csound->Calloc(csound, sizeof(faustobj));
    ffactory->nxt->cnt = ffactory->cnt++;
    ffactory = ffactory->nxt;
    ffactory->obj = factory;

=======
    ffactory->nxt = (faustobj *) csound->Calloc(csound, sizeof(faustobj)); 
    ffactory->nxt->cnt = ffactory->cnt++;
    ffactory = ffactory->nxt;  
    ffactory->obj = factory;
  
>>>>>>> 0b6dccfe
  }
  p->factory = factory;
  *p->hptr = (MYFLT) ffactory->cnt;
  csound->RegisterDeinitCallback(csound, p, delete_faustcompile);
  free(argv);
  free(cmd);
  return OK;
}

/**
 * faustgen and faustaudio opcodes
 
   usage:
   ihandle[,asig1,...] faustgen    Scode[,ain1,...]
   ihandle[,asig1,...] faustaudio  ifactory,[,ain1,...]

   Scode - Faust program
   ifactory - handle pointing to compiled code from faustcompile
   asig1 ... - audio outputs from Faust program
   ain1 ...  - audio inputs to Faust program

   ihandle - handle identifying this Faust DSP instance 

 **/
struct faustgen {
  OPDS h;
  MYFLT *ohptr;
  MYFLT *outs[MAXARG]; /* outputs */
  STRINGDAT *code;     /* faust code as string */
  MYFLT *ins[VARGMAX]; /* inputs */
  llvm_dsp *engine;  /* faust DSP */
  llvm_dsp_factory* factory; /* DSP factory */
  controls *ctls;
  AUXCH memin;
  AUXCH memout;
};

/* deinit function
   delete faust objects
*/
int delete_faustgen(CSOUND *csound, void *p) {
  faustgen *pp = (faustgen *) p;
  faustobj *fobj, *prv;
  fobj = *((faustobj **) csound->QueryGlobalVariable(csound,"::dsp"));
  prv = fobj;
  while(fobj != NULL) {
    if(fobj->obj == (void *) pp->engine) {
      prv->nxt = fobj->nxt;
      break;
    }
    prv = fobj;
    fobj = fobj->nxt;
  }
  if(fobj != NULL) {
    csound->Free(csound, fobj);
  }
<<<<<<< HEAD

  return OK;
}

int init_faustinstance(CSOUND *csound, faustinstance *p){

    faustobj  *fobj, **pfdsp, *fdsp;
    llvm_dsp  *dsp;
    controls  *ctls;
    const char *varname = "::dsp";

    fobj = *((faustobj **) csound->QueryGlobalVariable(csound,"::factory"));
    if(fobj == NULL)
      return csound->InitError(csound,
                               Str("no factory available\n"));

    while(fobj->cnt != *p->ihptr) {
         fobj = fobj->nxt;
         if(fobj == NULL)
             return csound->InitError(csound,
                                      Str("factory not found %d\n"),
                                      (int) *p->ihptr);
    }

   dsp = createDSPInstance((llvm_dsp_factory *)fobj->obj);
   if(dsp == NULL)
     return csound->InitError(csound, Str("Faust instantiation problem\n"));

   dsp->buildUserInterface(ctls);

    pfdsp = (faustobj **) csound->QueryGlobalVariable(csound,varname);
   if(pfdsp == NULL) {
=======
  delete pp->ctls;
  deleteDSPInstance(pp->engine);
  if(pp->factory) delete pp->factory;
  return OK;
}

int init_faustgen(CSOUND *csound, faustgen *p){
  OPARMS parms;
  char err_msg[256];
  int size;
  int argc = 3;
  const char* argv[argc];
  faustobj  **pfdsp, *fdsp;
  llvm_dsp  *dsp;
  controls  *ctls = new controls();
  const char *varname = "::dsp";
  argv[0] = "-vec";
  argv[1] = "-lv";
  argv[2] = " 1";

#ifdef USE_DOUBLE
  argv[3] = "-double";
  argc += 1;
#endif

  p->factory = createDSPFactory(argc, argv, "",
                                "", "faustop", (const char *) p->code->data,
                                "", err_msg, 3);
  if(p->factory == NULL)
    return csound->InitError(csound,
                             Str("Faust compilation problem: %s\n"), err_msg);

  dsp = createDSPInstance(p->factory); 
  if(dsp == NULL) 
    return csound->InitError(csound, Str("Faust instantiation problem \n"));
  
  dsp->buildUserInterface(ctls);  

  pfdsp = (faustobj **) csound->QueryGlobalVariable(csound,varname);
  if(pfdsp == NULL) {  
>>>>>>> 0b6dccfe
    csound->CreateGlobalVariable(csound, varname, sizeof(faustobj *));
    pfdsp = (faustobj **) csound->QueryGlobalVariable(csound,varname);
    fdsp = (faustobj *) csound->Calloc(csound, sizeof(faustobj));
    fdsp->obj = dsp;
    fdsp->ctls = ctls;
    fdsp->nxt = NULL;
    fdsp->cnt = 0;
    *pfdsp = fdsp;
  }
  else {
    fdsp = *pfdsp;
    while(fdsp->nxt){
      fdsp = fdsp->nxt;
    }
<<<<<<< HEAD
    fdsp->nxt = (faustobj *) csound->Calloc(csound, sizeof(faustobj));
    fdsp->nxt->cnt = fdsp->cnt++;
    fdsp = fdsp->nxt;
    fdsp->obj = dsp;
    fdsp->ctls = ctls;
  }
  csound->RegisterDeinitCallback(csound, p, delete_faustinstance);
  *p->ohptr = (MYFLT) fdsp->cnt;
=======
    fdsp->nxt = (faustobj *) csound->Calloc(csound, sizeof(faustobj)); 
    fdsp->nxt->cnt = fdsp->cnt++;
    fdsp = fdsp->nxt;  
    fdsp->obj = dsp;
    fdsp->ctls = ctls;
  }   

  p->engine = dsp;
  dsp->buildUserInterface(ctls);
  dsp->init(csound->GetSr(csound));

  if(p->engine->getNumInputs() != p->INCOUNT-1) {
    deleteDSPInstance(p->engine);
    deleteDSPFactory(p->factory);
    return csound->InitError(csound, Str("wrong number of input args\n"));
  }
  if(p->engine->getNumOutputs() != p->OUTCOUNT-1){
    deleteDSPInstance(p->engine);
    deleteDSPFactory(p->factory);
    return csound->InitError(csound, Str("wrong number of output args\n"));
  }

  /* memory for sampAccurate offsets */
  csound->GetOParms(csound, &parms);
  if(parms.sampleAccurate){
    int size;
    size = p->engine->getNumInputs()*sizeof(MYFLT *);
    if(p->memin.auxp == NULL ||
       p->memin.size < size)
      csound->AuxAlloc(csound, size, &p->memin);
    size = p->engine->getNumOutputs()*sizeof(MYFLT *);
    if(p->memout.auxp == NULL ||
       p->memout.size < size)
      csound->AuxAlloc(csound, size, &p->memout);
  }
  p->ctls = ctls;
  *p->ohptr = (MYFLT) fdsp->cnt;
  csound->RegisterDeinitCallback(csound, p, delete_faustgen);
>>>>>>> 0b6dccfe
  return OK;
}

int init_faustaudio(CSOUND *csound, faustgen *p){
  int factory = (int) *((MYFLT *)p->code);
  OPARMS parms;
  faustobj  *fobj, **pfdsp, *fdsp;
  llvm_dsp  *dsp;
  controls  *ctls = new controls();
  const char *varname = "::dsp";
    
  fobj = *((faustobj **) csound->QueryGlobalVariable(csound,"::factory"));
  if(fobj == NULL) 
    return csound->InitError(csound,
			     "no factory available\n");

<<<<<<< HEAD
  fobj = *((faustobj **) csound->QueryGlobalVariable(csound,"::dsp"));
    if(fobj == NULL)
      return csound->InitError(csound,
                               Str("no dsp instances available\n"));

    while(fobj->cnt != instance) {
         fobj = fobj->nxt;
         if(fobj == NULL)
             return csound->InitError(csound,
                                      Str("dsp instance not found %d\n"),
                                      (int) *((MYFLT *)p->code));
    }

    p->engine = (llvm_dsp *) fobj->obj;
    p->engine->init(csound->GetSr(csound));
=======
  while(fobj->cnt != factory) {
    fobj = fobj->nxt;
    if(fobj == NULL) 
      return csound->InitError(csound,
			       "factory not found %d\n", (int) factory);
  }

  dsp = createDSPInstance((llvm_dsp_factory *)fobj->obj); 
  if(dsp == NULL) 
    return csound->InitError(csound, Str("Faust instantiation problem \n"));
  
  dsp->buildUserInterface(ctls);  
  pfdsp = (faustobj **) csound->QueryGlobalVariable(csound,varname);
  if(pfdsp == NULL) {  
    csound->CreateGlobalVariable(csound, varname, sizeof(faustobj *));
    pfdsp = (faustobj **) csound->QueryGlobalVariable(csound,varname);
    fdsp = (faustobj *) csound->Calloc(csound, sizeof(faustobj)); 
    fdsp->obj = dsp; 
    fdsp->ctls = ctls;
    fdsp->nxt = NULL;
    fdsp->cnt = 0;
    *pfdsp = fdsp;
  }
  else {
    fdsp = *pfdsp;
    while(fdsp->nxt){
      fdsp = fdsp->nxt;
    }
    fdsp->nxt = (faustobj *) csound->Calloc(csound, sizeof(faustobj)); 
    fdsp->nxt->cnt = fdsp->cnt++;
    fdsp = fdsp->nxt;  
    fdsp->obj = dsp;
    fdsp->ctls = ctls;
  }   
  
  p->factory = NULL;  // this opcode does not own the factory
  p->engine = (llvm_dsp *) fdsp->obj;  
  p->engine->init(csound->GetSr(csound));
>>>>>>> 0b6dccfe

  if(p->engine->getNumInputs() != p->INCOUNT-1) {
    deleteDSPInstance(p->engine);
    return csound->InitError(csound, Str("wrong number of input args\n"));
  }
  if(p->engine->getNumOutputs() != p->OUTCOUNT-1){
    deleteDSPInstance(p->engine);
    return csound->InitError(csound, Str("wrong number of output args\n"));
  }

  /* memory for sampAccurate offsets */
  csound->GetOParms(csound, &parms);
  if(parms.sampleAccurate){
    int size;
    size = p->engine->getNumInputs()*sizeof(MYFLT *);
    if(p->memin.auxp == NULL ||
       p->memin.size < size)
      csound->AuxAlloc(csound, size, &p->memin);
    size = p->engine->getNumOutputs()*sizeof(MYFLT *);
    if(p->memout.auxp == NULL ||
       p->memout.size < size)
      csound->AuxAlloc(csound, size, &p->memout);
  }
  p->ctls = ctls;
  csound->RegisterDeinitCallback(csound, p, delete_faustgen);
  *p->ohptr = (MYFLT) fdsp->cnt;
  return OK;
}

int perf_faust(CSOUND *csound, faustgen *p){
  int nsmps = CS_KSMPS, i;
  uint32_t offset = p->h.insdshead->ksmps_offset;
  uint32_t early  = p->h.insdshead->ksmps_no_end;
  MYFLT **in_tmp = (MYFLT **) p->memin.auxp;
  MYFLT **out_tmp = (MYFLT **) p->memout.auxp;

  if (UNLIKELY(early)) {
    for (i = 0; i < p->OUTCOUNT-1; i++)
      memset(p->outs[i], '\0', nsmps*sizeof(MYFLT));
    nsmps -= early;
  }
  if(UNLIKELY(offset)) {
    /* offset pointers, save current pos */
    for (i = 0; i < p->OUTCOUNT-1; i++){
      memset(p->outs[i], '\0', nsmps*sizeof(MYFLT));
      out_tmp[i] = p->outs[i];
      p->outs[i] = &(p->outs[i][offset]);
    }
    for (i = 0; i < p->INCOUNT-1; i++){
      in_tmp[i] = p->ins[i];
      p->ins[i] = &(p->ins[i][offset]);
    }
    nsmps -= offset;
  }
  p->engine->compute(nsmps, p->ins, p->outs);
  
  if(UNLIKELY(offset)) {
    /* restore pos  */
    for (i = 0; i < p->OUTCOUNT-1; i++)
      p->outs[i] = out_tmp[i];
    for (i = 0; i < p->INCOUNT-1; i++)
      p->ins[i] = in_tmp[i];
  }
  return OK;
}

/**
 * faustctl opcode
 
   usage:
   faustctl  idsp, Slabel, kval

   idsp - handle from an existing Faust DSP instance
   Slabel - name of control (in Faust program)
   kval - value to be sent to control 

 **/
struct faustctl {
  OPDS h;
  MYFLT *inst;
  STRINGDAT *label;
  MYFLT *val;
  MYFLT *zone;
  MYFLT min, max;
};

int init_faustctl(CSOUND *csound, faustctl *p){

  faustobj *fobj;
  int instance = (int) *p->inst;
  
  fobj = *((faustobj **) csound->QueryGlobalVariable(csound,"::dsp"));
  if(fobj == NULL) 
    return csound->InitError(csound,
			     "no dsp instances available\n");

  while(fobj->cnt != instance) {
    fobj = fobj->nxt;
    if(fobj == NULL) 
      return csound->InitError(csound,
			       "dsp instance not found %d\n", (int) *p->inst);
  }
  p->zone = fobj->ctls->getZone(p->label->data); 
  if(p->zone == NULL)
    return csound->InitError(csound,
			     "dsp control %s not found\n", p->label->data);
  p->max = fobj->ctls->getMax(p->label->data);
  p->min = fobj->ctls->getMin(p->label->data);
  return OK;
}

int perf_faustctl(CSOUND *csound, faustctl *p) {
  MYFLT val = *p->val;
  if(p->min != p->max) 
    val = val < p->min ? p->min : (val > p->max ? p->max : val);
  *p->zone = val;
  return OK; 
}


#define S(x)    sizeof(x)

static OENTRY localops[] = {
  { (char *) "faustgen", S(faustgen), 0, 5,
    (char *) "immmmmmmmmmmmmmmmmmmmmmmmmmmmmmmmmmmmmmmm",
    (char *)"Sy",(SUBR)init_faustgen, NULL, (SUBR)perf_faust},
  { (char *) "faustcompile", S(faustcompile), 0, 1,
    (char *) "i",
    (char *)"SS",(SUBR)init_faustcompile, NULL, NULL},
  { (char *) "faustaudio", S(faustgen), 0, 5,
    (char *) "immmmmmmmmmmmmmmmmmmmmmmmmmmmmmmmmmmmmmmm",
    (char *)"iy",(SUBR)init_faustaudio, NULL, (SUBR)perf_faust},
  { (char *) "faustctl", S(faustgen), 0, 3,
    (char *) "",
    (char *)"iSk",(SUBR)init_faustctl, (SUBR) perf_faustctl}
};

PUBLIC long csound_opcode_init(CSOUND *csound, OENTRY **ep)
{
  IGN(csound);
  *ep = localops;
  return (long) sizeof(localops);
}

PUBLIC int csoundModuleInfo(void)
{
  return ((CS_APIVERSION << 16) + (CS_APISUBVER << 8) + (int) sizeof(MYFLT));
}<|MERGE_RESOLUTION|>--- conflicted
+++ resolved
@@ -34,72 +34,10 @@
 
 
 */
-<<<<<<< HEAD
-int perf_faustgen(CSOUND *csound, faustgen *p){
-  int nsmps = CS_KSMPS, i;
-  uint32_t offset = p->h.insdshead->ksmps_offset;
-  uint32_t early  = p->h.insdshead->ksmps_no_end;
-  MYFLT **in_tmp = (MYFLT **) p->memin.auxp;
-  MYFLT **out_tmp = (MYFLT **) p->memout.auxp;
-
-  if (UNLIKELY(early)) {
-    for (i = 0; i < p->OUTCOUNT; i++)
-      memset(p->outs[i], '\0', nsmps*sizeof(MYFLT));
-    nsmps -= early;
-  }
-  if(UNLIKELY(offset)) {
-    /* offset pointers, save current pos */
-    for (i = 0; i < p->OUTCOUNT; i++){
-      memset(p->outs[i], '\0', nsmps*sizeof(MYFLT));
-      out_tmp[i] = p->outs[i];
-      p->outs[i] = &(p->outs[i][offset]);
-    }
-    for (i = 0; i < p->INCOUNT-1; i++){
-      in_tmp[i] = p->ins[i];
-      p->ins[i] = &(p->ins[i][offset]);
-    }
-    nsmps -= offset;
-  }
-  p->engine->compute(nsmps, p->ins, p->outs);
-
-  if(UNLIKELY(offset)) {
-    /* restore pos  */
-    for (i = 0; i < p->OUTCOUNT; i++)
-      p->outs[i] = out_tmp[i];
-    for (i = 0; i < p->INCOUNT-1; i++)
-      p->ins[i] = in_tmp[i];
-  }
-  return OK;
-}
-
-struct UI
-{
-  UI() {};
-  virtual ~UI() {};
-  virtual void openTabBox(const char* label) = 0;
-  virtual void openHorizontalBox(const char* label) = 0;
-  virtual void openVerticalBox(const char* label) = 0;
-  virtual void closeBox() = 0;
-  virtual void addButton(const char* label, FAUSTFLOAT* zone) = 0;
-  virtual void addCheckButton(const char* label, FAUSTFLOAT* zone) = 0;
-  virtual void addVerticalSlider(const char* label, FAUSTFLOAT* zone,
-   FAUSTFLOAT init, FAUSTFLOAT min, FAUSTFLOAT max, FAUSTFLOAT step) = 0;
-  virtual void addHorizontalSlider(const char* label, FAUSTFLOAT* zone,
-    FAUSTFLOAT init, FAUSTFLOAT min, FAUSTFLOAT max, FAUSTFLOAT step) = 0;
-  virtual void addNumEntry(const char* label, FAUSTFLOAT* zone,
-    FAUSTFLOAT init, FAUSTFLOAT min, FAUSTFLOAT max, FAUSTFLOAT step) = 0;
-  virtual void addHorizontalBargraph(const char* label, FAUSTFLOAT* zone,
-                                      FAUSTFLOAT min, FAUSTFLOAT max) = 0;
-  virtual void addVerticalBargraph(const char* label, FAUSTFLOAT* zone,
-                                      FAUSTFLOAT min, FAUSTFLOAT max) = 0;
-  virtual void declare(FAUSTFLOAT* zone, const char* key, const char* val) {};
-};
-=======
 #include "csdl.h"
 #include "faust/llvm-dsp.h"
 #include "faust/gui/UI.h"
 #define MAXARG 40
->>>>>>> 0b6dccfe
 
 /**
  * Faust controls class for Csound
@@ -144,42 +82,25 @@
   virtual void openVerticalBox(const char* label) {};
   virtual void closeBox() {};
 
-<<<<<<< HEAD
- virtual void addButton(const char* label, FAUSTFLOAT* zone) {
-=======
-  virtual void addButton(const char* label, FAUSTFLOAT* zone) { 
->>>>>>> 0b6dccfe
+  virtual void addButton(const char* label, FAUSTFLOAT* zone) {
     addctl(label, zone, 0, 0);
   }
   virtual void addCheckButton(const char* label, FAUSTFLOAT* zone){
     addctl(label, zone, 0, 0);
   }
-<<<<<<< HEAD
   virtual void addVerticalSlider(const char* label, FAUSTFLOAT* zone,
-   FAUSTFLOAT init, FAUSTFLOAT min, FAUSTFLOAT max, FAUSTFLOAT step){
+                                 FAUSTFLOAT init, FAUSTFLOAT min,
+                                 FAUSTFLOAT max, FAUSTFLOAT step){
     addctl(label, zone, min, max);
   }
   virtual void addHorizontalSlider(const char* label, FAUSTFLOAT* zone,
-    FAUSTFLOAT init, FAUSTFLOAT min, FAUSTFLOAT max, FAUSTFLOAT step) {
+                                   FAUSTFLOAT init, FAUSTFLOAT min,
+                                   FAUSTFLOAT max, FAUSTFLOAT step) {
     addctl(label, zone, min, max);
   }
   virtual void addNumEntry(const char* label, FAUSTFLOAT* zone,
-    FAUSTFLOAT init, FAUSTFLOAT min, FAUSTFLOAT max, FAUSTFLOAT step) {
-=======
-  virtual void addVerticalSlider(const char* label, FAUSTFLOAT* zone, 
-				 FAUSTFLOAT init, FAUSTFLOAT min, 
-				 FAUSTFLOAT max, FAUSTFLOAT step){ 
-    addctl(label, zone, min, max);
-  }
-  virtual void addHorizontalSlider(const char* label, FAUSTFLOAT* zone,
-				   FAUSTFLOAT init, FAUSTFLOAT min,
-				   FAUSTFLOAT max, FAUSTFLOAT step) { 
-    addctl(label, zone, min, max);
-  }
-  virtual void addNumEntry(const char* label, FAUSTFLOAT* zone, 
-			   FAUSTFLOAT init, FAUSTFLOAT min, 
-			   FAUSTFLOAT max, FAUSTFLOAT step) { 
->>>>>>> 0b6dccfe
+                           FAUSTFLOAT init, FAUSTFLOAT min,
+                           FAUSTFLOAT max, FAUSTFLOAT step) {
     addctl(label, zone, min, max);
   }
   virtual void addHorizontalBargraph(const char* label, FAUSTFLOAT* zone,
@@ -190,7 +111,7 @@
   MYFLT *getZone(char *label){
     ctl *pctl = &anchor;
     pctl = pctl->nxt;
-    while(pctl){ 
+    while(pctl){
       if(strcmp(pctl->label, label) == 0) break;
       pctl = pctl->nxt;
     }
@@ -201,7 +122,7 @@
   MYFLT getMax(char *label){
     ctl *pctl = &anchor;
     pctl = pctl->nxt;
-    while(pctl){ 
+    while(pctl){
       if(strcmp(pctl->label, label) == 0) break;
       pctl = pctl->nxt;
     }
@@ -212,7 +133,7 @@
   MYFLT getMin(char *label){
     ctl *pctl = &anchor;
     pctl = pctl->nxt;
-    while(pctl){ 
+    while(pctl){
       if(strcmp(pctl->label, label) == 0) break;
       pctl = pctl->nxt;
     }
@@ -236,8 +157,8 @@
 
 /**
  * Faust compile opcode
- 
-   usage: 
+
+   usage:
    ihandle  faustcompile Scode, Sargs
 
    ihandle - handle to compiled code
@@ -273,13 +194,8 @@
     while(str[++i] != ' ' && i < end);
     if(i >= end) break;
     str[i] = '\0';
-<<<<<<< HEAD
-    while(str[++i] == ' ');
-  }
-=======
     while(str[++i] == ' ' && i < end);
-  }  
->>>>>>> 0b6dccfe
+  }
   return argv;
 }
 
@@ -301,10 +217,6 @@
     deleteDSPFactory(pp->factory);
     csound->Free(csound, fobj);
   }
-<<<<<<< HEAD
-
-=======
->>>>>>> 0b6dccfe
   return OK;
 }
 
@@ -315,34 +227,24 @@
   int argc = 0;
   char err_msg[256];
   char *cmd = (char *) malloc(p->args->size + 8);
-  
+
   strcpy(cmd, p->args->data);
 #ifdef USE_DOUBLE
   strcat(cmd, " -double");
 #endif
   const char **argv = (const char **) parse_cmd(cmd, &argc);
   const char* varname = "::factory";
-  
+
 
   factory = createDSPFactory(argc, argv, "",
-<<<<<<< HEAD
-                                "", "faustop", (const char *) p->code->data,
-                                "", err_msg, 3);
-
-=======
-			     "", "faustop", (const char *) p->code->data,
-			     "", err_msg, 3);
->>>>>>> 0b6dccfe
+                             "", "faustop", (const char *) p->code->data,
+                             "", err_msg, 3);
   if(factory == NULL) {
     free(argv);
     free(cmd);
     return csound->InitError(csound,
                              Str("Faust compilation problem: %s\n"), err_msg);
-<<<<<<< HEAD
-   }
-=======
-  } 
->>>>>>> 0b6dccfe
+  }
 
   pffactory = (faustobj **) csound->QueryGlobalVariable(csound,varname);
   if(pffactory == NULL) {
@@ -359,19 +261,11 @@
     while(ffactory->nxt){
       ffactory = ffactory->nxt;
     }
-<<<<<<< HEAD
     ffactory->nxt = (faustobj *) csound->Calloc(csound, sizeof(faustobj));
     ffactory->nxt->cnt = ffactory->cnt++;
     ffactory = ffactory->nxt;
     ffactory->obj = factory;
 
-=======
-    ffactory->nxt = (faustobj *) csound->Calloc(csound, sizeof(faustobj)); 
-    ffactory->nxt->cnt = ffactory->cnt++;
-    ffactory = ffactory->nxt;  
-    ffactory->obj = factory;
-  
->>>>>>> 0b6dccfe
   }
   p->factory = factory;
   *p->hptr = (MYFLT) ffactory->cnt;
@@ -383,7 +277,7 @@
 
 /**
  * faustgen and faustaudio opcodes
- 
+
    usage:
    ihandle[,asig1,...] faustgen    Scode[,ain1,...]
    ihandle[,asig1,...] faustaudio  ifactory,[,ain1,...]
@@ -393,7 +287,7 @@
    asig1 ... - audio outputs from Faust program
    ain1 ...  - audio inputs to Faust program
 
-   ihandle - handle identifying this Faust DSP instance 
+   ihandle - handle identifying this Faust DSP instance
 
  **/
 struct faustgen {
@@ -428,40 +322,6 @@
   if(fobj != NULL) {
     csound->Free(csound, fobj);
   }
-<<<<<<< HEAD
-
-  return OK;
-}
-
-int init_faustinstance(CSOUND *csound, faustinstance *p){
-
-    faustobj  *fobj, **pfdsp, *fdsp;
-    llvm_dsp  *dsp;
-    controls  *ctls;
-    const char *varname = "::dsp";
-
-    fobj = *((faustobj **) csound->QueryGlobalVariable(csound,"::factory"));
-    if(fobj == NULL)
-      return csound->InitError(csound,
-                               Str("no factory available\n"));
-
-    while(fobj->cnt != *p->ihptr) {
-         fobj = fobj->nxt;
-         if(fobj == NULL)
-             return csound->InitError(csound,
-                                      Str("factory not found %d\n"),
-                                      (int) *p->ihptr);
-    }
-
-   dsp = createDSPInstance((llvm_dsp_factory *)fobj->obj);
-   if(dsp == NULL)
-     return csound->InitError(csound, Str("Faust instantiation problem\n"));
-
-   dsp->buildUserInterface(ctls);
-
-    pfdsp = (faustobj **) csound->QueryGlobalVariable(csound,varname);
-   if(pfdsp == NULL) {
-=======
   delete pp->ctls;
   deleteDSPInstance(pp->engine);
   if(pp->factory) delete pp->factory;
@@ -494,15 +354,14 @@
     return csound->InitError(csound,
                              Str("Faust compilation problem: %s\n"), err_msg);
 
-  dsp = createDSPInstance(p->factory); 
-  if(dsp == NULL) 
+  dsp = createDSPInstance(p->factory);
+  if(dsp == NULL)
     return csound->InitError(csound, Str("Faust instantiation problem \n"));
-  
-  dsp->buildUserInterface(ctls);  
+
+  dsp->buildUserInterface(ctls);
 
   pfdsp = (faustobj **) csound->QueryGlobalVariable(csound,varname);
-  if(pfdsp == NULL) {  
->>>>>>> 0b6dccfe
+  if(pfdsp == NULL) {
     csound->CreateGlobalVariable(csound, varname, sizeof(faustobj *));
     pfdsp = (faustobj **) csound->QueryGlobalVariable(csound,varname);
     fdsp = (faustobj *) csound->Calloc(csound, sizeof(faustobj));
@@ -517,22 +376,12 @@
     while(fdsp->nxt){
       fdsp = fdsp->nxt;
     }
-<<<<<<< HEAD
     fdsp->nxt = (faustobj *) csound->Calloc(csound, sizeof(faustobj));
     fdsp->nxt->cnt = fdsp->cnt++;
     fdsp = fdsp->nxt;
     fdsp->obj = dsp;
     fdsp->ctls = ctls;
   }
-  csound->RegisterDeinitCallback(csound, p, delete_faustinstance);
-  *p->ohptr = (MYFLT) fdsp->cnt;
-=======
-    fdsp->nxt = (faustobj *) csound->Calloc(csound, sizeof(faustobj)); 
-    fdsp->nxt->cnt = fdsp->cnt++;
-    fdsp = fdsp->nxt;  
-    fdsp->obj = dsp;
-    fdsp->ctls = ctls;
-  }   
 
   p->engine = dsp;
   dsp->buildUserInterface(ctls);
@@ -565,7 +414,6 @@
   p->ctls = ctls;
   *p->ohptr = (MYFLT) fdsp->cnt;
   csound->RegisterDeinitCallback(csound, p, delete_faustgen);
->>>>>>> 0b6dccfe
   return OK;
 }
 
@@ -576,47 +424,30 @@
   llvm_dsp  *dsp;
   controls  *ctls = new controls();
   const char *varname = "::dsp";
-    
+
   fobj = *((faustobj **) csound->QueryGlobalVariable(csound,"::factory"));
-  if(fobj == NULL) 
+  if(fobj == NULL)
     return csound->InitError(csound,
-			     "no factory available\n");
-
-<<<<<<< HEAD
-  fobj = *((faustobj **) csound->QueryGlobalVariable(csound,"::dsp"));
+                             Str("no factory available\n"));
+
+  while(fobj->cnt != factory) {
+    fobj = fobj->nxt;
     if(fobj == NULL)
       return csound->InitError(csound,
-                               Str("no dsp instances available\n"));
-
-    while(fobj->cnt != instance) {
-         fobj = fobj->nxt;
-         if(fobj == NULL)
-             return csound->InitError(csound,
-                                      Str("dsp instance not found %d\n"),
-                                      (int) *((MYFLT *)p->code));
-    }
-
-    p->engine = (llvm_dsp *) fobj->obj;
-    p->engine->init(csound->GetSr(csound));
-=======
-  while(fobj->cnt != factory) {
-    fobj = fobj->nxt;
-    if(fobj == NULL) 
-      return csound->InitError(csound,
-			       "factory not found %d\n", (int) factory);
-  }
-
-  dsp = createDSPInstance((llvm_dsp_factory *)fobj->obj); 
-  if(dsp == NULL) 
-    return csound->InitError(csound, Str("Faust instantiation problem \n"));
-  
-  dsp->buildUserInterface(ctls);  
+                               Str("factory not found %d\n"), (int) factory);
+  }
+
+  dsp = createDSPInstance((llvm_dsp_factory *)fobj->obj);
+  if(dsp == NULL)
+    return csound->InitError(csound, Str("Faust instantiation problem\n"));
+
+  dsp->buildUserInterface(ctls);
   pfdsp = (faustobj **) csound->QueryGlobalVariable(csound,varname);
-  if(pfdsp == NULL) {  
+  if(pfdsp == NULL) {
     csound->CreateGlobalVariable(csound, varname, sizeof(faustobj *));
     pfdsp = (faustobj **) csound->QueryGlobalVariable(csound,varname);
-    fdsp = (faustobj *) csound->Calloc(csound, sizeof(faustobj)); 
-    fdsp->obj = dsp; 
+    fdsp = (faustobj *) csound->Calloc(csound, sizeof(faustobj));
+    fdsp->obj = dsp;
     fdsp->ctls = ctls;
     fdsp->nxt = NULL;
     fdsp->cnt = 0;
@@ -627,17 +458,16 @@
     while(fdsp->nxt){
       fdsp = fdsp->nxt;
     }
-    fdsp->nxt = (faustobj *) csound->Calloc(csound, sizeof(faustobj)); 
+    fdsp->nxt = (faustobj *) csound->Calloc(csound, sizeof(faustobj));
     fdsp->nxt->cnt = fdsp->cnt++;
-    fdsp = fdsp->nxt;  
+    fdsp = fdsp->nxt;
     fdsp->obj = dsp;
     fdsp->ctls = ctls;
-  }   
-  
+  }
+
   p->factory = NULL;  // this opcode does not own the factory
-  p->engine = (llvm_dsp *) fdsp->obj;  
+  p->engine = (llvm_dsp *) fdsp->obj;
   p->engine->init(csound->GetSr(csound));
->>>>>>> 0b6dccfe
 
   if(p->engine->getNumInputs() != p->INCOUNT-1) {
     deleteDSPInstance(p->engine);
@@ -693,7 +523,7 @@
     nsmps -= offset;
   }
   p->engine->compute(nsmps, p->ins, p->outs);
-  
+
   if(UNLIKELY(offset)) {
     /* restore pos  */
     for (i = 0; i < p->OUTCOUNT-1; i++)
@@ -706,13 +536,13 @@
 
 /**
  * faustctl opcode
- 
+
    usage:
    faustctl  idsp, Slabel, kval
 
    idsp - handle from an existing Faust DSP instance
    Slabel - name of control (in Faust program)
-   kval - value to be sent to control 
+   kval - value to be sent to control
 
  **/
 struct faustctl {
@@ -728,22 +558,22 @@
 
   faustobj *fobj;
   int instance = (int) *p->inst;
-  
+
   fobj = *((faustobj **) csound->QueryGlobalVariable(csound,"::dsp"));
-  if(fobj == NULL) 
+  if(fobj == NULL)
     return csound->InitError(csound,
-			     "no dsp instances available\n");
+                             Str("no dsp instances available\n"));
 
   while(fobj->cnt != instance) {
     fobj = fobj->nxt;
-    if(fobj == NULL) 
+    if(fobj == NULL)
       return csound->InitError(csound,
-			       "dsp instance not found %d\n", (int) *p->inst);
-  }
-  p->zone = fobj->ctls->getZone(p->label->data); 
+                               Str("dsp instance not found %d\n"), (int) *p->inst);
+  }
+  p->zone = fobj->ctls->getZone(p->label->data);
   if(p->zone == NULL)
     return csound->InitError(csound,
-			     "dsp control %s not found\n", p->label->data);
+                             Str("dsp control %s not found\n"), p->label->data);
   p->max = fobj->ctls->getMax(p->label->data);
   p->min = fobj->ctls->getMin(p->label->data);
   return OK;
@@ -751,10 +581,10 @@
 
 int perf_faustctl(CSOUND *csound, faustctl *p) {
   MYFLT val = *p->val;
-  if(p->min != p->max) 
+  if(p->min != p->max)
     val = val < p->min ? p->min : (val > p->max ? p->max : val);
   *p->zone = val;
-  return OK; 
+  return OK;
 }
 
 
