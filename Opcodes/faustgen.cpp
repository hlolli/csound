/*  faustgen.cpp

    (c) Victor Lazzarini, 2013

    This file is part of Csound.

    The Csound Library is free software; you can redistribute it
    and/or modify it under the terms of the GNU Lesser General Public
    License as published by the Free Software Foundation; either
    version 2.1 of the License, or (at your option) any later version.

    Csound is distributed in the hope that it will be useful,
    but WITHOUT ANY WARRANTY; without even the implied warranty of
    MERCHANTABILITY or FITNESS FOR A PARTICULAR PURPOSE.  See the
    GNU Lesser General Public License for more details.

    You should have received a copy of the GNU Lesser General Public
    License along with Csound; if not, write to the Free Software
    Foundation, Inc., 51 Franklin St, Fifth Floor, Boston, MA
    02110-1301 USA

    Faust Csound opcodes

    These four opcodes allow Faust to be embedded in Csound code:

    faustcompile: compiles a Faust program
    faustaudio: creates a DSP instance from a compiled Faust program
    (any number of instances from a single compiled program are
    allowed)
    faustctl: sets the value of a given control of a Faust DSP instance

    faustgen: compiles and creates a single DSP instance from a Faust program
    (convenient for one-off Faust programs)


*/
#include "csdl.h"
#include "faust/dsp/llvm-dsp.h"
#include "faust/gui/UI.h"
#include <pthread.h>
#include <string>
#if defined(MACOSX) || defined(linux) || defined(HAIKU)
#include <unistd.h>
#endif

#define MAXARG 40

/**
 * Faust controls class for Csound
 *
 **/
class controls : public UI {

  struct ctl {
    MYFLT *zone;
    char label[64];
    MYFLT min, max;
    ctl *nxt;
  } anchor;

  void addctl(const char *label, FAUSTFLOAT *zone, FAUSTFLOAT min,
              FAUSTFLOAT max) {
    ctl *pctl = &anchor;
    while (pctl->nxt)
      pctl = pctl->nxt;
    pctl->nxt = new ctl;
    pctl = pctl->nxt;
    strncpy(pctl->label, label, 64);
    pctl->zone = zone;
    pctl->min = min;
    pctl->max = max;
    pctl->nxt = NULL;
  }

public:
  controls() {
    anchor.nxt = NULL;
    anchor.label[0] = '\0';
  }
  ~controls() {
    ctl *pctl = &anchor, *tmp;
    pctl = pctl->nxt;
    while (pctl) {
      tmp = pctl;
      pctl = pctl->nxt;
      delete tmp;
    }
  }

  virtual void openTabBox(const char *label){};
  virtual void openHorizontalBox(const char *label){};
  virtual void openVerticalBox(const char *label){};
  virtual void closeBox(){};

  virtual void addSoundfile(const char *label, const char *filename,
                            Soundfile **sf_zone){};

  virtual void addButton(const char *label, FAUSTFLOAT *zone) {
    addctl(label, zone, 0, 0);
  }
  virtual void addCheckButton(const char *label, FAUSTFLOAT *zone) {
    addctl(label, zone, 0, 0);
  }
  virtual void addVerticalSlider(const char *label, FAUSTFLOAT *zone,
                                 FAUSTFLOAT init, FAUSTFLOAT min,
                                 FAUSTFLOAT max, FAUSTFLOAT step) {
    addctl(label, zone, min, max);
  }
  virtual void addHorizontalSlider(const char *label, FAUSTFLOAT *zone,
                                   FAUSTFLOAT init, FAUSTFLOAT min,
                                   FAUSTFLOAT max, FAUSTFLOAT step) {
    addctl(label, zone, min, max);
  }
  virtual void addNumEntry(const char *label, FAUSTFLOAT *zone, FAUSTFLOAT init,
                           FAUSTFLOAT min, FAUSTFLOAT max, FAUSTFLOAT step) {
    addctl(label, zone, min, max);
  }
  virtual void addHorizontalBargraph(const char *label, FAUSTFLOAT *zone,
                                     FAUSTFLOAT min, FAUSTFLOAT max){};
  virtual void addVerticalBargraph(const char *label, FAUSTFLOAT *zone,
                                   FAUSTFLOAT min, FAUSTFLOAT max){};

  MYFLT *getZone(char *label) {
    ctl *pctl = &anchor;
    pctl = pctl->nxt;
    while (pctl) {
      if (strcmp(pctl->label, label) == 0)
        break;
      pctl = pctl->nxt;
    }
    if (pctl)
      return pctl->zone;
    else
      return NULL;
  }
  MYFLT getMax(char *label) {
    ctl *pctl = &anchor;
    pctl = pctl->nxt;
    while (pctl) {
      if (strcmp(pctl->label, label) == 0)
        break;
      pctl = pctl->nxt;
    }
    if (pctl)
      return pctl->max;
    else
      return 0;
  }
  MYFLT getMin(char *label) {
    ctl *pctl = &anchor;
    pctl = pctl->nxt;
    while (pctl) {
      if (strcmp(pctl->label, label) == 0)
        break;
      pctl = pctl->nxt;
    }
    if (pctl)
      return pctl->min;
    else
      return 0;
  }
};

/**
 * Faust object handle
 *
 **/
struct faustobj {
  void *obj;
  controls *ctls;
  faustobj *nxt;
  uint64_t cnt;
};

/**
 * Faust compile opcode

 usage:
 ihandle  faustcompile Scode, Sargs[,istacksize]

 ihandle - handle to compiled code
 Scode - Faust program
 Sargs - Faust compiler args
 istacksize - compiler stack size in megabytes (default 1MB).

**/
struct faustcompile {
  OPDS h;
  MYFLT *hptr;
  STRINGDAT *code;
  STRINGDAT *args;
  MYFLT *stacksize;
  llvm_dsp_factory *factory;
  pthread_mutex_t *lock;
};

char **parse_cmd(CSOUND *csound, char *str, int *argc) {
  char **argv;
  int i = 0, n = 0, end = strlen(str);
  while (str[i] == ' ')
    i++;
  if (str[i] != '\0')
    *argc = 1;
  while (str[i] != '\0') {
    if (str[i] == ' ') {
      while (str[++i] == ' ')
        ;
      if (str[i] == '\0')
        break;
      (*argc)++;
    }
    i++;
  }
  argv = (char **)csound->Calloc(csound, sizeof(char *) * (*argc));
  i = 0;
  while (str[i] == ' ')
    i++;
  for (n = 0; n < *argc && i < end; n++) {
    argv[n] = &(str[i]);
    while (str[++i] != ' ' && i < end)
      ;
    if (i >= end)
      break;
    str[i] = '\0';
    while (str[++i] == ' ' && i < end)
      ;
  }
  return argv;
}

int delete_faustcompile(CSOUND *csound, void *p) {

  faustcompile *pp = ((faustcompile *)p);
  faustobj *fobj, *prv, **pfobj;
  pfobj = (faustobj **)csound->QueryGlobalVariable(csound, "::factory");
  fobj = *pfobj;
  prv = fobj;
  while (fobj != NULL) {
    if (fobj->obj == (void *)pp->factory) {
      prv->nxt = fobj->nxt;
      break;
    }
    prv = fobj;
    fobj = fobj->nxt;
  }
  if (fobj != NULL) {
    if (*pfobj == fobj)
      *pfobj = fobj->nxt;
    deleteDSPFactory(pp->factory);
    csound->Free(csound, fobj);
  }
  return OK;
}

struct hdata {
  faustcompile *p;
  CSOUND *csound;
};

void *init_faustcompile_thread(void *pp) {

  faustcompile *p = ((hdata *)pp)->p;
  faustobj **pffactory, *ffactory;
  CSOUND *csound = ((hdata *)pp)->csound;
  llvm_dsp_factory *factory;
  int argc = 0;
  std::string err_msg;
  char *cmd = (char *)csound->Malloc(csound, p->args->size + 8);
  int ret;

  strcpy(cmd, p->args->data);
#ifdef USE_DOUBLE
  strcat(cmd, " -double");
#endif
  const char **argv = (const char **)parse_cmd(csound, cmd, &argc);
  const char *varname = "::factory";

  // Need to protect this

  csound->LockMutex(p->lock);
  // csound->Message(csound, "lock %p\n", p->lock);
  factory = createDSPFactoryFromString("faustop", (const char *)p->code->data,
                                       argc, argv, "", err_msg, 3);
  // csound->Message(csound, "unlock %p\n", p->lock);
  csound->UnlockMutex(p->lock);

  if (factory == NULL) {
    csound->Message(csound, Str("\nFaust compilation problem:\nline %s\n"),
                    err_msg.c_str());
    *(p->hptr) = FL(-2.0); // error code.
    csound->Free(csound, argv);
    csound->Free(csound, cmd);
    csound->Free(csound, pp);
    ret = -1;
    pthread_exit(&ret);
  }

  pffactory = (faustobj **)csound->QueryGlobalVariable(csound, varname);
  if (pffactory == NULL) {
    csound->CreateGlobalVariable(csound, varname, sizeof(faustobj *));
    pffactory = (faustobj **)csound->QueryGlobalVariable(csound, varname);
    ffactory = (faustobj *)csound->Calloc(csound, sizeof(faustobj));
    ffactory->obj = factory;
    ffactory->nxt = NULL;
    ffactory->cnt = 0ul;
    *pffactory = ffactory;
  } else {
    ffactory = *pffactory;
    while (ffactory->nxt) {
      ffactory = ffactory->nxt;
    }
<<<<<<< HEAD
    ffactory->nxt = (faustobj *) csound->Calloc(csound, sizeof(faustobj));
    ffactory->nxt->cnt = ffactory->cnt+1ul;
=======
    ffactory->nxt = (faustobj *)csound->Calloc(csound, sizeof(faustobj));
    ffactory->nxt->cnt = ffactory->cnt + 1;
>>>>>>> 8955cdc2
    ffactory = ffactory->nxt;
    ffactory->obj = factory;
  }
  p->factory = factory;
  *p->hptr = (MYFLT)ffactory->cnt;
  csound->RegisterResetCallback(csound, p, delete_faustcompile);
  csound->Free(csound, argv);
  csound->Free(csound, cmd);
  csound->Free(csound, pp);

  return NULL;
}

#define MBYTE 1048576
int init_faustcompile(CSOUND *csound, faustcompile *p) {
  pthread_t thread;
  pthread_attr_t attr;
  hdata *data = (hdata *)csound->Malloc(csound, sizeof(hdata));
  data->csound = csound;
  data->p = p;
  *p->hptr = -1;

  p->lock =
      (pthread_mutex_t *)csound->QueryGlobalVariable(csound, "::faustlock::");
  if (p->lock == NULL) {
    csound->CreateGlobalVariable(csound,
                                 "::faustlock::", sizeof(pthread_mutex_t));
    p->lock =
        (pthread_mutex_t *)csound->QueryGlobalVariable(csound, "::faustlock::");
    pthread_mutex_init(p->lock, NULL);
    // csound->Message(csound, "lock created %p\n", p->lock);
  }

  pthread_attr_init(&attr);
  pthread_attr_setstacksize(&attr, *p->stacksize * MBYTE);
  pthread_create(&thread, &attr, init_faustcompile_thread, data);
  return OK;
}

/**
 * faustgen and faustaudio opcodes

 usage:
 ihandle[,asig1,...] faustgen    Scode[,ain1,...]
 ihandle[,asig1,...] faustaudio  ifactory,[,ain1,...]

 Scode - Faust program
 ifactory - handle pointing to compiled code from faustcompile
 asig1 ... - audio outputs from Faust program
 ain1 ...  - audio inputs to Faust program

 ihandle - handle identifying this Faust DSP instance

**/
struct faustgen {
  OPDS h;
  MYFLT *ohptr;
  MYFLT *outs[MAXARG];       /* outputs */
  STRINGDAT *code;           /* faust code as string */
  MYFLT *ins[VARGMAX];       /* inputs */
  llvm_dsp *engine;          /* faust DSP */
  llvm_dsp_factory *factory; /* DSP factory */
  controls *ctls;
  AUXCH memin;
  AUXCH memout;
};

struct hdata2 {
  faustgen *p;
  CSOUND *csound;
};

/* deinit function
   delete faust objects
*/
int delete_faustgen(CSOUND *csound, void *p) {
  faustgen *pp = (faustgen *)p;
  faustobj *fobj, *prv, **pfobj;
  pfobj = (faustobj **)csound->QueryGlobalVariable(csound, "::dsp");
  fobj = *pfobj;
  prv = fobj;
  while (fobj != NULL) {
    if (fobj->obj == (void *)pp->engine) {
      prv->nxt = fobj->nxt;
      break;
    }
    prv = fobj;
    fobj = fobj->nxt;
  }
  if (fobj != NULL) {
    if (*pfobj == fobj)
      *pfobj = fobj->nxt;
    csound->Free(csound, fobj);
    delete pp->ctls;
    delete pp->engine;
  } else
    csound->Warning(csound, Str("could not find DSP %p for deletion"),
                    pp->engine);
  if (pp->factory)
    deleteDSPFactory(pp->factory);

  return OK;
}

int init_faustaudio(CSOUND *csound, faustgen *p) {
  int factory;
  OPARMS parms;
  faustobj *fobj, **fobjp, **pfdsp, *fdsp;
  llvm_dsp *dsp;
  controls *ctls = new controls();
  const char *varname = "::dsp";
#if defined(MACOSX) || defined(linux) || defined(HAIKU)
  while ((int)*((MYFLT *)p->code) == -1)
    usleep(1);
#else
  while ((int)*((MYFLT *)p->code) == -1)
    Sleep(1);
#endif

  factory = (int)*((MYFLT *)p->code);

  if (factory == -2)
    return csound->InitError(
        csound, Str("Faust code did not compile properly.\n"
                    "Check above messages for Faust compiler errors\n"));

  fobjp = (faustobj **)csound->QueryGlobalVariable(csound, "::factory");
  if (fobjp == NULL)
    return csound->InitError(csound, Str("no factory available\n"));
  fobj = *fobjp;
  while ((int)fobj->cnt != factory) {
    fobj = fobj->nxt;
    if (fobj == NULL)
      return csound->InitError(csound, Str("factory not found %d\n"),
                               (int)factory);
  }

  dsp = ((llvm_dsp_factory *)fobj->obj)->createDSPInstance();
  if (dsp == NULL)
    return csound->InitError(csound, Str("Faust instantiation problem \n"));

  dsp->buildUserInterface(ctls);
  pfdsp = (faustobj **)csound->QueryGlobalVariable(csound, varname);
  if (pfdsp == NULL) {
    csound->CreateGlobalVariable(csound, varname, sizeof(faustobj *));
    pfdsp = (faustobj **)csound->QueryGlobalVariable(csound, varname);
    fdsp = (faustobj *)csound->Calloc(csound, sizeof(faustobj));
    fdsp->obj = dsp;
    fdsp->ctls = ctls;
    fdsp->nxt = NULL;
    fdsp->cnt = 0;
    *pfdsp = fdsp;
  } else {
    fdsp = *pfdsp;
    if (fdsp != NULL) {
      while (fdsp->nxt) {
        fdsp = fdsp->nxt;
      }
      fdsp->nxt = (faustobj *)csound->Calloc(csound, sizeof(faustobj));
      fdsp->nxt->cnt = fdsp->cnt + 1;
      fdsp = fdsp->nxt;
      fdsp->obj = dsp;
      fdsp->ctls = ctls;
    } else {
      fdsp = (faustobj *)csound->Calloc(csound, sizeof(faustobj));
      fdsp->obj = dsp;
      fdsp->ctls = ctls;
      fdsp->nxt = NULL;
      fdsp->cnt = 0;
      *pfdsp = fdsp;
    }
  }

  p->factory = NULL; // this opcode does not own the factory
  p->engine = (llvm_dsp *)fdsp->obj;
  p->engine->init(csound->GetSr(csound));

  if (p->engine->getNumInputs() != p->INCOUNT - 1) {
    delete p->engine;
    return csound->InitError(csound, Str("wrong number of input args\n"));
  }
  if (p->engine->getNumOutputs() != p->OUTCOUNT - 1) {
    delete p->engine;
    return csound->InitError(csound, Str("wrong number of output args\n"));
  }

  /* memory for sampAccurate offsets */
  csound->GetOParms(csound, &parms);
  if (parms.sampleAccurate) {
    size_t size;
    size = p->engine->getNumInputs() * sizeof(MYFLT *);
    if (p->memin.auxp == NULL || p->memin.size < size)
      csound->AuxAlloc(csound, size, &p->memin);
    size = p->engine->getNumOutputs() * sizeof(MYFLT *);
    if (p->memout.auxp == NULL || p->memout.size < size)
      csound->AuxAlloc(csound, size, &p->memout);
  }
  p->ctls = ctls;
  csound->RegisterDeinitCallback(csound, p, delete_faustgen);
  *p->ohptr = (MYFLT)fdsp->cnt;
  return OK;
}

void *init_faustgen_thread(void *pp) {
  CSOUND *csound = ((hdata2 *)pp)->csound;
  faustgen *p = ((hdata2 *)pp)->p;
  OPARMS parms;
  std::string err_msg;
  int argc = 3;
  const char *argv[argc];
  faustobj **pfdsp, *fdsp;
  llvm_dsp *dsp;
  controls *ctls = new controls();
  const char *varname = "::dsp";
  argv[0] = "-vec";
  argv[1] = "-lv";
  argv[2] = " 1";
  p->engine = NULL;

#ifdef USE_DOUBLE
  argv[3] = "-double";
  argc += 1;
#endif

  p->factory = createDSPFactoryFromString(
      "faustop", (const char *)p->code->data, argc, argv, "", err_msg, 3);
  if (p->factory == NULL) {
    int ret = csound->InitError(csound, Str("Faust compilation problem: %s\n"),
                                err_msg.c_str());
    csound->Free(csound, pp);
    pthread_exit(&ret);
  }

  dsp = p->factory->createDSPInstance();
  if (dsp == NULL) {
    int ret = csound->InitError(csound, Str("Faust instantiation problem \n"));
    csound->Free(csound, pp);
    pthread_exit(&ret);
  }

  dsp->buildUserInterface(ctls);

  pfdsp = (faustobj **)csound->QueryGlobalVariable(csound, varname);
  if (pfdsp == NULL) {
    csound->CreateGlobalVariable(csound, varname, sizeof(faustobj *));
    pfdsp = (faustobj **)csound->QueryGlobalVariable(csound, varname);
    fdsp = (faustobj *)csound->Calloc(csound, sizeof(faustobj));
    fdsp->obj = dsp;
    fdsp->ctls = ctls;
    fdsp->nxt = NULL;
    fdsp->cnt = 0;
    *pfdsp = fdsp;
  } else {
    fdsp = *pfdsp;
    while (fdsp->nxt) {
      fdsp = fdsp->nxt;
    }
    fdsp->nxt = (faustobj *)csound->Calloc(csound, sizeof(faustobj));
    fdsp->nxt->cnt = fdsp->cnt++;
    fdsp = fdsp->nxt;
    fdsp->obj = dsp;
    fdsp->ctls = ctls;
  }

  p->engine = dsp;
  dsp->buildUserInterface(ctls);
  dsp->init(csound->GetSr(csound));
  if (p->engine->getNumInputs() != p->INCOUNT - 1) {
    int ret;
    delete p->engine;
    deleteDSPFactory(p->factory);
    csound->Free(csound, pp);
    ret = csound->InitError(csound, Str("wrong number of input args\n"));
    p->engine = NULL;
    pthread_exit(&ret);
  }
  if (p->engine->getNumOutputs() != p->OUTCOUNT - 1) {
    int ret;
    delete p->engine;
    deleteDSPFactory(p->factory);
    csound->Free(csound, pp);
    ret = csound->InitError(csound, Str("wrong number of output args\n"));
    p->engine = NULL;
    pthread_exit(&ret);
  }

  /* memory for sampAccurate offsets */
  csound->GetOParms(csound, &parms);
  if (parms.sampleAccurate) {
    size_t size;
    size = p->engine->getNumInputs() * sizeof(MYFLT *);
    if (p->memin.auxp == NULL || p->memin.size < size)
      csound->AuxAlloc(csound, size, &p->memin);
    size = p->engine->getNumOutputs() * sizeof(MYFLT *);
    if (p->memout.auxp == NULL || p->memout.size < size)
      csound->AuxAlloc(csound, size, &p->memout);
  }
  p->ctls = ctls;
  *p->ohptr = (MYFLT)fdsp->cnt;
  csound->RegisterDeinitCallback(csound, p, delete_faustgen);
  csound->Free(csound, pp);
  return NULL;
}

int init_faustgen(CSOUND *csound, faustgen *p) {
  pthread_t thread;
  pthread_attr_t attr;
  int *ret;
  hdata2 *data = (hdata2 *)csound->Malloc(csound, sizeof(hdata2));
  data->csound = csound;
  data->p = p;
  pthread_attr_init(&attr);
  pthread_attr_setstacksize(&attr, MBYTE);
  pthread_create(&thread, &attr, init_faustgen_thread, data);
  pthread_join(thread, (void **)&ret);
  if (ret == NULL)
    return OK;
  else
    return NOTOK;
}

int perf_faust(CSOUND *csound, faustgen *p) {
  int nsmps = CS_KSMPS, i;
  uint32_t offset = p->h.insdshead->ksmps_offset;
  uint32_t early = p->h.insdshead->ksmps_no_end;
  MYFLT **in_tmp = (MYFLT **)p->memin.auxp;
  MYFLT **out_tmp = (MYFLT **)p->memout.auxp;
  AVOIDDENORMALS;

  if (UNLIKELY(early)) {
    for (i = 0; i < p->OUTCOUNT - 1; i++)
      memset(p->outs[i], '\0', nsmps * sizeof(MYFLT));
    nsmps -= early;
  }
  if (UNLIKELY(offset)) {
    /* offset pointers, save current pos */
    for (i = 0; i < p->OUTCOUNT - 1; i++) {
      memset(p->outs[i], '\0', nsmps * sizeof(MYFLT));
      out_tmp[i] = p->outs[i];
      p->outs[i] = &(p->outs[i][offset]);
    }
    for (i = 0; i < p->INCOUNT - 1; i++) {
      in_tmp[i] = p->ins[i];
      p->ins[i] = &(p->ins[i][offset]);
    }
    nsmps -= offset;
  }
  p->engine->compute(nsmps, p->ins, p->outs);

  if (UNLIKELY(offset)) {
    /* restore pos  */
    for (i = 0; i < p->OUTCOUNT - 1; i++)
      p->outs[i] = out_tmp[i];
    for (i = 0; i < p->INCOUNT - 1; i++)
      p->ins[i] = in_tmp[i];
  }
  return OK;
}

/**
 * faustctl opcode

 usage:
 faustctl  idsp, Slabel, kval

 idsp - handle from an existing Faust DSP instance
 Slabel - name of control (in Faust program)
 kval - value to be sent to control

**/
struct faustctl {
  OPDS h;
  MYFLT *inst;
  STRINGDAT *label;
  MYFLT *val;
  MYFLT *zone;
  MYFLT min, max;
};

int init_faustctl(CSOUND *csound, faustctl *p) {

  faustobj *fobj, **fobjp;
  int instance = (int)*p->inst;

  fobjp = (faustobj **)csound->QueryGlobalVariable(csound, "::dsp");
  if (fobjp == NULL)
    return csound->InitError(csound, Str("no dsp instances available\n"));
  fobj = *fobjp;

  while ((int)fobj->cnt != instance) {
    fobj = fobj->nxt;
    if (fobj == NULL)
      return csound->InitError(csound, Str("dsp instance not found %d\n"),
                               (int)*p->inst);
  }
  p->zone = fobj->ctls->getZone(p->label->data);
  if (p->zone == NULL)
    return csound->InitError(csound, Str("dsp control %s not found\n"),
                             p->label->data);
  p->max = fobj->ctls->getMax(p->label->data);
  p->min = fobj->ctls->getMin(p->label->data);
  {
    MYFLT val = *p->val;
    if (p->min != p->max)
      val = val < p->min ? p->min : (val > p->max ? p->max : val);
    *p->zone = val;
  }
  return OK;
}

int perf_faustctl(CSOUND *csound, faustctl *p) {
  MYFLT val = *p->val;
  if (p->min != p->max)
    val = val < p->min ? p->min : (val > p->max ? p->max : val);
  *p->zone = val;
  return OK;
}

#define S(x) sizeof(x)

static OENTRY localops[] = {
    {(char *)"faustgen", S(faustgen), 0, 5,
     (char *)"immmmmmmmmmmmmmmmmmmmmmmmmmmmmmmmmmmmmmmm", (char *)"SM",
     (SUBR)init_faustgen, NULL, (SUBR)perf_faust},
    {(char *)"faustcompile", S(faustcompile), 0, 1, (char *)"i", (char *)"SSp",
     (SUBR)init_faustcompile, NULL, NULL},
    {(char *)"faustaudio", S(faustgen), 0, 5,
     (char *)"immmmmmmmmmmmmmmmmmmmmmmmmmmmmmmmmmmmmmmm", (char *)"iM",
     (SUBR)init_faustaudio, NULL, (SUBR)perf_faust},
    {(char *)"faustctl", S(faustgen), 0, 3, (char *)"", (char *)"iSk",
     (SUBR)init_faustctl, (SUBR)perf_faustctl}};

PUBLIC long csound_opcode_init(CSOUND *csound, OENTRY **ep) {
  IGN(csound);
  *ep = localops;
  return (long)sizeof(localops);
}

PUBLIC int csoundModuleInfo(void) {
  return ((CS_APIVERSION << 16) + (CS_APISUBVER << 8) + (int)sizeof(MYFLT));
}<|MERGE_RESOLUTION|>--- conflicted
+++ resolved
@@ -309,13 +309,8 @@
     while (ffactory->nxt) {
       ffactory = ffactory->nxt;
     }
-<<<<<<< HEAD
     ffactory->nxt = (faustobj *) csound->Calloc(csound, sizeof(faustobj));
     ffactory->nxt->cnt = ffactory->cnt+1ul;
-=======
-    ffactory->nxt = (faustobj *)csound->Calloc(csound, sizeof(faustobj));
-    ffactory->nxt->cnt = ffactory->cnt + 1;
->>>>>>> 8955cdc2
     ffactory = ffactory->nxt;
     ffactory->obj = factory;
   }
