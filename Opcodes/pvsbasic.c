--- conflicted
+++ resolved
@@ -250,11 +250,7 @@
                                          sizeof(MYFLT));
     // PTHREAD: change
     //pthread_create(&p->thread, NULL, pvs_io_thread, (void *) p);
-<<<<<<< HEAD
 	  p->thread = csoundCreateThread (pvs_io_thread, (void*)p);
-=======
-    p->thread = csoundCreateThread (pvs_io_thread, (void*)p);
->>>>>>> 618e21e1
     p->async = 1;
   } else
 #endif
