--- conflicted
+++ resolved
@@ -156,7 +156,6 @@
   int32_t rp;
 } LPCFIL3;
 
-<<<<<<< HEAD
 typedef struct _lpreda2 {
   OPDS h;
   ARRAYDAT *out;
@@ -169,10 +168,6 @@
   void *setup;
 } LPREDA2;  
 
-  
-=======
-
->>>>>>> d5e9193c
 
 #ifdef __cplusplus
 }
