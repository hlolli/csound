--- conflicted
+++ resolved
@@ -729,11 +729,7 @@
       // MKG 2014 Jan 29: No linkage for strlcat with MinGW here.
       // but wrong; corrected
       //strlcat(buffer, ATSA_RES_FILE, 160);
-<<<<<<< HEAD
       strncat(buffer, ATSA_RES_FILE, 160-strlen(buffer)); buffer[159] = '\0';
-=======
-      strncat(buffer, ATSA_RES_FILE, 159-strlen(buffer)); buffer[159] = '0';
->>>>>>> c192b3c6
       val = main_anal(csound, soundfile, ats_outfile, anargs, buffer);
     }
 #else
