/*
    hetro.c:

    Copyright (C) 1992 Tom Sullivan, Richard Dobson, John ffitch

    This file is part of Csound.

    The Csound Library is free software; you can redistribute it
    and/or modify it under the terms of the GNU Lesser General Public
    License as published by the Free Software Foundation; either
    version 2.1 of the License, or (at your option) any later version.

    Csound is distributed in the hope that it will be useful,
    but WITHOUT ANY WARRANTY; without even the implied warranty of
    MERCHANTABILITY or FITNESS FOR A PARTICULAR PURPOSE.  See the
    GNU Lesser General Public License for more details.

    You should have received a copy of the GNU Lesser General Public
    License along with Csound; if not, write to the Free Software
    Foundation, Inc., 51 Franklin St, Fifth Floor, Boston, MA
    02110-1301 USA
*/

#include "std_util.h"                                   /*  HETRO.C   */
#include "soundio.h"
#include <math.h>
#include <inttypes.h>

#ifndef WIN32
#include <unistd.h>
#endif
#define INCSDIF 1

#if INCSDIF
/*RWD need to set this to prevent sdif.h including windows.h */
#define _WINDOWS_
/* CNMAT sdif library, subject to change..... */
#include "SDIF/sdif.h"
#include "SDIF/sdif-mem.h"
typedef struct {
    sdif_float32 index, freq, amp, phase;
} SDIF_RowOf1TRC;

static int32_t is_sdiffile(char *name);
#endif

#define SQRTOF3 1.73205080756887729352
#define SQUELCH 0.5     /* % of max ampl below which delta_f is frozen */
#define HMAX    50

/* Authors:   Tom Sullivan, Nov'86, Mar'87;  bv revised Jun'92, Aug'92  */
/* Function:  Fixed frequency heterodyne filter analysis.               */
/* Simplifications and partial recoding by John Fitch Dec 1994 */
/* SDIF extensions by Richard Dobson, Aug 2000 */

/* lowest heterodyne freq = sr/bufsiz */

typedef struct {
  MYFLT    x1,x2,yA,y2,y3;      /* lpf coefficients*/
  MYFLT    cur_est,             /* current freq. est.*/
           freq_est, max_frq, max_amp,/* harm freq. est. & max vals found */
           fund_est,            /* fundamental est.*/
           t,                   /* fundamental period est.*/
           delta_t, outdelta_t, /* sampling period, outpnt period */
           sr,                  /* sampling rate */
           freq_c,              /* filter cutoff freq.*/
           beg_time, input_dur,
                                /* begin time & sample input duration*/
           **MAGS, **FREQS;     /* magnitude and freq. output buffers*/

  double *cos_mul, *sin_mul,    /* quad. term buffers*/
         *a_term, *b_term,      /*real & imag. terms*/
         *r_ampl,               /* pt. by pt. amplitude buffer*/
         *r_phase,              /* pt. by pt. phase buffer*/
         *a_avg,                /* output dev. freq. buffer*/
         new_ph,                /* new phase value*/
         old_ph,                /* previous phase value*/
         jmp_ph,                /* for phase unwrap*/
         *ph_av1, *ph_av2, *ph_av3,      /*tempor. buffers*/
         *amp_av1, *amp_av2, *amp_av3,   /* same for ampl.*/
         m_ampsum;              /* maximum amplitude at output*/
  int32_t windsiz;               /* # of pts. in one per. of sample*/
  int16  hmax;                  /* max harmonics requested */
  int32_t    num_pts,               /* breakpoints per harmonic */
         amp_min;               /* amplitude cutout threshold */
  int32_t    skip,                  /* flag to stop analysis if zeros*/
         bufsiz;                /* circular buffer size */
  int32  smpsin;                /* num sampsin */
  int32  midbuf,                /* set to bufsiz / 2   */
         bufmask;               /* set to bufsiz - 1   */
  char   *infilnam,             /* input file name */
         *outfilnam;            /* output file name */
  MYFLT  *auxp;                 /* pointer to input file */
  MYFLT  *adp;                  /* pointer to front of sample file */
  double *c_p,*s_p;             /* pointers to space for sine and cos terms */
  int32_t    newformat;             /* flag for m/c independent format */
} HET;

#if INCSDIF
static int32_t writesdif(CSOUND*, HET*);
#endif
static  double  GETVAL(HET *, double *, int32);
static  double  sq(double);
static  void    PUTVAL(HET *,double *, int32, double);
static  int32_t     hetdyn(CSOUND *csound, HET *, int32_t);
static  void    lpinit(HET*);
static  void    lowpass(HET *,double *, double *, int32);
static  void    average(HET *,int32, double *, double *, int32);
static  void    output(HET *,int32, int32_t, int32_t);
static  void    output_ph(HET *, int32);
static  int32_t     filedump(HET *, CSOUND *);
static  int32_t     quit(CSOUND *, char *);

#define sgn(x)  (x<0.0 ? -1 : 1)
#define u(x)    (x>0.0 ? 1 : 0)

#define FIND(MSG)   if (*s == '\0')  \
    if (UNLIKELY(!(--argc) || ((s = *++argv) && *s == '-')))    \
      return quit(csound, MSG);

static void init_het(HET *thishet)
{
    thishet->freq_est  = FL(0.0);
    thishet->fund_est  = FL(100.0);
    thishet->sr        = FL(0.0);       /* sampling rate */
    thishet->freq_c    = FL(0.0);       /* filter cutoff freq.*/
    thishet->beg_time  = FL(0.0);
    thishet->input_dur = FL(0.0);
    thishet->old_ph    = 0.0;           /* previous phase value*/
    thishet->jmp_ph    = 0.0;           /* for phase unwrap*/
    thishet->m_ampsum  = 32767.0;       /* maximum amplitude at output*/
    thishet->hmax      = 10;            /* max harmonics requested */
    thishet->num_pts   = 256;           /* breakpoints per harmonic */
    thishet->amp_min   = 64;            /* amplitude cutout threshold */
    thishet->bufsiz    = 1;             /* circular buffer size */
    thishet->skip      = 0;             /* JPff: this was missing */
    thishet->newformat = 1;
}

static int32_t hetro(CSOUND *csound, int32_t argc, char **argv)
{
    SNDFILE *infd;
    int32_t     i, hno, channel = 1, retval = 0;
    int32   nsamps, smpspc, bufspc, mgfrspc;
    char    *dsp, *dspace, *mspace;
    double  *begbufs, *endbufs;
    HET     het;
    HET     *thishet = &het;
    SOUNDIN *p;         /* space allocated by SAsndgetset() */

 /* csound->dbfs_to_float = csound->e0dbfs = FL(1.0);   Needed ? */
    init_het(thishet);

    if (UNLIKELY(!(--argc))) {
      return quit(csound,Str("no arguments"));
    }
    do {
      char *s = *++argv;
      if (*s++ == '-')
        switch (*s++) {
        case 's':
          FIND(Str("no sampling rate"))
#if defined(USE_DOUBLE)
          csound->sscanf(s,"%lf",&thishet->sr);
#else
          csound->sscanf(s,"%f",&thishet->sr);
#endif
          break;
        case 'c':
          FIND(Str("no channel"))
          sscanf(s,"%d",&channel);
          break;
        case 'b':
          FIND(Str("no begin time"))
#if defined(USE_DOUBLE)
          csound->sscanf(s,"%lf",&thishet->beg_time);
#else
          csound->sscanf(s,"%f",&thishet->beg_time);
#endif
          break;
        case 'd':
          FIND(Str("no duration time"))
#if defined(USE_DOUBLE)
          csound->sscanf(s,"%lf",&thishet->input_dur);
#else
          csound->sscanf(s,"%f",&thishet->input_dur);
#endif
          break;
        case 'f':
          FIND(Str("no fundamental estimate"))
#if defined(USE_DOUBLE)
          csound->sscanf(s,"%lf",&thishet->fund_est);
#else
          csound->sscanf(s,"%f",&thishet->fund_est);
#endif
          break;
        case 'h':
          FIND(Str("no harmonic count"))
          sscanf(s,"%hd",&thishet->hmax);
          if (UNLIKELY(thishet->hmax > HMAX))
            csound->Message(csound,Str("over %d harmonics but continuing"),
                            HMAX);
          if (UNLIKELY(thishet->hmax < 1)) {
            csound->Message(csound,Str("h of %d too low, reset to 1\n"),
                            thishet->hmax);
                thishet->hmax = 1;
          }
          break;
        case 'M':
          FIND(Str("no amplitude maximum"))
          csound->sscanf(s,"%lf",&thishet->m_ampsum);
          break;
        case 'm':
          FIND(Str("no amplitude minimum"))
          sscanf(s,"%d",&thishet->amp_min);
          break;
        case 'n':
          FIND(Str("no number of output points"))
          sscanf(s,"%d",&thishet->num_pts);
          break;
        case 'l':
          FIND(Str("no filter cutoff"))
#if defined(USE_DOUBLE)
          csound->sscanf(s,"%lf",&thishet->freq_c);
#else
          csound->sscanf(s,"%f",&thishet->freq_c);
#endif
          break;
        case 'X':
          het.newformat = 1;
          break;
        case 'x':
          het.newformat = 0;
          break;
        case '-':
          FIND(Str("no log file"));
          while (*s++) {}; s--;
          break;
        default:
          return quit(csound, Str("Invalid switch option"));
        }
      else break;
    } while (--argc);

    if (UNLIKELY(argc != 2))
      return quit(csound, Str("incorrect number of filenames"));
    thishet->infilnam = *argv++;
    thishet->outfilnam = *argv;

    if (UNLIKELY(thishet->freq_c > 1))
      csound->Message(csound, Str("Filter cutoff freq. = %f\n"),
                              thishet->freq_c);

    if (UNLIKELY((thishet->input_dur < 0) || (thishet->beg_time < 0)))
      return quit(csound,Str("input and begin times cannot be less than zero"));
    /* open sndfil, do skiptime */
    if (UNLIKELY((infd = csound->SAsndgetset(csound, thishet->infilnam, &p,
                                    &thishet->beg_time, &thishet->input_dur,
                                             &thishet->sr, channel)) == NULL)) {
      char errmsg[256];
      snprintf(errmsg, 256, Str("Cannot open %s"), thishet->infilnam);
      return quit(csound, errmsg);
    }
    nsamps = p->getframes;
    /* alloc for MYFLTs */
    thishet->auxp = (MYFLT*) csound->Malloc(csound, nsamps * sizeof(MYFLT));
    /* & read them in */
    if (UNLIKELY((thishet->smpsin =
                  csound->getsndin(csound, infd,
                                   thishet->auxp, nsamps, p)) <= 0)) {
      char errmsg[256];
<<<<<<< HEAD
      csound->Message(csound, "smpsin = %" PRId64 "\n", (int64_t) thishet->smpsin);
=======
      csound->Message(csound, "smpsin = %"PRId64"\n", (int64_t) thishet->smpsin);
>>>>>>> 227db95d
      snprintf(errmsg, 256, Str("Read error on %s\n"), thishet->infilnam);
      return quit(csound, errmsg);
    }
    thishet->sr = (MYFLT) p->sr;                /* sr now from open  */
    /* samps in fund prd */
    thishet->windsiz = (int32)(thishet->sr / thishet->fund_est + FL(0.5));
#if INCSDIF
    /* RWD no limit for SDIF files! */
    if (is_sdiffile(thishet->outfilnam)) {
      if (UNLIKELY(thishet->num_pts >= nsamps - thishet->windsiz))
        return quit(csound, Str("number of output points is too great"));
    }
    else
#endif
      if (UNLIKELY(thishet->num_pts > 32767 ||
                   thishet->num_pts >= nsamps - thishet->windsiz))
        return quit(csound, Str("number of output points is too great"));
    thishet->delta_t = FL(1.0)/thishet->sr;
    thishet->t = FL(1.0)/thishet->fund_est;
    thishet->outdelta_t = (MYFLT) thishet->num_pts
                          / (thishet->smpsin - thishet->windsiz);

    while (thishet->bufsiz < (thishet->sr/thishet->fund_est + FL(0.5)))
      thishet->bufsiz *= 2;
    thishet->midbuf = thishet->bufsiz/2;
    thishet->bufmask = thishet->bufsiz - 1;

    smpspc = thishet->smpsin * sizeof(double);
    bufspc = thishet->bufsiz * sizeof(double);

    dsp = dspace = csound->Malloc(csound, smpspc * 2 + bufspc * 13);
    thishet->c_p = (double *) dsp;      dsp += smpspc;  /* space for the    */
    thishet->s_p = (double *) dsp;      dsp += smpspc;  /* quadrature terms */
    begbufs = (double *) dsp;
    thishet->cos_mul = (double *) dsp;  dsp += bufspc;  /* bufs that will be */
    thishet->sin_mul = (double *) dsp;  dsp += bufspc;  /* refilled each hno */
    thishet->a_term = (double *) dsp;   dsp += bufspc;
    thishet->b_term = (double *) dsp;   dsp += bufspc;
    thishet->r_ampl = (double *) dsp;   dsp += bufspc;
    thishet->ph_av1 = (double *) dsp;   dsp += bufspc;
    thishet->ph_av2 = (double *) dsp;   dsp += bufspc;
    thishet->ph_av3 = (double *) dsp;   dsp += bufspc;
    thishet->r_phase = (double *) dsp;  dsp += bufspc;
    thishet->amp_av1 = (double *) dsp;  dsp += bufspc;
    thishet->amp_av2 = (double *) dsp;  dsp += bufspc;
    thishet->amp_av3 = (double *) dsp;  dsp += bufspc;
    thishet->a_avg = (double *) dsp;    dsp += bufspc;
    endbufs = (double *) dsp;

    mgfrspc = thishet->num_pts * sizeof(MYFLT);
    dsp = mspace = csound->Malloc(csound, mgfrspc * thishet->hmax * 2);
    thishet->MAGS = (MYFLT **) csound->Malloc(csound,
                                              thishet->hmax * sizeof(MYFLT*));
    thishet->FREQS = (MYFLT **) csound->Malloc(csound,
                                               thishet->hmax * sizeof(MYFLT*));
    for (i = 0; i < thishet->hmax; i++) {
      thishet->MAGS[i] = (MYFLT *) dsp;    dsp += mgfrspc;
      thishet->FREQS[i] = (MYFLT *) dsp;   dsp += mgfrspc;
    }
    lpinit(thishet);                        /* calculate LPF coeffs.  */
    thishet->adp = thishet->auxp;           /* point to beg sample data block */
    for (hno = 0; hno < thishet->hmax; hno++) { /* for requested harmonics */
      double *dblp;
      thishet->freq_est += thishet->fund_est; /*   do analysis */
      thishet->cur_est = thishet->freq_est;
      dblp = begbufs;
      do {
        *dblp++ = FL(0.0);                    /* clear all refilling buffers */
      } while (dblp < endbufs);
      thishet->max_frq = FL(0.0);
      thishet->max_amp = FL(0.0);

      csound->Message(csound,Str("analyzing harmonic #%d\n"),hno);
      csound->Message(csound,Str("freq estimate %6.1f,"), thishet->cur_est);
      if (hetdyn(csound, thishet, hno) != 0)  /* perform actual computation */
        return -1;
      if (!csound->CheckEvents(csound))
        return -1;
      csound->Message(csound, Str(" max found %6.1f, rel amp %6.1f\n"),
                              thishet->max_frq, thishet->max_amp);
    }
    csound->Free(csound, dspace);
#if INCSDIF
    /* RWD if extension is .sdif, write as 1TRC frames */
    if (is_sdiffile(thishet->outfilnam)) {
      if (UNLIKELY(!writesdif(csound,thishet))) {
        csound->Message(csound, Str("Unable to write to SDIF file\n"));
        retval = -1;
      }
    }
    else
#endif
      retval |= filedump(thishet, csound);  /* write output to adsyn file */

    return retval;
}

static double GETVAL(HET* thishet, double *inb, int32 smpl)
{                               /* get value at position smpl in array inb */
    if (smpl<0) return 0.0;
    return   inb[(smpl + thishet->midbuf) & thishet->bufmask];
}

static void PUTVAL(HET* thishet, double *outb, int32 smpl, double value)
{                               /* put value in array outb at postn smpl */
    outb[(smpl + thishet->midbuf) & thishet->bufmask] = value;
}

static int32_t hetdyn(CSOUND *csound, HET* thishet, int32_t hno) /* HETERODYNE FILTER */
{
    int32   smplno;
    double  temp_a, temp_b, tpidelest;
    double  *cos_p, *sin_p, *cos_wp, *sin_wp;
    int32   n;
    int32_t     outpnt, lastout = -1;
    MYFLT   *ptr;

    thishet->jmp_ph = 0;                     /* set initial phase to 0 */
    temp_a = temp_b = 0;
    cos_p = thishet->c_p;
    sin_p = thishet->s_p;
    tpidelest = TWOPI * thishet->cur_est * thishet->delta_t;
    for (smplno = 0; smplno < thishet->smpsin; smplno++) {
      double phase = smplno * tpidelest;     /* do all quadrature calcs */
      ptr = thishet->adp + smplno;           /* at once and point to it */
      *cos_p++ = (double)(*ptr) * cos(phase);
      *sin_p++ = (double)(*ptr) * sin(phase);
    }

    cos_p = cos_wp = thishet->c_p;
    sin_p = sin_wp = thishet->s_p;
    for (smplno = 0; smplno < thishet->smpsin - thishet->windsiz; smplno++) {
      if (smplno == 0 && thishet->smpsin >= thishet->windsiz) {
        /* for first smplno */
        n = thishet->windsiz;
        do {
          temp_a += *cos_wp++;     /* sum over windsiz = nsmps in */
          temp_b += *sin_wp++;     /*    1 period of fund. freq.  */
        } while (--n);
      }
      else {      /* if more than 1 fund. per. away from file end */
                  /* remove front value and add on new rear value */
                  /* to obtain summation term for new sample! */
        if (smplno <= thishet->smpsin - thishet->windsiz) {
          temp_a += (*cos_wp++ - *cos_p++);  /* _wp = _p + windsiz */
          temp_b += (*sin_wp++ - *sin_p++);
        }
        else {
          thishet->skip = 1;
          temp_a = temp_b = 0;
        }
      }
      /* store values into buffers */
      PUTVAL(thishet, thishet->cos_mul, smplno, temp_a);
      PUTVAL(thishet, thishet->sin_mul, smplno, temp_b);
      if ((thishet->freq_c <= 1) || (smplno < 3)) {
        average(thishet, thishet->windsiz, thishet->cos_mul, thishet->a_term,
                         smplno); /* average over previous */
        average(thishet, thishet->windsiz, thishet->sin_mul, thishet->b_term,
                         smplno); /* values 1 fund prd ago */
      }
      else {
        lowpass(thishet, thishet->a_term,thishet->cos_mul,smplno);
        lowpass(thishet, thishet->b_term,thishet->sin_mul,smplno);
      }
      output_ph(thishet, smplno);       /* calculate mag. & phase for sample */
      if ((outpnt = (int32_t)(smplno * thishet->outdelta_t)) > lastout) {
        /* if next out-time */
        output(thishet, smplno, hno, outpnt);  /*     place in     */
        lastout = outpnt;                      /*     output array */
        if (!csound->CheckEvents(csound))
          return -1;
      }
      if (thishet->skip) {
        thishet->skip = 0;       /* quit if no more samples in file */
        break;
      }
    }

    return 0;
}

static void lpinit(HET *thishet) /* lowpass coefficient ititializer */
{               /* 3rd order butterworth LPF coefficients calculated using */
                /* impulse invariance */
    MYFLT costerm,sinterm;
    double omega_c;

    omega_c = thishet->freq_c*TWOPI;
    costerm = (MYFLT)cos(SQRTOF3*omega_c*thishet->delta_t/2.0);
    sinterm = (MYFLT)sin(SQRTOF3*omega_c*thishet->delta_t/2.0);
    thishet->x1 = (MYFLT)(omega_c*thishet->delta_t*
                          (exp(-omega_c*thishet->delta_t) +
                           exp(-omega_c*thishet->delta_t/2.0)
                           * (-costerm + sinterm/SQRTOF3)));
    thishet->x2 = (MYFLT)(omega_c*thishet->delta_t*
                          (exp(-omega_c*thishet->delta_t) -
                           exp(-3*omega_c*thishet->delta_t/2)
                           * (costerm + sinterm/SQRTOF3)));
    thishet->yA = (-((MYFLT)exp(-omega_c*thishet->delta_t) +
            FL(2.0)*(MYFLT)exp(-omega_c*thishet->delta_t/2)*costerm));
    thishet->y2 = FL(2.0) * (MYFLT)exp(-3.0*omega_c*thishet->delta_t/2.0)*costerm +
            (MYFLT)exp(-omega_c*thishet->delta_t);
    thishet->y3 = (-(MYFLT)exp(-2.0*omega_c*thishet->delta_t));
}

static void lowpass(HET *thishet, double *out, double *in, int32 smpl)
  /* call with x1,x2,yA,y2,y3 initialised  */
  /* calls LPF function */
{
    PUTVAL(thishet, out, smpl,
           (thishet->x1 *
            GETVAL(thishet,in,smpl-1) + thishet->x2 * GETVAL(thishet,in,smpl-2) -
            thishet->yA * GETVAL(thishet,out,smpl-1) - thishet->y2 *
            GETVAL(thishet,out,smpl-2) -
            thishet->y3 * GETVAL(thishet,out,smpl-3)));
}

static void average(HET *thishet, int32 window,double *in,double *out, int32 smpl)
  /* AVERAGES OVER 'WINDOW' SAMPLES */
  /* this is actually a comb filter with 'Z' */
  /* transform of (1/w *[1 - Z**-w]/[1 - Z**-1]) */
  /* ie. zeros at all harmonic frequencies except*/
  /* the current one where the pole cancels it */
{
    if (smpl==0) return;
    if (smpl<window)
      PUTVAL(thishet,out, smpl,
             (double)(GETVAL(thishet,out,smpl-1) +
                      (1.0/(double)window) * (GETVAL(thishet,in,smpl))));
    else
      PUTVAL(thishet,out, smpl,
             (double)(GETVAL(thishet,out,smpl-1) +
                      (1.0/(double)window) *
                      (GETVAL(thishet,in,smpl) - GETVAL(thishet,in,smpl-window))));
}

                                 /* update phase counter */
static void output_ph(HET *thishet,int32 smpl)
                                /* calculates magnitude and phase components */
                                /* for each samples quadrature components, & */
                                /* and unwraps the phase.  A phase difference*/
{                               /* is taken to represent the freq. change.   */
    double      delt_temp;      /* the pairs are then comb filtered.         */
    double      temp_a;

    if ((temp_a=GETVAL(thishet,thishet->a_term,smpl)) == 0)
            thishet->new_ph=
              (-PI/FL(2.0))*sgn(GETVAL(thishet,thishet->b_term,smpl));
    else thishet->new_ph=
           -atan(GETVAL(thishet,thishet->b_term,smpl)/temp_a) - PI*u(-temp_a);

    if (fabs((double)thishet->new_ph - thishet->old_ph)>PI)
      thishet->jmp_ph -= TWOPI*sgn(temp_a);

    thishet->old_ph = thishet->new_ph;
    PUTVAL(thishet,thishet->r_phase,smpl,thishet->old_ph+thishet->jmp_ph);
    delt_temp = ((GETVAL(thishet,thishet->r_phase,smpl) -
                  GETVAL(thishet,thishet->r_phase,smpl-1))/
                 (TWOPI*thishet->delta_t));
    if ((thishet->freq_c <= 1) || (smpl < 3)) {
      PUTVAL(thishet,thishet->amp_av1,smpl,
             (MYFLT)sqrt(sq(GETVAL(thishet,thishet->a_term,smpl))
                         + sq(GETVAL(thishet,thishet->b_term,smpl))));
      average(thishet, thishet->windsiz,thishet->amp_av1,thishet->amp_av2,smpl);
      average(thishet, thishet->windsiz,thishet->amp_av2,thishet->amp_av3,smpl);
      average(thishet, thishet->windsiz,thishet->amp_av3,thishet->r_ampl,smpl);
      PUTVAL(thishet,thishet->ph_av1,smpl,delt_temp);
      average(thishet, thishet->windsiz,thishet->ph_av1,thishet->ph_av2,smpl);
      average(thishet, thishet->windsiz,thishet->ph_av2,thishet->ph_av3,smpl);
      average(thishet, thishet->windsiz,thishet->ph_av3,thishet->a_avg,smpl);
    }
    else {
      PUTVAL(thishet,thishet->r_ampl,smpl,
             (MYFLT)sqrt(sq(GETVAL(thishet,thishet->a_term,smpl))
                         + sq(GETVAL(thishet,thishet->b_term,smpl))));
      PUTVAL(thishet,thishet->a_avg,smpl,delt_temp);
    }
}

static void output(HET *thishet, int32 smpl, int32_t hno, int32_t pnt)
                        /* output one freq_mag pair */
                        /* when called, gets frequency change */
                        /* and adds it to current freq. stores*/
{                       /* current amp and new freq in arrays */
    double delt_freq;
    MYFLT  new_amp, new_freq;

    if (pnt < thishet->num_pts) {
      delt_freq = GETVAL(thishet,thishet->a_avg,smpl); /* 0.5 for rounding ? */
      thishet->FREQS[hno][pnt] =
        new_freq = (MYFLT)(delt_freq + thishet->cur_est);
      thishet->MAGS[hno][pnt] =
        new_amp = (MYFLT)GETVAL(thishet, thishet->r_ampl,smpl);
      if (new_freq > thishet->max_frq)
        thishet->max_frq = new_freq;
      if (new_amp > thishet->max_amp)
        thishet->max_amp = new_amp;
    }
}

/* If this function worthwhile?  Need to coinsider recalculation */
inline static double sq(double num)     /* RETURNS SQUARE OF ARGUMENT */
{
    return (num * num);
}

static int32_t quit(CSOUND *csound, char *msg)
{
    csound->ErrorMsg(csound, Str("hetro:  %s\n\tanalysis aborted"), msg);
    return -1;
}

#define END 32767

/* WRITE OUTPUT FILE in DATA-REDUCED format */

static int32_t filedump(HET *thishet, CSOUND *csound)
{
    int32_t     h, pnt, ofd, nbytes;    double  scale,x,y;
    int16   **mags, **freqs, *magout, *frqout;
    double  ampsum, maxampsum = 0.0;
    int32   lenfil = 0;
    int16   *TIME;
    MYFLT   timesiz;
    FILE    *ff;

    mags = (int16 **) csound->Malloc(csound, thishet->hmax * sizeof(int16*));
    freqs = (int16 **) csound->Malloc(csound, thishet->hmax * sizeof(int16*));
    for (h = 0; h < thishet->hmax; h++) {
      mags[h] = (int16 *)csound->Malloc(csound,
                                        thishet->num_pts * sizeof(int16));
      freqs[h] = (int16 *)csound->Malloc(csound,
                                         thishet->num_pts * sizeof(int16));
    }

    TIME = (int16 *)csound->Malloc(csound, thishet->num_pts * sizeof(int16));
    timesiz = FL(1000.0) * thishet->input_dur /thishet-> num_pts;
    for (pnt = 0; pnt < thishet->num_pts; pnt++)
      TIME[pnt] = (int16)(pnt * timesiz);

    /* fullpath else cur dir */
    if (thishet->newformat) {
      if (UNLIKELY(csound->FileOpen2(csound, &ff, CSFILE_STD, thishet->outfilnam,
                                     "w", "", CSFTYPE_HETROT, 0) == NULL))
      return quit(csound, Str("cannot create output file\n"));
    } else
      if (UNLIKELY(csound->FileOpen2(csound, &ofd, CSFILE_FD_W, thishet->outfilnam,
                                     NULL, "", CSFTYPE_HETRO, 0) == NULL))
        return quit(csound, Str("cannot create output file\n"));

    if (thishet->newformat)
      fprintf(ff,"HETRO %d\n", thishet->hmax);        /* Header */
    else {
      if (UNLIKELY(write(ofd, (char*)&thishet->hmax, sizeof(thishet->hmax))<0))
        csound->Message(csound,Str("Write failure\n")); /* Write header */
    }
    for (pnt=0; pnt < thishet->num_pts; pnt++) {
      ampsum = 0.0;
      for (h = 0; h < thishet->hmax; h++)
        ampsum += thishet->MAGS[h][pnt];
      if (ampsum > maxampsum)
        maxampsum = ampsum;
    }
    scale = thishet->m_ampsum / maxampsum;
    csound->Message(csound,Str("scale = %f\n"), scale);

    for (h = 0; h < thishet->hmax; h++) {
      for (pnt = 0; pnt < thishet->num_pts; pnt++) {
        x = thishet->MAGS[h][pnt] * scale;
        mags[h][pnt] = (int16)(x*u(x));
        y = thishet->FREQS[h][pnt];
        freqs[h][pnt] = (int16)(y*u(y));
      }
    }

    magout = (int16 *)csound->Malloc(csound,
                                     (thishet->num_pts+1) * 2 * sizeof(int16));
    frqout = (int16 *)csound->Malloc(csound,
                                     (thishet->num_pts+1) * 2 * sizeof(int16));
    for (h = 0; h < thishet->hmax; h++) {
      int16 *mp = magout, *fp = frqout;
      int16 *lastmag, *lastfrq, pkamp = 0;
      int32_t mpoints, fpoints, contig = 0;
      *mp++ = -1;                      /* set brkpoint type codes  */
      *fp++ = -2;
      lastmag = mp;
      lastfrq = fp;
      for (pnt = 0; pnt < thishet->num_pts; pnt++) {
        int16 tim, mag, frq;
        tim = TIME[pnt];
        frq = freqs[h][pnt];
        if ((mag = mags[h][pnt]) > pkamp)
          pkamp = mag;
        if (mag > thishet->amp_min) {
          if (contig > 1) {        /* if third time this value  */
            if ((mag == *(mp-1) && mag == *(mp-3))
                /*    or 2nd time this slope */
                || (MYFLT)(mag - *(mp-1)) / (tim - *(mp-2)) ==
                (MYFLT)(*(mp-1) - *(mp-3)) / (*(mp-2) - *(mp-4)))
              mp -= 2;              /* overwrite the previous */
            if ((frq == *(fp-1) && frq == *(fp-3))
                || (MYFLT)(frq - *(fp-1)) / (tim - *(fp-2)) ==
                (MYFLT)(*(fp-1) - *(fp-3)) / (*(fp-2) - *(fp-4)))
              fp -= 2;
          }
          *mp++ = tim;
          *mp++ = mag;
          *fp++ = tim;
          *fp++ = frq;
          lastmag = mp;         /* record last significant seg  */
          lastfrq = fp;
          contig++;
        }
        else {
          if (mp > lastmag) {   /* for non-significant segments */
            mp = lastmag + 2; /*   only two points necessary  */
            fp = lastfrq + 2; /*   to peg the ends            */
          }
          *mp++ = tim;
          *mp++ = 0;
          *fp++ = tim;
          *fp++ = frq;
          contig = 0;
        }
      }
      if (lastmag < mp) {          /* if last signif not last point */
        mp = lastmag + 2;        /*   make it the penultimate mag */
        fp = lastfrq + 2;
      }
      *(mp-1) = 0;                 /* force the last mag to zero    */
      if (fp - frqout > 3)
        *(fp-1) = *(fp-3);       /*   & zero the freq change      */
      *mp++ = END;                 /* add the sequence delimiters   */
      *fp++ = END;
      mpoints = ((mp - magout) / 2) - 1;
      nbytes = (mp - magout) * sizeof(int16);
      if (thishet->newformat) {
        int32_t i;
        for (i=0; i<(mp - magout); i++)
          fprintf(ff,"%hd%c", magout[i], i==(mp-magout-1)?'\n':',');
      }
      else {
        if (UNLIKELY(write(ofd, (char *)magout, nbytes)<0))
          csound->Message(csound, Str("Write failure\n"));
      }
#ifdef DEBUG
      {
        int32_t i;
        for (i=0; i<(mp-magout); i++)
          csound->Message(csound, "%hd,", magout[i]);
        csound->Message(csound, "\n");
      }
#endif
      lenfil += nbytes;
      fpoints = ((fp - frqout) / 2) - 1;
      nbytes = (fp - frqout) * sizeof(int16);
      if (thishet->newformat) {
        int32_t i;
        for (i=0; i<fp - frqout; i++)
          fprintf(ff,"%hd%c", frqout[i], i==(fp-frqout-1)?'\n':',');
        fprintf(ff,"\n");
      }
      else {
        if (UNLIKELY(write(ofd, (char *)frqout, nbytes)<0))
          csound->Message(csound, Str("Write failure\n"));
      }
#ifdef DEBUG
      {
        int32_t i;
        for (i=0; i<(fp-frqout); i++)
          csound->Message(csound, "%hd,", frqout[i]);
        csound->Message(csound, "\n");
      }
#endif
      lenfil += nbytes;
      csound->Message(csound,
                      Str("harmonic #%d:\tamp points %d, \tfrq points %d,"
                          "\tpeakamp %d\n"),
                      h, mpoints, fpoints, pkamp);
    }
    csound->Message(csound, "%s%" PRId64 " %s%s\n", Str("wrote %"), 
                    (int64_t)lenfil, Str("bytes to "), thishet->outfilnam);
    csound->Free(csound, magout);
    csound->Free(csound, frqout);
    csound->Free(csound, TIME);
    for (h = 0; h < thishet->hmax; h++) {
      csound->Free(csound, mags[h]);
      csound->Free(csound, freqs[h]);
    }
    csound->Free(csound, mags);
    csound->Free(csound, freqs);

    return 0;
}

#if INCSDIF
/* simply writes the number of frames generated - no data reduction,
   no interpolation */

static int32_t writesdif(CSOUND *csound, HET *thishet)
{
    int32_t         i,j,h, pnt;
    double      scale;
    double      ampsum, maxampsum = 0.0;
    MYFLT       timesiz;
    SDIFresult  r;
    SDIF_FrameHeader head;
    SDIF_MatrixHeader mh;
    FILE        *sdiffile = NULL;

    if (UNLIKELY(SDIF_Init() != ESDIF_SUCCESS)) {
      csound->Message(csound,
                      Str("OOPS: SDIF does not work on this machine!\n"));
      return 0;
    }

    /* esential rescaling, from filedump() above  */
    for (pnt=0; pnt < thishet->num_pts; pnt++) {
      ampsum = 0.0;
      for (h = 0; h < thishet->hmax; h++)
        ampsum += thishet->MAGS[h][pnt];
      if (ampsum > maxampsum)
        maxampsum = ampsum;
    }
    scale = thishet->m_ampsum / maxampsum;
    /* SDIF does not specify a range, 'cos it's too clever for that sort
     * of thing, but this seems consistent with existing examples! */
    scale *= (double) (1.0/csound->Get0dBFS(csound));

    for (h = 0; h < thishet->hmax; h++) {
      for (pnt = 0; pnt < thishet->num_pts; pnt++) {
        thishet->MAGS[h][pnt] *= (MYFLT) scale;
        /* skip code to force positive values, for now */
      }
    }

    if (UNLIKELY((r =
                  SDIF_OpenWrite(thishet->outfilnam, &sdiffile))!=ESDIF_SUCCESS)) {
      /* can get SDIF error messages, but trickly for CSTRINGS */
      csound->Message(csound,Str("Error creating %s\n"),thishet->outfilnam);
      fclose(sdiffile);
      return 0;
    }
    csound->NotifyFileOpened(csound, thishet->outfilnam, CSFTYPE_SDIF, 1, 0);

    SDIF_Copy4Bytes(head.frameType,"1TRC");
    head.streamID = SDIF_UniqueStreamID();
    head.matrixCount = 1;                       /*  data matrix */
    /* frame size =  sizeof (data matrix) + frame header fields*/
    /* add main header fields: time,ID,matrixcount */
    head.size = sizeof(sdif_float64) + 2 * sizeof(sdif_int32);
    /* add header block of a matrix: ID,datatype,nrows,ncols  */
    head.size += 4 * sizeof(sdif_int32);
    /* add size of data  */
    /* row count can be different each matrix, in SDIF, but not here! */
    head.size += 4 * sizeof(sdif_float32) * thishet->hmax;
    /* no padding bytes */
    /*timesiz = 1000.0f * thishet->input_dur / thishet->num_pts;*/
    timesiz = thishet->input_dur / thishet->num_pts;
    /* do not even need a TIME array */

    /* main loop to write 1TRC frames */
    for (i=0; i < thishet->num_pts; i++) {
      sdif_float32 amp,freq,phase = 0.0f;
      /* cannot offer anything interesting with phase! */
      head.time = (sdif_float32) ((MYFLT)i * timesiz);
      if (UNLIKELY((r = SDIF_WriteFrameHeader(&head,sdiffile))!=ESDIF_SUCCESS)) {
        csound->Message(csound,Str("Error writing SDIF frame header.\n"));
        return 0;
      }
      /*setup data matrix */
      mh.rowCount = thishet->hmax ;
      mh.columnCount = 4;
      SDIF_Copy4Bytes(mh.matrixType,"1TRC");
      mh.matrixDataType = SDIF_FLOAT32;
      if (UNLIKELY((r = SDIF_WriteMatrixHeader(&mh,sdiffile))!=ESDIF_SUCCESS)) {
        csound->Message(csound,Str("Error writing SDIF matrix header.\n"));
        return 0;
      }
      for (j=0;j < thishet->hmax;j++) {
        sdif_float32 index;
        /* zero index not used in SDIF */
        index = (sdif_float32)(j+1);
        amp = (sdif_float32) thishet->MAGS[j][i];
        freq = (sdif_float32) thishet->FREQS[j][i];
        if (UNLIKELY(((r = SDIF_Write4(&index,1,sdiffile))!= ESDIF_SUCCESS) ||
                     ((r = SDIF_Write4(&freq,1,sdiffile))!= ESDIF_SUCCESS)  ||
                     ((r = SDIF_Write4(&amp,1,sdiffile))!= ESDIF_SUCCESS)   ||
                     ((r = SDIF_Write4(&phase,1,sdiffile))!= ESDIF_SUCCESS))) {
          csound->Message(csound,Str("Error writing SDIF data.\n"));
          return 0;
        }
      }
      /* 64-bit alignment can be relied upon here, so no need to calc padding */
    }
    csound->Message(csound,
                    Str("wrote %d 1TRC frames to %s\n"),
                    thishet->num_pts, thishet->outfilnam);
    SDIF_CloseWrite(sdiffile);
    return 1;
}

static int32_t is_sdiffile(char *name)
{
    char *dot;
    if (name==NULL || strlen(name) < 6)
      return 0;
    dot = strrchr(name,'.');
    if (dot==NULL)
      return 0;
    if (strcmp(dot,".sdif")==0 ||
        strcmp(dot,".SDIF")==0)
      return 1;
    return 0;
}
#endif

/* module interface */

int32_t hetro_init_(CSOUND *csound)
{
    int32_t retval = csound->AddUtility(csound, "hetro", hetro);
    if (!retval) {
      retval = csound->SetUtilityDescription(csound, "hetro",
                                             Str("Soundfile analysis for adsyn"));
    }
    return retval;
}<|MERGE_RESOLUTION|>--- conflicted
+++ resolved
@@ -269,11 +269,7 @@
                   csound->getsndin(csound, infd,
                                    thishet->auxp, nsamps, p)) <= 0)) {
       char errmsg[256];
-<<<<<<< HEAD
-      csound->Message(csound, "smpsin = %" PRId64 "\n", (int64_t) thishet->smpsin);
-=======
       csound->Message(csound, "smpsin = %"PRId64"\n", (int64_t) thishet->smpsin);
->>>>>>> 227db95d
       snprintf(errmsg, 256, Str("Read error on %s\n"), thishet->infilnam);
       return quit(csound, errmsg);
     }
