/*
    dnoise.c:

    Copyright (C) 2000 Mark Dolson, John ffitch

    This file is part of Csound.

    The Csound Library is free software; you can redistribute it
    and/or modify it under the terms of the GNU Lesser General Public
    License as published by the Free Software Foundation; either
    version 2.1 of the License, or (at your option) any later version.

    Csound is distributed in the hope that it will be useful,
    but WITHOUT ANY WARRANTY; without even the implied warranty of
    MERCHANTABILITY or FITNESS FOR A PARTICULAR PURPOSE.  See the
    GNU Lesser General Public License for more details.

    You should have received a copy of the GNU Lesser General Public
    License along with Csound; if not, write to the Free Software
    Foundation, Inc., 51 Franklin St, Fifth Floor, Boston, MA
    02110-1301 USA
*/

/*
 *    PROGRAM:    dnoise - de-noise a recording
 *
 *    AUTHOR:     Mark Dolson
 *
 *    DATE:       August 26, 1989
 *
 *    COMMENTS:   dnoise takes floats from stdin and outputs them
 *                on stdout as a noise-reduced version of the input signal.
 *                dnoise uses the phase vocoder algorithm in which
 *                successsive windows are Fast Fourier Transformed,
 *                noise-gated, and then Inverse Fast Fourier Transformed
 *                and overlap-added back together.
 *
 *    REVISIONS:  John ffitch, September 1999, December 2000
 *                Writes any format using usual Csound functions.
 *
 */

/*
        This is a noise reduction scheme using frequency-
        domain noise-gating.  This should work best in
        the case of high signal-to-noise with hiss-type
        noise.  The algorithm is that suggested by
        Moorer & Berger in "Linear-Phase Bandsplitting:
        Theory and Applications" presented at the 76th
        Convention 1984 October 8-11 New York of the Audio
        Engineering Society (preprint #2132) except that
        it uses the Weighted Overlap-Add formulation for
        short-time Fourier analysis-synthesis in place of
        the recursive formulation suggested by Moorer &
        Berger.  The gain in each frequency bin is computed
        independently according to

        gain = g0 + (1-g0) * [avg / (avg + th*th*nref)] ^ sh

        where avg and nref are the mean squared signal and
        noise respectively for the bin in question.  (This
        is slightly different than in Moorer & Berger.)  The
        critical parameters th and g0 are specified in dB
        and internally converted to decimal values.  The nref
        values are computed at the start of the program on the
        basis of a noise_soundfile (specified in the command
        line) which contains noise without signal.  The avg
        values are computed over a rectangular window of m
        FFT frames looking both ahead and behind the current
        time.  This corresponds to a temporal extent of m*D/R
        (which is typically (m*N/8)/R).  The default settings
        of N, M, and D should be appropriate for most uses.  A
        higher sample rate than 16KHz might indicate a higher N.
*/

#include "std_util.h"
#include "soundio.h"
#include <math.h>
#include <ctype.h>


#define ERR(x)                          \
{                                       \
    csound->Message(csound, x);         \
    return -1;                          \
}

#define FIND(x)                                                            \
{                                                                          \
    if (*s == '\0') {                                                      \
      if (UNLIKELY(!(--argc) || (((s = *argv++) != NULL) && *s == '-'))) { \
        csound->Message(csound, "%s\n", Str(x));                           \
        return dnoise_usage(csound, -1);                                   \
      }                                                                    \
    }                                                                      \
}

static  int32_t     dnoise_usage(CSOUND *, int32_t);
static  void    hamming(MYFLT *, int32_t, int32_t);

static int32_t writebuffer(CSOUND *, SNDFILE *, MYFLT *, int32_t, int32_t *, OPARMS *);

#if 0
static void fast(CSOUND *csound, MYFLT *b, int32_t N)
{
  /* The DC term is returned in location b[0] with b[1] set to 0.
     Thereafter, the i'th harmonic is returned as a complex
     number stored as b[2*i] + j b[2*i+1].  The N/2 harmonic
     is returned in b[N] with b[N+1] set to 0.  Hence, b must
     be dimensioned to size N+2.  The subroutine is called as
     fast(b,N) where N=2**M and b is the real array described
     above.
  */

    csound->RealFFT(csound, b, N);
    b[N] = b[1];
    b[1] = b[N + 1] = FL(0.0);
}


static void fsst(CSOUND *csound, MYFLT *b, int32_t N)
{

  /* This subroutine synthesizes the real vector b[k] for k=0, 1,
     ..., N-1 from the fourier coefficients stored in the b
     array of size N+2.  The DC term is in location b[0] with
     b[1] equal to 0.  The i'th harmonic is a complex number
     stored as b[2*i] + j b[2*i+1].  The N/2 harmonic is in
     b[N] with b[N+1] equal to 0. The subroutine is called as
     fsst(b,N) where N=2**M and b is the real array described
     above.
  */
    MYFLT scaleVal;
    int32_t   i;

    scaleVal = csound->GetInverseRealFFTScale(csound, N);
    b[1] = b[N];
    b[N] = b[N + 1] = FL(0.0);
    for (i = 0; i < N; i++)
      b[i] *= scaleVal;
    csound->InverseRealFFT(csound, b, N);
}
#endif

static inline void fast2(CSOUND *csound, void *setup, MYFLT *b)
{
    csound->RealFFT2(csound, setup, b);
}

static inline void fsst2(CSOUND *csound, void *setup, MYFLT *b)
{
    csound->RealFFT2(csound, setup, b);
}


static int32_t dnoise(CSOUND *csound, int32_t argc, char **argv)
{
    OPARMS  O;
    MYFLT   beg = -FL(1.0), end = -FL(1.0);
    int64_t    Beg = 0, End = 99999999;

    MYFLT
        *ibuf1,     /* pointer to start of input buffer */
        *ibuf2,     /* pointer to start of input buffer */
        *obuf1,     /* pointer to start of output buffer */
        *obuf2,     /* pointer to start of output buffer */
        *fbuf,      /* pointer to start of FFT buffer */
        *aWin,      /* pointer to center of analysis window */
        *sWin,      /* pointer to center of synthesis window */
        *i0,        /* pointer to real channels */
        *i1,        /* pointer to imaginary channels */
        *j0,        /* pointer to real channels */
        *j1,        /* pointer to imaginary channels */
        *f,         /* pointer to FFT buffer */
        *f0,        /* pointer to real channels */
        *f1,        /* pointer to imaginary channels */
        *w,         /* pointer to window */
        *mbuf,      /* m most recent frames of FFT */
        *nbuf,      /* m most recent frames of FFT */
        *nref,      /* noise reference buffer */
        *rsum,      /* running sum of magnitude-squared spectrum */
        *ssum,      /* running sum of magnitude-squared spectrum */
        *ibp,       /* pointer to next input to be read */
        *ib0,       /* pointer to output buffer */
        *ib1,       /* pointer to output buffer */
        *ib2,       /* pointer to output buffer */
        *obp,       /* pointer to next output to be read */
        *ob0,       /* pointer to output buffer */
        *ob1,       /* pointer to output buffer */
        *ob2;       /* pointer to output buffer */

    int32_t
        N = 0,      /* number of phase vocoder channels (bands) */
        Np2,        /* N+2 */
        M = 0,      /* length of aWin impulse response */
        L = 0,      /* length of sWin impulse response */
        D = 0,      /* decimation factor (default will be M/8) */
        I = 0,      /* interpolation factor (default will be I=D)*/
        W = -1,     /* filter overlap factor (determines M, L) */
        ibuflen,    /* size of ibuf */
        obuflen,    /* size of obuf */
        aLen,       /* half-length of analysis window */
        sLen;       /* half-length of synthesis window */

    int64_t
        oCnt = 0L,  /* number of samples written to output */
        nI,         /* current input (analysis) sample */
        nO,         /* current output (synthesis) sample */
        nImodR,     /* current input sample mod R */
        nMaxOut,    /* last output (synthesis) sample */
        nMin,       /* first input (analysis) sample */
        nMax,       /* last input sample (unless EOF) */
        lnread,     /* total input samples read */
        lj,         /* to satisfy lame Microsoft compiler */
        lk;         /* to satisfy lame Microsoft compiler */

    SNDFILE *fp = NULL; /* noise reference file */

    MYFLT
        Ninv,       /* 1. / N */
        sum,        /* scale factor for renormalizing windows */
      //rIn,        /* decimated sampling rate */
      //rOut,       /* pre-interpolated sampling rate */
        invR,       /* 1. / srate */
        time,       /* nI / srate */
        gain,       /* gain of noise gate */
        g0 = -FL(40.0),/* minimum gain for noise gate */
        g0m,        /* 1. - g0 */
        th = FL(30.0), /* threshold above noise reference (dB) */
        avg,        /* average square energy */
        fac,        /* factor in gain computation */
        minv,       /* 1 / m */
        R = -FL(1.0);  /* input sampling rate */

    int32_t    i,j,k,   /* index variables */
        ibs,        /* current starting location in input buffer */
        ibc,        /* current location in input buffer */
        obs,        /* current starting location in output buffer */
        obc,        /* current location in output buffer */
        m = 5,      /* number of frames to save in mbuf */
        mi = 0,     /* frame offset index in mbuf */
        mj,         /* delayed offset index in mbuf */
        md,         /* number of frames of delay in mbuf (m/2) */
        mp,         /* mi * Np2 */
        sh = 1,     /* sharpness control for noise gate gain */
        nread,      /* number of bytes read */
        N2,         /* N/2 */
        Meven = 0,  /* flag for even M */
        Leven = 0,  /* flag for even L */
        Verbose = 0,/* flag for verbose output to stderr */
        Chans = -1, /* number of audio input channels (stereo = 2) */
        chan,       /* channel counter */
        flag = 1,   /* end-of-input flag */
        first = 0;  /* first-time-thru flag */

    SOUNDIN     *p, *pn;
    char        *infile = NULL, *nfile = NULL;
    SNDFILE     *inf = NULL, *outfd = NULL;
    char        c, *s;
    int32_t     channel = ALLCHNLS;
    MYFLT       beg_time  = FL(0.0), input_dur  = FL(0.0), sr  = FL(0.0);
    MYFLT       beg_ntime = FL(0.0), input_ndur = FL(0.0), srn = FL(0.0);
    const char  *envoutyp = NULL;
    uint32_t    outbufsiz = 0U;
    int32_t     nrecs = 0;
    csound->GetOParms(csound, &O);


    /* audio is now normalised after call to getsndin  */
    /* csound->e0dbfs = csound->dbfs_to_float = FL(1.0); */

    if ((envoutyp = csound->GetEnv(csound, "SFOUTYP")) != NULL) {
      if (strcmp(envoutyp, "AIFF") == 0)
        O.filetyp = TYP_AIFF;
      else if (strcmp(envoutyp, "WAV") == 0)
        O.filetyp = TYP_WAV;
      else if (strcmp(envoutyp, "IRCAM") == 0)
        O.filetyp = TYP_IRCAM;
      else {
        csound->Message(csound, Str("%s not a recognised SFOUTYP env setting"),
                                envoutyp);
        return -1;
      }
    }
    {
      ++argv;
      while (--argc>0) {
        s = *argv++;
        if (*s++ == '-') {                        /* read all flags:  */
          while ((c = *s++) != '\0') {
            switch (c) {
            case 'o':
              FIND("no outfilename");
              O.outfilename = s;                 /* soundout name */
              for ( ; *s != '\0'; s++) ;
              if (UNLIKELY(strcmp(O.outfilename, "stdin") == 0)) {
                csound->Message(csound, Str("-o cannot be stdin\n"));
                return -1;
              }
              break;
            case 'i':
              FIND("no noisefilename");
              nfile = s;
              for ( ; *s != '\0'; s++) ;
              break;
            case 'A':
              if (UNLIKELY(O.filetyp == TYP_WAV))
                csound->Warning(csound,
                                Str("-A overriding local default WAV out"));
              O.filetyp = TYP_AIFF;    /* AIFF output request*/
              break;
            case 'J':
              if (UNLIKELY(O.filetyp == TYP_AIFF || O.filetyp == TYP_WAV))
                csound->Warning(csound, Str("-J overriding local default "
                                            "AIFF/WAV out"));
              O.filetyp = TYP_IRCAM;   /* IRCAM output request */
              break;
            case 'W':
              if (UNLIKELY(O.filetyp == TYP_AIFF))
                csound->Warning(csound,
                                Str("-W overriding local default AIFF out"));
              O.filetyp = TYP_WAV;      /* WAV output request */
              break;
            case 'h':
              O.filetyp = TYP_RAW;
              O.sfheader = 0;           /* skip sfheader  */
              break;
            case 'c':
              O.outformat = AE_CHAR;     /* 8-bit char soundfile */
              break;
            case '8':
              O.outformat = AE_UNCH;     /* 8-bit unsigned char file */
              break;
            case 'a':
              O.outformat = AE_ALAW;     /* a-law soundfile */
              break;
            case 'u':
              O.outformat = AE_ULAW;     /* mu-law soundfile */
              break;
            case 's':
              O.outformat = AE_SHORT;    /* short_int soundfile */
              break;
            case 'l':
              O.outformat = AE_LONG;     /* long_int soundfile */
              break;
            case 'f':
              O.outformat = AE_FLOAT;    /* float soundfile */
              break;
            case 'R':
              O.rewrt_hdr = 1;
              break;
            case 'H':
              if (isdigit(*s)) {
                int32_t n;
                sscanf(s, "%d%n", &O.heartbeat, &n);
                s += n;
              }
              else O.heartbeat = 1;
              break;
            case 't':
              FIND(Str("no t argument"));
#if defined(USE_DOUBLE)
              csound->sscanf(s,"%lf",&th);
#else
              csound->sscanf(s,"%f",&th);
#endif
              while (*++s);
              break;
            case 'S':
              FIND("no s arg");
              sscanf(s,"%d", &sh);
              while (*++s);
              break;
            case 'm':
              FIND("no m arg");
#if defined(USE_DOUBLE)
              csound->sscanf(s,"%lf",&g0);
#else
              csound->sscanf(s,"%f",&g0);
#endif
              while (*++s);
              break;
            case 'n':
              FIND(Str("no n argument"));
              sscanf(s,"%d", &m);
              while (*++s);
              break;
            case 'b':
              FIND(Str("no b argument"));
#if defined(USE_DOUBLE)
              csound->sscanf(s,"%lf",&beg);
#else
              csound->sscanf(s,"%f",&beg);
#endif
              while (*++s);
              break;
            case 'B': FIND(Str("no B argument"));
<<<<<<< HEAD
              sscanf(s,"%" PRId64, &Beg);
=======
              sscanf(s,"%" SCn664, &Beg);
>>>>>>> f42e32d9
              while (*++s);
              break;
            case 'e': FIND("no e arg");
#if defined(USE_DOUBLE)
              csound->sscanf(s,"%lf",&end);
#else
              csound->sscanf(s,"%f",&end);
#endif
              while (*++s);
              break;
            case 'E': FIND(Str("no E argument"));
<<<<<<< HEAD
              sscanf(s,"%" PRId64, &End);
=======
              sscanf(s,"%" SCNd64, &End);
>>>>>>> f42e32d9
              while (*++s);
              break;
            case 'N': FIND(Str("no N argument"));
              sscanf(s,"%d", &N);
              while (*++s);
              break;
            case 'M': FIND(Str("no M argument"));
              sscanf(s,"%d", &M);
              while (*++s);
              break;
            case 'L': FIND(Str("no L argument"));
              sscanf(s,"%d", &L);
              while (*++s);
              break;
            case 'w': FIND(Str("no w argument"));
              sscanf(s,"%d", &W);
              while (*++s);
              break;
            case 'D': FIND(Str("no D argument"));
              sscanf(s,"%d", &D);
              while (*++s);
              break;
            case 'V':
              Verbose = 1; break;
            default:
              csound->Message(csound, Str("Looking at %c\n"), c);
              return dnoise_usage(csound, -1);  /* this exits with error */
            }
          }
        }
        else if (infile==NULL) {
          infile = --s;
          csound->Message(csound, Str("Infile set to %s\n"), infile);
        }
        else {
          csound->Message(csound, Str("End with %s\n"), s);
          return dnoise_usage(csound, -1);
        }
      }
    }
    if (UNLIKELY(infile == NULL)) {
      csound->Message(csound, Str("dnoise: no input file\n"));
      return dnoise_usage(csound, -1);
    }
    if (UNLIKELY(nfile == NULL)) {
      csound->Message(csound, Str("Must have an example noise file (-i name)\n"));
      return -1;
    }
    if (UNLIKELY((inf = csound->SAsndgetset(csound, infile, &p, &beg_time,
                                            &input_dur, &sr, channel)) == NULL)) {
      csound->Message(csound, Str("error while opening %s"), infile);
      return -1;
    }
    if (O.outformat == 0) O.outformat = p->format;
    O.sfsampsize = csound->sfsampsize(FORMAT2SF(O.outformat));
    if (O.filetyp == TYP_RAW) {
      O.sfheader = 0;
      O.rewrt_hdr = 0;
    }
    else
      O.sfheader = 1;
    if (O.outfilename == NULL)
      O.outfilename = "test";
    {
      SF_INFO sfinfo;
      char    *name;
      memset(&sfinfo, 0, sizeof(SF_INFO));
      sfinfo.samplerate = (int32_t) p->sr;
      sfinfo.channels = (int32_t) p->nchanls;
      sfinfo.format = TYPE2SF(O.filetyp) | FORMAT2SF(O.outformat);
      if (strcmp(O.outfilename, "stdout") != 0) {
        name = csound->FindOutputFile(csound, O.outfilename, "SFDIR");
        if (name == NULL) {
          csound->Message(csound, Str("cannot open %s.\n"), O.outfilename);
          return -1;
        }
        outfd = sf_open(name, SFM_WRITE, &sfinfo);
        if (outfd != NULL)
          csound->NotifyFileOpened(csound, name,
                      csound->type2csfiletype(O.filetyp, O.outformat), 1, 0);
        csound->Free(csound, name);
      }
      else
        outfd = sf_open_fd(1, SFM_WRITE, &sfinfo, 1);
      if (UNLIKELY(outfd == NULL)) {
        csound->Message(csound, Str("cannot open %s."), O.outfilename);
        return -1;
      }
      /* register file to be closed by csoundReset() */
      (void)csound->CreateFileHandle(csound, &outfd, CSFILE_SND_W,
                                     O.outfilename);
      sf_command(outfd, SFC_SET_CLIPPING, NULL, SF_TRUE);
    }

    csound->SetUtilSr(csound, (MYFLT)p->sr);
    csound->SetUtilNchnls(csound, Chans = p->nchanls);

    /* read header info */
    if (R < FL(0.0))
      R = (MYFLT)p->sr;
    if (Chans < 0)
      Chans = (int32_t) p->nchanls;
    p->nchanls = Chans;

    if (UNLIKELY(Chans > 2)) {
      csound->Message(csound, Str("dnoise: input MUST be mono or stereo\n"));
      return -1;
    }

    /* read noise reference file */

    if (UNLIKELY((fp = csound->SAsndgetset(csound, nfile, &pn, &beg_ntime,
                                           &input_ndur, &srn, channel)) == NULL)) {
      csound->Message(csound, Str("dnoise: cannot open noise reference file\n"));
      return -1;
    }

    if (UNLIKELY(sr != srn)) {
      csound->Message(csound, Str("Incompatible sample rates\n"));
      return -1;
    }
    /* calculate begin and end times in NOISE file */
    if (beg >= FL(0.0)) Beg = (int64_t) (beg * R);
    if (end >= FL(0.0)) End = (int64_t) (end * R);
    else if (End == 99999999) End = (int64_t) (input_ndur * R);

    nMin = Beg * Chans;            /* total number of samples to skip */
    nMax = End - Beg;            /* number of samples per channel to process */

    /* largest valid FFT size is 8192 */
    if (N == 0)
      N = 1024;
    for (i = 1; i < 4096; i *= 2)
      if (i >= N)
        break;
    if (UNLIKELY(i != N))
      csound->Message(csound,
                      Str("dnoise: warning - N not a valid power of two; "
                          "revised N = %d\n"),i);
    //FFT setup
    //printf("NNN %d \n", N);
    void *fftsetup_fwd =  csound->RealFFT2Setup(csound,N,FFT_FWD);
    void *fftsetup_inv =  csound->RealFFT2Setup(csound,N,FFT_INV);

    N = i;
    N2 = N / 2;
    Np2 = N + 2;
    Ninv = FL(1.0) / N;

    if (W != -1) {
      if (UNLIKELY(M != 0))
        csound->Message(csound,
                        Str("dnoise: warning - do not specify both M and W\n"));
      else if (W == 0)
        M = 4*N;
      else if (W == 1)
        M = 2*N;
      else if (W == 2)
        M = N;
      else if (W == 3)
        M = N2;
      else
        csound->Message(csound, Str("dnoise: warning - invalid W ignored\n"));
    }

    if (M == 0)
      M = N;
    if ((M%2) == 0)
      Meven = 1;

    if (L == 0)
      L = M;
    if ((L%2) == 0)
      Leven = 1;

    if (UNLIKELY(M < 7)) {
      csound->Message(csound, Str("dnoise: warning - M is too small\n"));
      exit(~1);
    }
    if (D == 0)
      D = M / 8;

    I = D;

    lj = (int64_t) M + 3 * (int64_t) D;
    lj *= (int64_t) Chans;
    if (UNLIKELY(lj > 32767)) {
      csound->Message(csound, Str("dnoise: M too large\n"));
      return -1;
    }
    lj = (int64_t) L + 3 * (int64_t) I;
    lj *= (int64_t) Chans;
    if (UNLIKELY(lj > 32767)) {
      csound->Message(csound, Str("dnoise: L too large\n"));
      return -1;
    }

    ibuflen = Chans * (M + 3 * D);
    obuflen = Chans * (L + 3 * I);
    outbufsiz = obuflen * sizeof(MYFLT);                 /* calc outbuf size */
#if 0
    outbuf = csound->Malloc(csound, (size_t) outbufsiz); /* & alloc bufspace */
#endif
    csound->Message(csound, Str("writing %u-byte blks of %s to %s"),
                    outbufsiz, csound->getstrformat(O.outformat),
                    O.outfilename);
    csound->Message(csound, " (%s)\n", csound->type2string(O.filetyp));
/*  spoutran = spoutsf; */

    minv = FL(1.0) / (MYFLT)m;
    md = m / 2;
    g0 = (MYFLT) pow(10.0,(double)(0.05*(double)g0));
    g0m = FL(1.0) - g0;
    th = (MYFLT) pow(10.0,(double)(0.05*(double)th));

    /* set up analysis window: The window is assumed to be symmetric
        with M total points.  After the initial memory allocation,
        aWin always points to the midpoint of the window (or one
        half sample to the right, if M is even); aLen is half the
        true window length (rounded down).  If the window duration
        is longer than the transform (M > N), then the window is
        multiplied by a sin(x)/x function to meet the condition:
        aWin[Ni] = 0 for i != 0.  In either case, the
        window is renormalized so that the phase vocoder amplitude
        estimates are properly scaled.  */

    if (UNLIKELY((aWin =
                  (MYFLT*) csound->Calloc(csound,
                                          (M+Meven) * sizeof(MYFLT))) == NULL)) {
      ERR(Str("dnoise: insufficient memory\n"));
    }

    aLen = M/2;
    aWin += aLen;

    hamming(aWin, aLen, Meven);
    for (i = 1; i <= aLen; i++) {
      aWin[-i] = aWin[i-1];
    }

    if (M > N) {
      if (Meven)
        *aWin *= (MYFLT)N * (MYFLT) sin(PI*0.5/(double)N) /( PI_F*FL(0.5));
      for (i = 1; i <= aLen; i++)
        aWin[i] *= (MYFLT) (N * sin(PI * ((double) i + 0.5 * (double) Meven)
                                    / (double) N)
                            / (PI * (i + 0.5 * (double) Meven)));
      for (i = 1; i <= aLen; i++)
        aWin[-i] = aWin[i - Meven];
    }

    sum = FL(0.0);
    for (i = -aLen; i <= aLen; i++)
      sum += aWin[i];

    sum = FL(2.0) / sum;    /* factor of 2 comes in later in trig identity */

    for (i = -aLen; i <= aLen; i++)
      aWin[i] *= sum;

    /* set up synthesis window:  For the minimal mean-square-error
        formulation (valid for N >= M), the synthesis window
        is identical to the analysis window (except for a
        scale factor), and both are even in length.  If N < M,
        then an interpolating synthesis window is used. */

    if (UNLIKELY((sWin =
                  (MYFLT*) csound->Calloc(csound,
                                          (L+Leven) * sizeof(MYFLT))) == NULL)) {
      ERR(Str("dnoise: insufficient memory\n"));
    }

    sLen = L/2;
    sWin += sLen;

    if (M <= N) {
      hamming(sWin, sLen, Leven);
      for (i = 1; i <= sLen; i++)
        sWin[-i] = sWin[i - Leven];

      for (i = -sLen; i <= sLen; i++)
        sWin[i] *= sum;

      sum = FL(0.0);
      for (i = -sLen; i <= sLen; i+=I)
        sum += sWin[i] * sWin[i];

      sum = FL(1.0) / sum;

      for (i = -sLen; i <= sLen; i++)
        sWin[i] *= sum;
    }
    else {
      hamming(sWin, sLen, Leven);
      for (i = 1; i <= sLen; i++)
        sWin[-i] = sWin[i - Leven];

      if (Leven)
        *sWin *= (MYFLT) (I * sin(PI*0.5/(double) I) / (PI*0.5));
      for (i = 1; i <= sLen; i++)
        sWin[i] *= (MYFLT)(I * sin(PI * ((double) i + 0.5 * (double) Leven)
                                   / (double) I)
                           / (PI * ((double) i + 0.5 * (double) Leven)));
      for (i = 1; i <= sLen; i++)
        sWin[i] = sWin[i - Leven];

      sum = FL(1.0) / sum;

      for (i = -sLen; i <= sLen; i++)
        sWin[i] *= sum;
    }

    /* set up input buffer:  nextIn always points to the next empty
        word in the input buffer (i.e., the sample following
        sample number (n + aLen)).  If the buffer is full,
        then nextIn jumps back to the beginning, and the old
        values are written over. */

    if (UNLIKELY((ibuf1 =
                  (MYFLT *) csound->Calloc(csound,
                                           ibuflen * sizeof(MYFLT))) == NULL)) {
      ERR("dnoise: insufficient memory\n");
    }
    if (UNLIKELY((ibuf2 =
                  (MYFLT *) csound->Calloc(csound,
                                           ibuflen * sizeof(MYFLT))) == NULL)) {
      ERR(Str("dnoise: insufficient memory\n"));
    }

    /* set up output buffer:  nextOut always points to the next word
        to be shifted out.  The shift is simulated by writing the
        value to the standard output and then setting that word
        of the buffer to zero.  When nextOut reaches the end of
        the buffer, it jumps back to the beginning.  */

    if (UNLIKELY((obuf1 =
                  (MYFLT*) csound->Calloc(csound,
                                          obuflen * sizeof(MYFLT))) == NULL)) {
      ERR(Str("dnoise: insufficient memory\n"));
    }
    if (UNLIKELY((obuf2 =
                  (MYFLT*) csound->Calloc(csound,
                                          obuflen * sizeof(MYFLT))) == NULL)) {
      ERR(Str("dnoise: insufficient memory\n"));
    }

    /* set up analysis buffer for (N/2 + 1) channels: The input is real,
        so the other channels are redundant. */

    if (UNLIKELY((fbuf =
                  (MYFLT*) csound->Calloc(csound, Np2 * sizeof(MYFLT))) == NULL)) {
      ERR(Str("dnoise: insufficient memory\n"));
    }

/* noise reduction: calculate noise reference by taking as many
        consecutive FFT's as possible in noise soundfile, and
        averaging them all together.  Multiply by th*th to
        establish threshold for noise-gating in each bin. */

    if (UNLIKELY((nref =
                  (MYFLT*) csound->Calloc(csound,
                                          (N2 + 1) * sizeof(MYFLT))) == NULL)) {
      ERR(Str("dnoise: insufficient memory\n"));
    }

    if (UNLIKELY((mbuf =
                  (MYFLT*) csound->Calloc(csound,
                                          (m * Np2) * sizeof(MYFLT))) == NULL)) {
      ERR(Str("dnoise: insufficient memory\n"));
    }
    if (UNLIKELY((nbuf =
                  (MYFLT*) csound->Calloc(csound,
                                          (m * Np2) * sizeof(MYFLT))) == NULL)) {
      ERR(Str("dnoise: insufficient memory\n"));
    }
    if (UNLIKELY((rsum =
                  (MYFLT*) csound->Calloc(csound,
                                          (N2 + 1) * sizeof(MYFLT))) == NULL)) {
      ERR(Str("dnoise: insufficient memory\n"));
    }
    if (UNLIKELY((ssum =
                  (MYFLT*) csound->Calloc(csound,
                                          (N2 + 1) * sizeof(MYFLT))) == NULL)) {
      ERR(Str("dnoise: insufficient memory\n"));
    }

    /* skip over nMin samples */
    while (nMin > (int64_t)ibuflen) {
      if (UNLIKELY(!csound->CheckEvents(csound)))
        csound->LongJmp(csound, 1);
      nread = csound->getsndin(csound, fp, ibuf1, ibuflen, pn);
      for(i=0; i < nread; i++)
        ibuf1[i] *= 1.0/csound->Get0dBFS(csound);
      if (UNLIKELY(nread < ibuflen)) {
        ERR(Str("dnoise: begin time is greater than EOF of noise file!"));
      }
      nMin -= (int64_t) ibuflen;
    }
    if (UNLIKELY(!csound->CheckEvents(csound)))
      csound->LongJmp(csound, 1);
    i = (int32_t) nMin;
    nread = csound->getsndin(csound, fp, ibuf1, i, pn);
    for(i=0; i < nread; i++)
        ibuf1[i] *= 1.0/csound->Get0dBFS(csound);
    if (UNLIKELY(nread < i)) {
      ERR(Str("dnoise: begin time is greater than EOF of noise file!"));
    }
    k = 0;
    lj = Beg;  /* single channel only */
    while (lj < End) {
      if (UNLIKELY(!csound->CheckEvents(csound)))
        csound->LongJmp(csound, 1);
      lj += (int64_t) N;
      nread = csound->getsndin(csound, fp, fbuf, N, pn);
      for(i=0; i < nread; i++)
        fbuf[i] *= 1.0/csound->Get0dBFS(csound);
      if (nread < N)
        break;

      fbuf[N] = FL(0.0);
      fbuf[N + 1] = FL(0.0);

      //fast(csound, fbuf, N);
      fast2(csound, fftsetup_fwd, fbuf);

      for (i = 0; i <= N+1; i++)
        fbuf[i]  *= Ninv;

      i0 = fbuf;
      i1 = i0 + 1;
      for (i = 0; i <= N2; i++, i0 += 2, i1 += 2) {
        fac = fbuf[2*i] * fbuf[2*i];
        fac += fbuf[2*i+1] * fbuf[2*i+1];
        nref[i] += fac;
      }
      k++;
    }
    if (UNLIKELY(k == 0)) {
      ERR(Str("dnoise: not enough samples of noise reference\n"));
    }
    fac = th * th / k;
    for (i = 0; i <= N2; i++)
      nref[i] *= fac;                   /* nref[i] *= fac; */

    /* initialization: input time starts negative so that the rightmost
        edge of the analysis filter just catches the first non-zero
        input samples; output time equals input time. */

    /* zero ibuf1 to start */
    memset(ibuf1, '\0', ibuflen*sizeof(MYFLT));
    /* f = ibuf1; */
    /* for (i = 0; i < ibuflen; i++, f++) */
    /*   *f = FL(0.0); */
    if (UNLIKELY(!csound->CheckEvents(csound)))
      csound->LongJmp(csound, 1);
    /* fill ibuf2 to start */
    nread = csound->getsndin(csound, inf, ibuf2, ibuflen, p);
/*     nread = read(inf, ibuf2, ibuflen*sizeof(MYFLT)); */
/*     nread /= sizeof(MYFLT); */
    for(i=0; i < nread; i++)
        ibuf2[i] *= 1.0/csound->Get0dBFS(csound);
    lnread = nread;
    memset(ibuf2+nread, '\0', (ibuflen-nread)*sizeof(MYFLT));
    /* f = ibuf2 + nread; */
    /* for (i = nread; i < ibuflen; i++, f++) */
    /*   *f = FL(0.0); */

    //rIn = ((MYFLT) R / D);
    //rOut = ((MYFLT) R / I);
    invR = FL(1.0) / R;
    nI = -(aLen / D) * D;    /* input time (in samples) */
    nO = nI;                 /* output time (in samples) */
    ibs = ibuflen + Chans * (nI - aLen - 1);    /* starting position in ib1 */
    ib1 = ibuf1;        /* filled with zeros to start */
    ib2 = ibuf2;        /* first buffer of speech */
    obs = Chans * (nO - sLen - 1);    /* starting position in ob1 */
    while (obs < 0) {
      obs += obuflen;
      first++;
    }
    ob1 = obuf1;        /* filled with garbage to start */
    ob2 = obuf2;        /* first output buffer */
    nImodR = nI;        /* for reporting progress */
    mi = 0;
    mj = m - md;
    if (mj >= m)
      mj = 0;
    mp = mi * Np2;

    nMax =  (int64_t)(input_dur * R);          /* Do it all */
    nMaxOut = (int64_t) (nMax * Chans);
    while (nI < (nMax + aLen)) {

      time = nI * invR;

      for (chan = 0; chan < Chans; chan++) {

    /* prepare for analysis: always begin reading from ib1 */
    /*                         always begin writing to ob1 */

        if (ibs >= ibuflen) {    /* done reading from ib1 */
          if (UNLIKELY(!csound->CheckEvents(csound)))
            csound->LongJmp(csound, 1);
          /* swap buffers */
          ib0 = ib1;
          ib1 = ib2;
          ib2 = ib0;
          ibs -= ibuflen;
          /* fill ib2 */
          nread = csound->getsndin(csound, inf, ib2, ibuflen, p);
          for(i=0; i < nread; i++)
               ib2[i] *= 1.0/csound->Get0dBFS(csound);
          lnread += nread;
          memset(ib2+nread, '\0', (ibuflen-nread)*sizeof(MYFLT));
        /*   f = ib2 + nread; */
        /*   for (i = nread; i < ibuflen; i++, f++) */
        /*     *f = FL(0.0); */
        }
        ibc = ibs + chan;
        ibp = ib1 + ibs + chan;

        if (obs >= obuflen) {    /* done writing to ob1 */
          /* dump ob1 (except at beginning) */
          if (first > 0) {
            first--;
          }
          else {
            if ((oCnt + obuflen) < nMaxOut) {
              oCnt += writebuffer(csound, outfd, ob1, obuflen, &nrecs, &O);
            }
            else {
              i = (int32_t) (nMaxOut - oCnt);
              oCnt += writebuffer(csound, outfd, ob1, i, &nrecs, &O);
            }
          }
          /* zero ob1 */
          memset(ob1, '\0', ibuflen*sizeof(MYFLT));
          /* f = ob1; */
          /* for (i = 0; i < obuflen; i++, f++) */
          /*   *f = FL(0.0); */
          /* swap buffers */
          ob0 = ob1;
          ob1 = ob2;
          ob2 = ob0;
          obs -= obuflen;
        }
        obc = obs + chan;
        obp = ob1 + obs + chan;

    /* analysis: The analysis subroutine computes the complex output at
        time n of (N/2 + 1) of the phase vocoder channels.  It operates
        on input samples (n - aLen) thru (n + aLen).
        It expects aWin to point to the center of a
        symmetric window of length (2 * aLen + 1).  It is the
        responsibility of the main program to ensure that these values
        are correct.  The results are returned in fbuf as succesive
        pairs of real and imaginary values for the lowest (N/2 + 1)
        channels.   The subroutine fast implements an
        efficient FFT call for a real input sequence.  */

        memset(fbuf, '\0', (N+2)*sizeof(MYFLT));
        /* f = fbuf; */
        /* for (i = 0; i < N+2; i++, f++) */
        /*   *f = FL(0.0); */

        lk = nI - (int64_t) aLen - 1;            /*time shift*/
        while ((int64_t) lk < 0L)
          lk += (int64_t) N;
        k = (int32_t) (lk % (int64_t) N);

        f = fbuf + k;
        w = aWin - aLen;
        for (i = -aLen; i <= aLen; i++, k++, f++, w++) {
          ibp += Chans;
          ibc += Chans;
          if (ibc >= ibuflen) {
            ibc = chan;
            ibp = ib2 + chan;
          }
          if (k >= N) {
            k = 0;
            f = fbuf;
          }
          *f += *w * *ibp;
        }

        //fast(csound, fbuf, N);
        fast2(csound, fftsetup_fwd, fbuf);

        /* noise reduction: for each bin, calculate average magnitude-squared
            and calculate corresponding gain.  Apply this gain to delayed
            FFT values in mbuf[mj*Np2 + i?]. */

        if (chan == 0) {
          f = rsum;
          i0 = mbuf + mp;
          i1 = i0 + 1;
          j0 = mbuf + mj * Np2;
          j1 = j0 + 1;
          f0 = fbuf;
          f1 = f0 + 1;
          for (i = 0; i <= N2;
               i++, f++, i0+=2, i1+=2, f0+=2, f1+=2, j0+=2, j1+=2) {
            /*
             *  ii0 = 2 * i; // better as in by 2 or shift?
             *  ii1 = ii0 + 1;
             *
             *  rsum[i] -= mbuf[mp + ii0] * mbuf[mp + ii0];
             *  rsum[i] -= mbuf[mp + ii1] * mbuf[mp + ii1];
             *  rsum[i] += fbuf[ii0] * fbuf[ii0];
             *  rsum[i] += fbuf[ii1] * fbuf[ii1];
             */
            *f -= *i0 * *i0;
            *f -= *i1 * *i1;
            *f += *f0 * *f0;
            *f += *f1 * *f1;
            avg = minv * *f;        /* avg = minv * rsum[i]; */
            if (avg < FL(0.0))
              avg = FL(0.0);
            if (avg == FL(0.0))
              fac = FL(0.0);
            else
              fac = avg / (avg + nref[i]);
            for (j = 1; j < sh; j++)
              fac *= fac;
            gain = g0m * fac + g0;
            /*
             * mbuf[mp + ii0] = fbuf[ii0];
             * mbuf[mp + ii1] = fbuf[ii1];
             * fbuf[ii0] = gain * mbuf[mj*Np2 + ii0];
             * fbuf[ii1] = gain * mbuf[mj*Np2 + ii1];
             */
            *i0 = *f0;
            *i1 = *f1;
            *f0 = gain * *j0;
            *f1 = gain * *j1;
          }
        }
        else {
          f = ssum;
          i0 = nbuf + mp;
          i1 = i0 + 1;
          j0 = nbuf + mj * Np2;
          j1 = j0 + 1;
          f0 = fbuf;
          f1 = f0 + 1;
          for (i = 0; i <= N2;
               i++, f++, i0+=2, i1+=2, f0+=2, f1+=2, j0+=2, j1+=2) {
            /*
             *  ii0 = 2 * i;
             *  ii1 = ii0 + 1;
             *
             * ssum[i] -= nbuf[mp + ii0] * nbuf[mp + ii0];
             * ssum[i] -= nbuf[mp + ii1] * nbuf[mp + ii1];
             * ssum[i] += fbuf[ii0] * fbuf[ii0];
             * ssum[i] += fbuf[ii1] * fbuf[ii1];
             */
            *f -= *i0 * *i0;
            *f -= *i1 * *i1;
            *f += *f0 * *f0;
            *f += *f1 * *f1;
            avg = minv * *f;      /* avg = minv * ssum[i]; */
            if (avg < FL(0.0))
              avg = FL(0.0);
            if (avg == FL(0.0))
              fac = FL(0.0);
            else
              fac = avg / (avg + nref[i]);
            for (j = 1; j < sh; j++)
              fac *= fac;
            gain = g0m * fac + g0;
            /*
             * nbuf[mp + ii0] = fbuf[ii0];
             * nbuf[mp + ii1] = fbuf[ii1];
             * fbuf[ii0] = gain * nbuf[mj*Np2 + ii0];
             * fbuf[ii1] = gain * nbuf[mj*Np2 + ii1];
             */
            *i0 = *f0;
            *i1 = *f1;
            *f0 = gain * *j0;
            *f1 = gain * *j1;
          }
        }

        if (chan == (Chans - 1)) {
          if (++mi >= m)
            mi = 0;
          if (++mj >= m)
            mj = 0;
          mp = mi * Np2;
        }

    /* synthesis: The synthesis subroutine uses the Weighted Overlap-Add
        technique to reconstruct the time-domain signal.  The (N/2 + 1)
        phase vocoder channel outputs at time n are inverse Fourier
        transformed, windowed, and added into the output array. */

        fsst2(csound, fftsetup_inv, fbuf);
        //fsst(csound, fbuf, N);

        lk = nO - (int64_t) sLen - 1;            /*time shift*/
        while (lk < 0)
          lk += (int64_t) N;
        k = (int32_t) (lk % (int64_t) N);

        f = fbuf + k;
        w = sWin - sLen;
        for (i = -sLen; i <= sLen; i++, k++, f++, w++) {
          obp += Chans;
          obc += Chans;
          if (obc >= obuflen) {
            obc = chan;
            obp = ob2 + chan;
          }
          if (k >= N) {
            k = 0;
            f = fbuf;
          }
          *obp += *w * *f;
        }

        if (flag) {
          if (nread < ibuflen) { /* EOF detected */
            flag = 0;
            if ((lnread / Chans) < nMax)
              nMax = (lnread / Chans);
          }
        }

      }

      ibs += (Chans * D);            /* starting point in ibuf */
      obs += (Chans * I);            /* starting point in obuf */

      nI += (int64_t) D;                /* increment time */
      nO += (int64_t) I;

      if (Verbose) {
        nImodR += D;
        if (nImodR > (int64_t) R) {
          nImodR -= (int64_t) R;
          csound->Message(csound,
                          Str("%5.1f seconds of input complete\n"),(time+D*invR));
        }
      }

    }

    nMaxOut = (int64_t) (nMax * Chans);
    i = (int32_t) (nMaxOut - oCnt);
    if (i > obuflen) {
      writebuffer(csound, outfd, ob1, obuflen, &nrecs, &O);
      i -= obuflen;
      ob1 = ob2;
    }
    if (i > 0)
      writebuffer(csound, outfd, ob1, i, &nrecs, &O);

/*  csound->rewriteheader(outfd); */
    csound->Message(csound, "\n\n");
    if (Verbose) {
      csound->Message(csound, Str("processing complete\n"));
      csound->Message(csound, "N = %d\n", N);
      csound->Message(csound, "M = %d\n", M);
      csound->Message(csound, "L = %d\n", L);
      csound->Message(csound, "D = %d\n", D);
    }
    return 0;
}

static const char *usage_txt[] = {
  Str_noop("usage: dnoise [flags] input_file"),
    "",
  Str_noop("flags:"),
  Str_noop("i = noise reference soundfile"),
  Str_noop("o = output file"),
  Str_noop("N = # of bandpass filters (1024)"),
  Str_noop("w = filter overlap factor: {0,1,(2),3} DO NOT USE -w AND -M"),
  Str_noop("M = analysis window length (N-1 unless -w is specified)"),
  Str_noop("L = synthesis window length (M)"),
  Str_noop("D = decimation factor (M/8)"),
  Str_noop("b = begin time in noise reference soundfile (0)"),
  Str_noop("B = starting sample in noise reference soundfile (0)"),
  Str_noop("e = end time in noise reference soundfile (end)"),
  Str_noop("E = final sample in noise reference soundfile (end)"),
  Str_noop("t = threshold above noise reference in dB (30)"),
  Str_noop("S = sharpness of noise-gate turnoff (1) (1 to 5)"),
  Str_noop("n = number of FFT frames to average over (5)"),
  Str_noop("m = minimum gain of noise-gate when off in dB (-40)"),
  Str_noop("V : verbose - print status info"),
  Str_noop("A : AIFF format output"),
  Str_noop("W : WAV format output"),
  Str_noop("J : IRCAM format output"),
    NULL
};

static int32_t dnoise_usage(CSOUND *csound, int32_t exitcode)
{
    const char  **sp;

    for (sp = &(usage_txt[0]); *sp != NULL; sp++)
      csound->Message(csound, "%s\n", Str(*sp));

    return exitcode;
}

/* report soundfile write(osfd) error      */
/*    called after chk of write() bytecnt  */

static void sndwrterr(CSOUND *csound, int32_t nret, int32_t nput)
{
    csound->Message(csound, Str("soundfile write returned sample count of %d, "
                                "not %d\n"), nret, nput);
    csound->Message(csound, Str("(disk may be full...\n"
                                " closing the file ...)\n"));
    /* FIXME: should clean up */
    //csound->Die(csound, Str("\t... closed\n"));
}

static int32_t writebuffer(CSOUND *csound, SNDFILE *outfd,
                       MYFLT *outbuf, int32_t nsmps, int32_t *nrecs, OPARMS *O)
{
    int32_t     n;

    if (UNLIKELY(outfd == NULL)) return 0;
    n = sf_write_MYFLT(outfd, outbuf, nsmps);
    if (UNLIKELY(n < nsmps)) {
      sf_close(outfd);
      sndwrterr(csound, n, nsmps);
      return -1;
    }
    if (UNLIKELY(O->rewrt_hdr))
      csound->rewriteheader(outfd);

    (*nrecs)++;                 /* JPff fix */
    switch (O->heartbeat) {
    case 1:
      csound->MessageS(csound, CSOUNDMSG_REALTIME, "%c\b", "|/-\\"[*nrecs & 3]);
      break;
    case 2:
      csound->MessageS(csound, CSOUNDMSG_REALTIME, ".");
      break;
    case 3:
      csound->MessageS(csound, CSOUNDMSG_REALTIME, "%d%n", *nrecs, &n);
      while (n--) csound->MessageS(csound, CSOUNDMSG_REALTIME, "\b");
      break;
    case 4:
      csound->MessageS(csound, CSOUNDMSG_REALTIME, "\a");
      break;
    }

    return nsmps;
}

static void hamming(MYFLT *win, int32_t winLen, int32_t even)
{
    double  ftmp;
    int32_t     i;

    ftmp = PI / winLen;

    if (even) {
      for (i = 0; i < winLen; i++)
        win[i] = (MYFLT) (0.54 + 0.46 * cos(ftmp * ((double)i + 0.5)));
      win[winLen] = FL(0.0);
    }
    else {
      win[0] = FL(1.0);
      for (i = 1; i <= winLen; i++)
        win[i] = (MYFLT) (0.54 + 0.46 * cos(ftmp * (double)i));
    }
}

/* module interface */

int32_t dnoise_init_(CSOUND *csound)
{
    int32_t retval = csound->AddUtility(csound, "dnoise", dnoise);
    if (!retval) {
      retval =
        csound->SetUtilityDescription(csound, "dnoise",
                                      Str("Removes noise from a sound file"));
    }
    return retval;
}<|MERGE_RESOLUTION|>--- conflicted
+++ resolved
@@ -395,11 +395,7 @@
               while (*++s);
               break;
             case 'B': FIND(Str("no B argument"));
-<<<<<<< HEAD
               sscanf(s,"%" PRId64, &Beg);
-=======
-              sscanf(s,"%" SCn664, &Beg);
->>>>>>> f42e32d9
               while (*++s);
               break;
             case 'e': FIND("no e arg");
@@ -411,11 +407,9 @@
               while (*++s);
               break;
             case 'E': FIND(Str("no E argument"));
-<<<<<<< HEAD
+
               sscanf(s,"%" PRId64, &End);
-=======
-              sscanf(s,"%" SCNd64, &End);
->>>>>>> f42e32d9
+
               while (*++s);
               break;
             case 'N': FIND(Str("no N argument"));
