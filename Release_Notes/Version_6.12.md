<!---

To maintain this document use the following markdown:

# First level heading
## Second level heading
### Third level heading

- First level bullet point
 - Second level bullet point
  - Third level bullet point

`inline code`

``` preformatted text etc.  ```

[hyperlink](url for the hyperlink)

Any valid HTML can also be used.

 --->


DRAFT   DRAFT   DRAFT   DRAFT   DRAFT   DRAFT   DRAFT   DRAFT   DRAFT   DRAFT



# CSOUND VERSION 6.12 RELEASE NOTES

Many changes including the removal of vst2cs functionality due to a copyright issue.

The changes made in 6.11 to raw format reading have been modified so
gen1 and diskin ignore positive file formats and use the file header,
unless the format is negative when it uses the absolute value in a raw
audio file.  This should preserve most compatibility issues.

There are a number of new and improved opcodes, new facilities in
scores and many bug fixes.


-- The Developers

## USER-LEVEL CHANGES

### New opcodes

- fluidinfo retrieves program information from a currently loaded soundfont.

- New opcode ftaudio writes a ftable to an audio file; irate and triggered
    k-rate version exist and k-rate version supports sync or async writing.

- Version of OSClisten that writes the data to a k-rate array now exists.

- OSCcount returns the number of OSC incoming messages pending

- faustplay and faustdsp are new opcodes splitting the faust DSP
  instantiation and performance.

- OSCbundle sends a collection of similar OSC messages as a single packet
  for efficiency.

- beosc and beadsyn are band enhanced oscillator and oscillator bank.
  bpfcos is for breakpont files with interpolation.  Similary lincos
  adds cosine interpolation to linlin.

- printarray and reshapearray act on arrays.

- trim and trim_i adjust the size of a 1 diensional array, either
  bigger or smaller, preserving data and/or padding with zeros.

### New Gen and Macros

-

### Orchestra

- New preprocessor option #includestr.  This is like #include but has
  macro expansion in the double-quote delimited string

- Use of tied notes in subinstr fixed.

- Nesting macro calls more than about 10 caused a crash; now unlimited nesting works

- runtime error message now (usually) include a line number and a file/macro trace

- multiple assignments such as ka,kb=1,2 are again supported by the
  parser; it had inadvertently got lost.

- the problematic use of i() with an array element directy is now
  flagged as an error.

### Score

- New preprocessor option #includestr.  This is like #include but has
  macro expansion in the double-quote delimited string

- 'd' score opcode for real-time performance.  This was issue #966.

- bug in np operation fixed.

- Use of [] syntax in a score could lead to a loss of precision for
  numbers over about 1 million; older version restored.

- Nesting macro calls more than about 10 caused a crash; now unlimited nesting works

- The forms for delayed ending of sections (e 5 or s 5) now work with
  fractional delays; previously only read the integer part.

### Options

-

### Modified Opcodes and Gens

- Add optional argument to ftom for rounding answer to integer

- flooper2 and syncgrain etc  now allow resampling.

- chnclear can now take a list of channels to clear instead of just one.

<<<<<<< HEAD
- printf and printf_i now are like the manual in all arguments beyond the
  format and trigger are optional.
=======
- printf and printf_i now are like the manual: all arguments beyond the
  format and trigger are optional
>>>>>>> 8975659b

- prints and printks can take string arguments printed with %s

- GEN2 can now take a size of zero, which is interpreted as size
sufficient for the number of values provided.

- faustcompile now includes a new optional parameter to allow it to be
run in a blocking mode. Defaults (as before) to non-blocking.

- fillarray can be run at k-rate if any of the argument/values are k-rate.

- slicearray for other than i-rate arrays runs at k-rate only.

### Utilities

- A coding error in mixer was fixed.  It was very broken.

### Frontends

- Belacsound:

- CsoundQt:

### General Usage

## Bugs Fixed

- A typo in p5glove meant that the command to read the button status
  as a bitmap only returned state of button A.

- diskin to array fixed and also use with small ksmps.

- in loscil it sometimes failed to deal with the ibas argument; this
  has now been reworked to be correct.

- madsr could overflow an internal counter when given a negative p3.

- Fixed mapping from threads to lua_States (issue #959).

- the time calculation in flooper2, flooper, and syncgrain was corrected.

- resampling and pitch fixed in pvstanal

- Rare buffer overflow case in faust opcodes fixed.

- pvsftw had an incorrect check for fft format which led to incorrect
  claim of bad format; fixed.

- if ksmps was 1 the opcode linenr at arate failed to work; fixed.

- window opcode fixed.

- The test for compatible subtypes of f-values in a number of pvs
  opcodes was wrong, causing spurious error messages.

- cosseg was broken for more than one segment; now OK

- monitor opcode did not work correctly when using multiple processes; fixed.

# SYSTEM LEVEL CHANGES

- the various -zN options now reports the number of opcodes for the request, so
differs with respect to deprecated and polymorphic opcodes.

### System Changes

- Recompilation of named instruments totally reworked to avoid errors
  and memory leaks.

- The allocation of instrument names to internal numbers has been
  rewritten and should now be usable with replacements in live coding.

- Printing the number allocated to a named instrument now behaves the
  manual, not just for debug.

- if liblo version 0.29 is available csound can be built to use it (with
  a compiler flag LIBLO29) and this fixes some bugs related to
  heavy/complex use of OSClisten.  Unfortunately the older 0.28 version
  is being distributed by some Linux distros.

- The orchestra compiler has a number of new optimisations, avoiding
unnecessary assignments and doing some more expression optimisations.

### Translations

### API

- csound->ReadScore was changed so it behaves the same as a score in a
  csd or sco file.  This could incorrectly give an infinite score or not
  in unexpected cases.

### Platform Specific

- WebAudio:

- iOS

- Android

- Windows

- MacOS

- GNU/Linux

- Bela
 - allow analog in and out with different channel numbers

==END==<|MERGE_RESOLUTION|>--- conflicted
+++ resolved
@@ -118,13 +118,8 @@
 
 - chnclear can now take a list of channels to clear instead of just one.
 
-<<<<<<< HEAD
-- printf and printf_i now are like the manual in all arguments beyond the
-  format and trigger are optional.
-=======
 - printf and printf_i now are like the manual: all arguments beyond the
   format and trigger are optional
->>>>>>> 8975659b
 
 - prints and printks can take string arguments printed with %s
 
