<!---

To maintain this document use the following markdown:

# First level heading
## Second level heading
### Third level heading

- First level bullet point
  - Second level bullet point
    - Third level bullet point

`inline code`

``` pre-formatted text etc.  ```

[hyperlink](url for the hyperlink)

Any valid HTML can also be used.

 --->

# CSOUND VERSION 6.15 RELEASE NOTES

Quite a few new opcodes are in this release as well as extensions of
existing opcodes.  In particular there is the introduction of streamed
LPC which has long been requested.

Another feature in this release is a large number of internal fixes to
incorrect data access, as well as the usual tweaks and changes.

Starting from this release, no third-party graphic frontends are shipped
with the installation packages on MacOs and Windows. Users should
install their choice of frontend separately.

-- The Developers

## USER-LEVEL CHANGES

### New opcodes

- ftset sets multiple elements of a table to a given value.

- lufs opcode calculates a momentary, integrated and short-term loudness meter.

- bob filter is a numerical simulation of the Moog analog resonant filter.

- sterrain is an enhanced version of wterrain with more possible orbits.

- wterrain2 is a alternative enhancement of wterrain with less variation that sterrain.

- count, count_i, cntCreate, cntRead, cntReset, cntCycles and cntState together implement a new counter object that cycles through a constant range, similar to in PD.

- new alias for sc_ opcodes: sc_lag -> lag, sc_lagud -> lagud, sc_trig -> trigholf, sc_phasor -> phasortrigo.

- println is similar to printf but without the trigger.

- rndseed provides a seed for rnd and birnd functions.

- arduinoStart, arduinoRead and arduinoStop provide a protocol for
transferring sensor data from an Arduino to Csound.

- lpcfilter, lpcanal, allpole, pvslpc, pvscfs, apoleparams, resonbnk:
new streaming linear prediction opcodes.

- gauss - new version accepting mean and standard deviation as
parameters, implementing the Box-Muller algorithm.

- pvsbandwidth - returns spectral bandwidth.

- vps - vector phase shaping

### New Gen and Macros

### Orchestra

- #include of a url now works again.

- the end of file case is better handled in the pre-lexer.

- corrections to reported line number in a few error cases.

- conditional expressions yielding strings fixed, and other cases.

- the sequence //* no longer is misinterpreted as starting a comment block.

- when using sample-accurate mode a new score event that was aligned to the ksmps could stop one cycle early.  Now correct.

- the maximum line length for various inputs has been increased to
  8192.

- now legal to set the number of input channels to zero.

### Score

- New score opcode B is like b but is accumulative.

- the end of file case is better handled in the pre-lexer.

### Options

- keep-sorted-score and simple-sorted-score both can take a filename in which to write the score after a =.

- print_version option prints the version of Csound used at the end of a rendering.

- syntax-check-only return an error if syntax failed.

- opcode-dir: loads all plugin opcodes from a given directory (in
  addition to the plugins loaded from the opcode plugin path).

### Modified Opcodes and Gens

- cent, semitone, dB accuracy improved.

- taninv2 now has an array version.

- ftslice has more variations.

- ptable opcodes are now deprecated as they are identical to table opcodes.

- GEN20 case 9 (sinc function) now has an optional parameter to the x range.

- fprint(k)s now has a %s format specifier.

- lastcycle corrected and clarified.

- chn_k can now accept the mode as a string. r=1 (input), w=2 (output), rw=3 (input+output).

- trim improved.

- the HDF5 opcodes upgraded to v1.12.0.

- GEN16 is more careful about lengths of data.

- scale has additional optional arguments to specify the input range.

- schedule/schedulek can take arguments from an array.

- GEN11 improved with respect to rounding errors.

- partials has an improved method of phase estimation.
.
- ctrlinit checks that the values are in the range [0,127].

- fin as format argument changed, and is now deprecated.

- fink has the same argument change

### Utilities

- lpanal now contains a new alternative algorithm based on the Durbin
  method, in addition to the original Gauss method.

### Frontends

- Belacsound:

- CsoundQt:


### General Usage

- if using FLTK the widgets are reset on ending a run, which was not always the case earlier.


## Bugs Fixed

- setcols was very broken; fixed.

- cps2pch and cpsxpc fixed in the case of a table of frequencies.

- the 31 bit pseudo random number generator was seeded with zero then it stayed on zero.  That is now fixed.

- gen 20 was wrong in the case of 8 (triangle).

- turning off an instrument from inside a UDO now works.

- macro expansion in both orchestra and score had a bug related to uninitialised variable.

- if a UDO set a different value for ksmps any output to a multichannel device was incorrectly calculated.

- reshape array had a number of problems, now all fixed.

- ftprint had problems not following the manual regarding trig == -1 and could show the wrong index.

- part2txt/partials occasionally emitted the same track (including same track ID) multiple times for a given time point. Fixed.

- expsegr was incorrectly dependent on ksmps when sample-accurate is in force.

- table opcodes had an error when used with non power-of-two lengths.

- a fencepost error in OSCraw fixed.

# SYSTEM LEVEL CHANGES

- A crash when csound.evalcode was called without csound.start fixed.

### System Changes

- Many fixes to memory problems, mainly invalid reads/writes.

### Translations

### API

- new API to hard override default plugin dir.

- new API function to load plugins.

### Platform Specific

- WebAudio: 
 
<<<<<<< HEAD
  * Built using Emscripten 1.39.13 (LLVM backend)
  * New single-file release of CsoundObj.js with all classes and webassembly files combined using npm and rollup
  * Breaking: CsoundObj.importScripts() was removed and replaced with CsoundObj.initialize()
  * paths for loading other files no longer relevant with single-file
  * initialize takes in optional AudioContext, otherwise CsoundObj will create one for use
  * Breaking: CSOUND\_AUDIO\_CONTEXT moved from global namespace; instead reference CsoundObj.CSOUND\_AUDIO\_CONTEXT
  * Compile flags changed to -O3 and without debug information, per recommendations for release builds by Emscripten
  * Link-Time Optimization (LTO) enabled for reduced size
=======
  - Built using Emscripten 1.40.1 (LLVM backend)
  - New single-file release of CsoundObj.js with all classes and webassembly files combined using npm and rollup
  - Breaking: CsoundObj.importScripts() was removed and replaced with CsoundObj.initialize()
    - paths for loading other files no longer relevant with single-file
    - initialize takes in optional AudioContext, otherwise CsoundObj will create one for use
  - Breaking: CSOUND\_AUDIO\_CONTEXT moved from global namespace; instead reference CsoundObj.CSOUND\_AUDIO\_CONTEXT
  - Compile flags changed to -O3 and without debug information, per recommendations for release builds by Emscripten
  - Link-Time Optimization (LTO) enabled for reduced size
>>>>>>> 18c2c789

- iOS

- Android

- Windows

- MacOS

  - coreaudio now checks the number of channels and fails if there are insufficient.

- GNU/Linux

- Haiku port

- Bela

  - updated digiBelaOut and digiIOBela.
  - Added trill opcode

==END==
<|MERGE_RESOLUTION|>--- conflicted
+++ resolved
@@ -211,16 +211,6 @@
 
 - WebAudio: 
  
-<<<<<<< HEAD
-  * Built using Emscripten 1.39.13 (LLVM backend)
-  * New single-file release of CsoundObj.js with all classes and webassembly files combined using npm and rollup
-  * Breaking: CsoundObj.importScripts() was removed and replaced with CsoundObj.initialize()
-  * paths for loading other files no longer relevant with single-file
-  * initialize takes in optional AudioContext, otherwise CsoundObj will create one for use
-  * Breaking: CSOUND\_AUDIO\_CONTEXT moved from global namespace; instead reference CsoundObj.CSOUND\_AUDIO\_CONTEXT
-  * Compile flags changed to -O3 and without debug information, per recommendations for release builds by Emscripten
-  * Link-Time Optimization (LTO) enabled for reduced size
-=======
   - Built using Emscripten 1.40.1 (LLVM backend)
   - New single-file release of CsoundObj.js with all classes and webassembly files combined using npm and rollup
   - Breaking: CsoundObj.importScripts() was removed and replaced with CsoundObj.initialize()
@@ -229,7 +219,6 @@
   - Breaking: CSOUND\_AUDIO\_CONTEXT moved from global namespace; instead reference CsoundObj.CSOUND\_AUDIO\_CONTEXT
   - Compile flags changed to -O3 and without debug information, per recommendations for release builds by Emscripten
   - Link-Time Optimization (LTO) enabled for reduced size
->>>>>>> 18c2c789
 
 - iOS
 
