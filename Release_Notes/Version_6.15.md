--- conflicted
+++ resolved
@@ -62,14 +62,8 @@
 
 - pvsbandwidth - returns spectral bandwidth.
 
-<<<<<<< HEAD
-=======
-- chngeti/a/k/ks/s and chnseti/a/k/ks/s - channel opcodes using
-arrays.
-
 - vps - vector phase shaping
 
->>>>>>> ce291489
 ### New Gen and Macros
 
 ### Orchestra
