--- conflicted
+++ resolved
@@ -228,23 +228,15 @@
 
 - MacOS
 
-<<<<<<< HEAD
   - coreaudio now checks the number of channels and fails if there are insufficient.
-=======
-  * coreaudio now checks the number of channels and fails if there are insufficient.
->>>>>>> 3e13faf8
 
 - GNU/Linux
 
 - Haiku port
 
 - Bela
-<<<<<<< HEAD
+
   - updated digiBelaOut and digiIOBela.
-
-=======
-  * updated digiBelaOut and digiIOBela.
-  * Added trill opcode
->>>>>>> 3e13faf8
+  - Added trill opcode
 
 ==END==
