!---

To maintain this document use the following markdown:

# First level heading
## Second level heading
### Third level heading

- First level bullet point
 - Second level bullet point
  - Third level bullet point

`inline code`

``` preformatted text etc.  ```

[hyperlink](url for the hyperlink)

Any valid HTML can also be used.

--->
# CSOUND VERSION 6.09.1 RELEASE NOTES

A mixed bag of new opcodes and many fixes and improvements.

Also as usual there are a number of internal changes, including many
memory leaks fixed and more robust code.

-- The Developers

## USER-LEVEL CHANGES

### New opcodes

- select -- sample-by-sample comparison of audio selecting the output.

- midiarp opcode -- generates arpeggios based on currently held MIDI notes.

- hilbert2 --  a DFT-based implementation of a Hilbert transformer.

- Ableton Link opcodes -- for synchronizing tempo and beat across
  local area networks.

- pvstrace -- retain only the N loudest bins.

- several new unary functions/opcodes for k-rate and i-time numeric
arrays: ceil, floor, round, int, frac, powoftwo, abs, log2, log10,
log, exp, sqrt, cos, sin, tan, acos, asin, atan, sinh, cosh, tanh,
cbrt, limit1.

- several new binary functions/opcodes for k-rate and i-time numeric
  arrays: atan2, pow,  hypot, fmod, fmax, fmin.

- limit -- numeric limiting within a given range (for arrays).

- tvconv -- a time-varying convolution (FIR filter) opcode.

- liveconv -- partitioned convolution with dynamically reloadable impulse response

- bpf, xyscale, ntom, mton -- (from SuperCollider?).

- OSCsendA -- asynchronous version of OSCsend,

- OSCsend -- now implemented directly using system sockets. Old version
  using liblo has been kept as OSCsend_lo.

- OSCraw -- to listen for all OSC messages at a given port.

- New implementation of OSCsend not using liblo, with previous version
  now called OSCsend_lo,

- sorta and sortd -- sort elements of an array.

- dot -- calculates the dot product of two arrays.

- zero delay filters -- zdf_1pole_mode, zdf_2pole_mode, zdf_ladder,
  zdf_1pole and zdf_2pole.xml, diode_ladder, z35_hpf and K35_lpf.

- product -- takes a numeric array (k or i-rate) and calculates its product.

- supercollider ugens -- sc_phasor, sc_lag, sc_lagud, sc_trig

### New Gen and Macros

-

### Orchestra

- Including a directory of UDO files no longer fails if more than about 20 entries.

- It was possible for kr, sr, and ksmps to be inconsistent in one case, no more.

- Macro names better policed and bracket matching.

- Octal values as \000 can be in strings

- (from 6.09.1) In a UDO the out* opcodes now work, where before it was
working only sometimes.

### Score

- Improved line number reporting in r opcode and case with no macro implemented.

- m and n opcodes fixed.

- Expansion of [...] corrected and improved.

- Strings in scores improved

- The ) character can be in a macro argument if it is escaped with \.

- Use of the characters  e or s could lead to errors; now fixed.

- Macro names better policed, and bracket matching.

- p2 and p3 are now at higher precision, no longer truncated to 6 decimal places.

- new opcode d to switch off infinite notes (denote); same as i with negative p1.

- named instruments can be turned off with i if a - follows the ".

<<<<<<< HEAD
-(from 6.09.1) if an r-opcode section ended in e-opcode it used to stop early.
=======
- (from 6.09.1) if an r-opcode section eded in e-opcode it used to sop early.
>>>>>>> 3d17a5cf

### Options

- jack midi module now can report available devices under --midi-devices.

- (from 6.09.1) defining smacros and omacros on command line only happens once.

- (from 6.09.1) defining smacros from command line now works.


### Modified Opcodes and Gens

- ftgentmp improved string arguments.

- hdf5read opcode now reads entire data sets when dataset name string
  is suffixed with an asterisk.

- use of non power-of-two lengths in gens now acceptable where before
  it was inconsistent.

- ampmidid optionally can be aware of 0dbfs.

- dust and dust2 at k-rate now conform to the manual (NOTE: this is an
incompatible change).

- In prints the format %% now prints one %.

- OSClisten can be used with no data outputs.

- GEN18 corrected to write to requested range.

- sockrev now can read strings.

- vbap system can in some cases allow arbitrary number of speakers via
  arrays (work in progress).

- Websocket server can only accept one protocol output, so limiting
  intype to just a single argument.

- sum opcode will also sum elements of an array.

- Overloaded pvs2tab and tab2pvs now can create and use split
magnitude and phase arrays.

### Utilities

- dnoise fixed.

### Frontends

- icsound:

- csound~:

- csdebugger:

- HTML5

 - Removed HTML5 Csound editor which has quit working.

- Emscripten: Emscripten Csound (asm.js) now requires sourcing in CsoundObj.js and
FileList.js separately from libcsound.js. This is to accommodate using the
same JS API with either asm.js or wasm backends.

- CsoundQT:  CsoundQt 0.9.4 is announced:
https://github.com/CsoundQt/CsoundQt/blob/develop/release_notes/Release%20notes%200.9.4.md.

- (from 6.09.1) Windows installer with CsoundQt does not include PythonQt.

### General Usage


## Bugs Fixed

- pwd works on OSX.

- Fencepost error in sensLine fixed.

- OSCsend corrected for caching of host name.

- Bug in push/pop opcodes fixed (this opcode is now a plugin and deprecated).

- Bug in sprintf removed.

- Bug in soundin removed.

- losci/losci3 fixed in case of long tables.

- inrg was broke for a while.

- Partikkel channelmask panning laws had an indexing error, now fixed.

- jack audio module now allows for independent numbers of in and out channels.

- Bug in string copying fixed.

- Bug in hdf5read where if two hdf5read opcodes were placed in series
  in an instrument, the argument names of the second opcode instance
  would be incorrect due to directly changing the last string
  character of the first when reading an entire dataset.

- Memory leaks fixed in some plugin opcodes.

## SYSTEM LEVEL CHANGES

### System Changes

- soundin now uses the diskin2 code.

- out family of opcodes reworked to reduce interleaving costs and to
  take proper regard if nchnls value.

- (from 6.09.1) a crash on Linux i386 removed relating to server mode.


### API

- New `csound_threaded.hpp' header-only facility, obviating need for
`csPerfThread.cpp' object in some projects.

- Added GetA4 function.

- New framework for plugin opcode development in C++ using Csound's allocator.

- Added StrDup function.

- Boost dependencies removed from Csound interfaces, CsoundAC, and CsoundVST.

- (from 6.09.1) Two new API functions, csoundSetSpinSample and csoundClearSpin.

### Platform Specific

- iOS

 - iPad portrait SplitView fix+animation, info popover resizing, stop
   button fix in Soundfile Pitch Shifter.

 - Csound-iOS API updates; Examples cleaned up, enhanced/expanded, and reordered.
   Manual revised, expanded, updated. Updates to API and examples
   support iOS 10 and Xcode 8.

- Android

 - Multichannel input and output allowed.

- Windows

 - csound64.lib import library added to Windows installer.

- OSX

- GNU/Linux

==END==<|MERGE_RESOLUTION|>--- conflicted
+++ resolved
@@ -119,11 +119,7 @@
 
 - named instruments can be turned off with i if a - follows the ".
 
-<<<<<<< HEAD
--(from 6.09.1) if an r-opcode section ended in e-opcode it used to stop early.
-=======
 - (from 6.09.1) if an r-opcode section eded in e-opcode it used to sop early.
->>>>>>> 3d17a5cf
 
 ### Options
 
